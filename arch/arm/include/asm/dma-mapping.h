--- conflicted
+++ resolved
@@ -10,7 +10,6 @@
 
 #include <asm-generic/dma-coherent.h>
 #include <asm/memory.h>
-#include <asm/cacheflush.h>
 
 #include <xen/xen.h>
 #include <asm/xen/hypervisor.h>
@@ -113,24 +112,12 @@
 static inline bool dma_capable(struct device *dev, dma_addr_t addr, size_t size)
 {
 	u64 limit, mask;
-<<<<<<< HEAD
 
 	if (!dev->dma_mask)
 		return 0;
 
 	mask = *dev->dma_mask;
 
-=======
-	
-	if (dev->dma_mask)
-		mask = *dev->dma_mask;
-	else 
-		mask = dev->coherent_dma_mask;
-
-	if (mask == 0)
-		return 0;
-
->>>>>>> 15177608
 	limit = (mask + 1) & ~mask;
 	if (limit && size > limit)
 		return 0;
