--- conflicted
+++ resolved
@@ -65,9 +65,5 @@
 obj-$(CONFIG_USB_BTMTK)		+= btmtk_usb/
 obj-$(CONFIG_XILLYBUS)		+= xillybus/
 obj-$(CONFIG_DGNC)			+= dgnc/
-<<<<<<< HEAD
 obj-$(CONFIG_DGAP)			+= dgap/
-=======
-obj-$(CONFIG_DGAP)			+= dgap/
-obj-$(CONFIG_MTD_SPINAND_MT29F)	+= mt29f_spinand/
->>>>>>> d8ec26d7
+obj-$(CONFIG_MTD_SPINAND_MT29F)	+= mt29f_spinand/