// SPDX-License-Identifier: GPL-2.0-or-later
/*
 * Generic pwmlib implementation
 *
 * Copyright (C) 2011 Sascha Hauer <s.hauer@pengutronix.de>
 * Copyright (C) 2011-2012 Avionic Design GmbH
 */

#include <linux/acpi.h>
#include <linux/module.h>
#include <linux/pwm.h>
#include <linux/radix-tree.h>
#include <linux/list.h>
#include <linux/mutex.h>
#include <linux/err.h>
#include <linux/slab.h>
#include <linux/device.h>
#include <linux/debugfs.h>
#include <linux/seq_file.h>

#include <dt-bindings/pwm/pwm.h>

#define CREATE_TRACE_POINTS
#include <trace/events/pwm.h>

#define MAX_PWMS 1024

static DEFINE_MUTEX(pwm_lookup_lock);
static LIST_HEAD(pwm_lookup_list);
static DEFINE_MUTEX(pwm_lock);
static LIST_HEAD(pwm_chips);
static DECLARE_BITMAP(allocated_pwms, MAX_PWMS);
static RADIX_TREE(pwm_tree, GFP_KERNEL);

static struct pwm_device *pwm_to_device(unsigned int pwm)
{
	return radix_tree_lookup(&pwm_tree, pwm);
}

static int alloc_pwms(unsigned int count)
{
	unsigned int start;

	start = bitmap_find_next_zero_area(allocated_pwms, MAX_PWMS, 0,
					   count, 0);

	if (start + count > MAX_PWMS)
		return -ENOSPC;

	return start;
}

static void free_pwms(struct pwm_chip *chip)
{
	unsigned int i;

	for (i = 0; i < chip->npwm; i++) {
		struct pwm_device *pwm = &chip->pwms[i];

		radix_tree_delete(&pwm_tree, pwm->pwm);
	}

	bitmap_clear(allocated_pwms, chip->base, chip->npwm);

	kfree(chip->pwms);
	chip->pwms = NULL;
}

static struct pwm_chip *pwmchip_find_by_name(const char *name)
{
	struct pwm_chip *chip;

	if (!name)
		return NULL;

	mutex_lock(&pwm_lock);

	list_for_each_entry(chip, &pwm_chips, list) {
		const char *chip_name = dev_name(chip->dev);

		if (chip_name && strcmp(chip_name, name) == 0) {
			mutex_unlock(&pwm_lock);
			return chip;
		}
	}

	mutex_unlock(&pwm_lock);

	return NULL;
}

static int pwm_device_request(struct pwm_device *pwm, const char *label)
{
	int err;

	if (test_bit(PWMF_REQUESTED, &pwm->flags))
		return -EBUSY;

	if (!try_module_get(pwm->chip->ops->owner))
		return -ENODEV;

	if (pwm->chip->ops->request) {
		err = pwm->chip->ops->request(pwm->chip, pwm);
		if (err) {
			module_put(pwm->chip->ops->owner);
			return err;
		}
	}

	if (pwm->chip->ops->get_state) {
		pwm->chip->ops->get_state(pwm->chip, pwm, &pwm->state);
		trace_pwm_get(pwm, &pwm->state);

		if (IS_ENABLED(CONFIG_PWM_DEBUG))
			pwm->last = pwm->state;
	}

	set_bit(PWMF_REQUESTED, &pwm->flags);
	pwm->label = label;

	return 0;
}

struct pwm_device *
of_pwm_xlate_with_flags(struct pwm_chip *pc, const struct of_phandle_args *args)
{
	struct pwm_device *pwm;

	/* check, whether the driver supports a third cell for flags */
	if (pc->of_pwm_n_cells < 3)
		return ERR_PTR(-EINVAL);

	/* flags in the third cell are optional */
	if (args->args_count < 2)
		return ERR_PTR(-EINVAL);

	if (args->args[0] >= pc->npwm)
		return ERR_PTR(-EINVAL);

	pwm = pwm_request_from_chip(pc, args->args[0], NULL);
	if (IS_ERR(pwm))
		return pwm;

	pwm->args.period = args->args[1];
	pwm->args.polarity = PWM_POLARITY_NORMAL;

	if (args->args_count > 2 && args->args[2] & PWM_POLARITY_INVERTED)
		pwm->args.polarity = PWM_POLARITY_INVERSED;

	return pwm;
}
EXPORT_SYMBOL_GPL(of_pwm_xlate_with_flags);

static struct pwm_device *
of_pwm_simple_xlate(struct pwm_chip *pc, const struct of_phandle_args *args)
{
	struct pwm_device *pwm;

	/* sanity check driver support */
	if (pc->of_pwm_n_cells < 2)
		return ERR_PTR(-EINVAL);

	/* all cells are required */
	if (args->args_count != pc->of_pwm_n_cells)
		return ERR_PTR(-EINVAL);

	if (args->args[0] >= pc->npwm)
		return ERR_PTR(-EINVAL);

	pwm = pwm_request_from_chip(pc, args->args[0], NULL);
	if (IS_ERR(pwm))
		return pwm;

	pwm->args.period = args->args[1];

	return pwm;
}

static void of_pwmchip_add(struct pwm_chip *chip)
{
	if (!chip->dev || !chip->dev->of_node)
		return;

	if (!chip->of_xlate) {
		chip->of_xlate = of_pwm_simple_xlate;
		chip->of_pwm_n_cells = 2;
	}

	of_node_get(chip->dev->of_node);
}

static void of_pwmchip_remove(struct pwm_chip *chip)
{
	if (chip->dev)
		of_node_put(chip->dev->of_node);
}

/**
 * pwm_set_chip_data() - set private chip data for a PWM
 * @pwm: PWM device
 * @data: pointer to chip-specific data
 *
 * Returns: 0 on success or a negative error code on failure.
 */
int pwm_set_chip_data(struct pwm_device *pwm, void *data)
{
	if (!pwm)
		return -EINVAL;

	pwm->chip_data = data;

	return 0;
}
EXPORT_SYMBOL_GPL(pwm_set_chip_data);

/**
 * pwm_get_chip_data() - get private chip data for a PWM
 * @pwm: PWM device
 *
 * Returns: A pointer to the chip-private data for the PWM device.
 */
void *pwm_get_chip_data(struct pwm_device *pwm)
{
	return pwm ? pwm->chip_data : NULL;
}
EXPORT_SYMBOL_GPL(pwm_get_chip_data);

static bool pwm_ops_check(const struct pwm_chip *chip)
{

	const struct pwm_ops *ops = chip->ops;

	/* driver supports legacy, non-atomic operation */
	if (ops->config && ops->enable && ops->disable) {
		if (IS_ENABLED(CONFIG_PWM_DEBUG))
			dev_warn(chip->dev,
				 "Driver needs updating to atomic API\n");

		return true;
	}

	if (!ops->apply)
		return false;

	if (IS_ENABLED(CONFIG_PWM_DEBUG) && !ops->get_state)
		dev_warn(chip->dev,
			 "Please implement the .get_state() callback\n");

	return true;
}

/**
 * pwmchip_add() - register a new PWM chip
 * @chip: the PWM chip to add
 *
 * Register a new PWM chip.
 *
 * Returns: 0 on success or a negative error code on failure.
 */
int pwmchip_add(struct pwm_chip *chip)
{
	struct pwm_device *pwm;
	unsigned int i;
	int ret;

	if (!chip || !chip->dev || !chip->ops || !chip->npwm)
		return -EINVAL;

	if (!pwm_ops_check(chip))
		return -EINVAL;

	mutex_lock(&pwm_lock);

	ret = alloc_pwms(chip->npwm);
	if (ret < 0)
		goto out;

	chip->base = ret;

	chip->pwms = kcalloc(chip->npwm, sizeof(*pwm), GFP_KERNEL);
	if (!chip->pwms) {
		ret = -ENOMEM;
		goto out;
	}

	for (i = 0; i < chip->npwm; i++) {
		pwm = &chip->pwms[i];

		pwm->chip = chip;
		pwm->pwm = chip->base + i;
		pwm->hwpwm = i;
<<<<<<< HEAD
		pwm->state.polarity = polarity;
		pwm->state.output_type = PWM_OUTPUT_FIXED;
=======
>>>>>>> 6efb943b

		radix_tree_insert(&pwm_tree, pwm->pwm, pwm);
	}

	bitmap_set(allocated_pwms, chip->base, chip->npwm);

	INIT_LIST_HEAD(&chip->list);
	list_add(&chip->list, &pwm_chips);

	ret = 0;

	if (IS_ENABLED(CONFIG_OF))
		of_pwmchip_add(chip);

out:
	mutex_unlock(&pwm_lock);

	if (!ret)
		pwmchip_sysfs_export(chip);

	return ret;
}
EXPORT_SYMBOL_GPL(pwmchip_add);

/**
 * pwmchip_remove() - remove a PWM chip
 * @chip: the PWM chip to remove
 *
 * Removes a PWM chip. This function may return busy if the PWM chip provides
 * a PWM device that is still requested.
 *
 * Returns: 0 on success or a negative error code on failure.
 */
int pwmchip_remove(struct pwm_chip *chip)
{
	unsigned int i;
	int ret = 0;

	pwmchip_sysfs_unexport(chip);

	mutex_lock(&pwm_lock);

	for (i = 0; i < chip->npwm; i++) {
		struct pwm_device *pwm = &chip->pwms[i];

		if (test_bit(PWMF_REQUESTED, &pwm->flags)) {
			ret = -EBUSY;
			goto out;
		}
	}

	list_del_init(&chip->list);

	if (IS_ENABLED(CONFIG_OF))
		of_pwmchip_remove(chip);

	free_pwms(chip);

out:
	mutex_unlock(&pwm_lock);
	return ret;
}
EXPORT_SYMBOL_GPL(pwmchip_remove);

/**
 * pwm_request() - request a PWM device
 * @pwm: global PWM device index
 * @label: PWM device label
 *
 * This function is deprecated, use pwm_get() instead.
 *
 * Returns: A pointer to a PWM device or an ERR_PTR()-encoded error code on
 * failure.
 */
struct pwm_device *pwm_request(int pwm, const char *label)
{
	struct pwm_device *dev;
	int err;

	if (pwm < 0 || pwm >= MAX_PWMS)
		return ERR_PTR(-EINVAL);

	mutex_lock(&pwm_lock);

	dev = pwm_to_device(pwm);
	if (!dev) {
		dev = ERR_PTR(-EPROBE_DEFER);
		goto out;
	}

	err = pwm_device_request(dev, label);
	if (err < 0)
		dev = ERR_PTR(err);

out:
	mutex_unlock(&pwm_lock);

	return dev;
}
EXPORT_SYMBOL_GPL(pwm_request);

/**
 * pwm_request_from_chip() - request a PWM device relative to a PWM chip
 * @chip: PWM chip
 * @index: per-chip index of the PWM to request
 * @label: a literal description string of this PWM
 *
 * Returns: A pointer to the PWM device at the given index of the given PWM
 * chip. A negative error code is returned if the index is not valid for the
 * specified PWM chip or if the PWM device cannot be requested.
 */
struct pwm_device *pwm_request_from_chip(struct pwm_chip *chip,
					 unsigned int index,
					 const char *label)
{
	struct pwm_device *pwm;
	int err;

	if (!chip || index >= chip->npwm)
		return ERR_PTR(-EINVAL);

	mutex_lock(&pwm_lock);
	pwm = &chip->pwms[index];

	err = pwm_device_request(pwm, label);
	if (err < 0)
		pwm = ERR_PTR(err);

	mutex_unlock(&pwm_lock);
	return pwm;
}
EXPORT_SYMBOL_GPL(pwm_request_from_chip);

/**
 * pwm_free() - free a PWM device
 * @pwm: PWM device
 *
 * This function is deprecated, use pwm_put() instead.
 */
void pwm_free(struct pwm_device *pwm)
{
	pwm_put(pwm);
}
EXPORT_SYMBOL_GPL(pwm_free);

static void pwm_apply_state_debug(struct pwm_device *pwm,
				  const struct pwm_state *state)
{
	struct pwm_state *last = &pwm->last;
	struct pwm_chip *chip = pwm->chip;
	struct pwm_state s1, s2;
	int err;

	if (!IS_ENABLED(CONFIG_PWM_DEBUG))
		return;

	/* No reasonable diagnosis possible without .get_state() */
	if (!chip->ops->get_state)
		return;

	/*
	 * *state was just applied. Read out the hardware state and do some
	 * checks.
	 */

	chip->ops->get_state(chip, pwm, &s1);
	trace_pwm_get(pwm, &s1);

	/*
	 * The lowlevel driver either ignored .polarity (which is a bug) or as
	 * best effort inverted .polarity and fixed .duty_cycle respectively.
	 * Undo this inversion and fixup for further tests.
	 */
	if (s1.enabled && s1.polarity != state->polarity) {
		s2.polarity = state->polarity;
		s2.duty_cycle = s1.period - s1.duty_cycle;
		s2.period = s1.period;
		s2.enabled = s1.enabled;
	} else {
		s2 = s1;
	}

	if (s2.polarity != state->polarity &&
	    state->duty_cycle < state->period)
		dev_warn(chip->dev, ".apply ignored .polarity\n");

	if (state->enabled &&
	    last->polarity == state->polarity &&
	    last->period > s2.period &&
	    last->period <= state->period)
		dev_warn(chip->dev,
			 ".apply didn't pick the best available period (requested: %llu, applied: %llu, possible: %llu)\n",
			 state->period, s2.period, last->period);

	if (state->enabled && state->period < s2.period)
		dev_warn(chip->dev,
			 ".apply is supposed to round down period (requested: %llu, applied: %llu)\n",
			 state->period, s2.period);

	if (state->enabled &&
	    last->polarity == state->polarity &&
	    last->period == s2.period &&
	    last->duty_cycle > s2.duty_cycle &&
	    last->duty_cycle <= state->duty_cycle)
		dev_warn(chip->dev,
			 ".apply didn't pick the best available duty cycle (requested: %llu/%llu, applied: %llu/%llu, possible: %llu/%llu)\n",
			 state->duty_cycle, state->period,
			 s2.duty_cycle, s2.period,
			 last->duty_cycle, last->period);

	if (state->enabled && state->duty_cycle < s2.duty_cycle)
		dev_warn(chip->dev,
			 ".apply is supposed to round down duty_cycle (requested: %llu/%llu, applied: %llu/%llu)\n",
			 state->duty_cycle, state->period,
			 s2.duty_cycle, s2.period);

	if (!state->enabled && s2.enabled && s2.duty_cycle > 0)
		dev_warn(chip->dev,
			 "requested disabled, but yielded enabled with duty > 0\n");

	/* reapply the state that the driver reported being configured. */
	err = chip->ops->apply(chip, pwm, &s1);
	if (err) {
		*last = s1;
		dev_err(chip->dev, "failed to reapply current setting\n");
		return;
	}

	trace_pwm_apply(pwm, &s1);

	chip->ops->get_state(chip, pwm, last);
	trace_pwm_get(pwm, last);

	/* reapplication of the current state should give an exact match */
	if (s1.enabled != last->enabled ||
	    s1.polarity != last->polarity ||
	    (s1.enabled && s1.period != last->period) ||
	    (s1.enabled && s1.duty_cycle != last->duty_cycle)) {
		dev_err(chip->dev,
			".apply is not idempotent (ena=%d pol=%d %llu/%llu) -> (ena=%d pol=%d %llu/%llu)\n",
			s1.enabled, s1.polarity, s1.duty_cycle, s1.period,
			last->enabled, last->polarity, last->duty_cycle,
			last->period);
	}
}

/**
 * pwm_apply_state() - atomically apply a new state to a PWM device
 * @pwm: PWM device
 * @state: new state to apply
 */
int pwm_apply_state(struct pwm_device *pwm, const struct pwm_state *state)
{
	struct pwm_chip *chip;
	int err;

	if (!pwm || !state || !state->period ||
	    state->duty_cycle > state->period)
		return -EINVAL;

	chip = pwm->chip;

	if (state->period == pwm->state.period &&
	    state->duty_cycle == pwm->state.duty_cycle &&
	    state->polarity == pwm->state.polarity &&
	    state->enabled == pwm->state.enabled)
		return 0;

	if (chip->ops->apply) {
		err = chip->ops->apply(chip, pwm, state);
		if (err)
			return err;

		trace_pwm_apply(pwm, state);

		pwm->state = *state;

		/*
		 * only do this after pwm->state was applied as some
		 * implementations of .get_state depend on this
		 */
		pwm_apply_state_debug(pwm, state);
	} else {
		/*
		 * FIXME: restore the initial state in case of error.
		 */
		if (state->polarity != pwm->state.polarity) {
			if (!chip->ops->set_polarity)
				return -EINVAL;

			/*
			 * Changing the polarity of a running PWM is
			 * only allowed when the PWM driver implements
			 * ->apply().
			 */
			if (pwm->state.enabled) {
				chip->ops->disable(chip, pwm);
				pwm->state.enabled = false;
			}

			err = chip->ops->set_polarity(chip, pwm,
						      state->polarity);
			if (err)
				return err;

			pwm->state.polarity = state->polarity;
		}

		if (state->period != pwm->state.period ||
		    state->duty_cycle != pwm->state.duty_cycle) {
			err = chip->ops->config(pwm->chip, pwm,
						state->duty_cycle,
						state->period);
			if (err)
				return err;

			pwm->state.duty_cycle = state->duty_cycle;
			pwm->state.period = state->period;
		}

		if (state->enabled != pwm->state.enabled) {
			if (state->enabled) {
				err = chip->ops->enable(chip, pwm);
				if (err)
					return err;
			} else {
				chip->ops->disable(chip, pwm);
			}

			pwm->state.enabled = state->enabled;
		}
	}

	return 0;
}
EXPORT_SYMBOL_GPL(pwm_apply_state);

/**
 * pwm_capture() - capture and report a PWM signal
 * @pwm: PWM device
 * @result: structure to fill with capture result
 * @timeout: time to wait, in milliseconds, before giving up on capture
 *
 * Returns: 0 on success or a negative error code on failure.
 */
int pwm_capture(struct pwm_device *pwm, struct pwm_capture *result,
		unsigned long timeout)
{
	int err;

	if (!pwm || !pwm->chip->ops)
		return -EINVAL;

	if (!pwm->chip->ops->capture)
		return -ENOSYS;

	mutex_lock(&pwm_lock);
	err = pwm->chip->ops->capture(pwm->chip, pwm, result, timeout);
	mutex_unlock(&pwm_lock);

	return err;
}
EXPORT_SYMBOL_GPL(pwm_capture);

/**
 * pwm_adjust_config() - adjust the current PWM config to the PWM arguments
 * @pwm: PWM device
 *
 * This function will adjust the PWM config to the PWM arguments provided
 * by the DT or PWM lookup table. This is particularly useful to adapt
 * the bootloader config to the Linux one.
 */
int pwm_adjust_config(struct pwm_device *pwm)
{
	struct pwm_state state;
	struct pwm_args pargs;

	pwm_get_args(pwm, &pargs);
	pwm_get_state(pwm, &state);

	/*
	 * If the current period is zero it means that either the PWM driver
	 * does not support initial state retrieval or the PWM has not yet
	 * been configured.
	 *
	 * In either case, we setup the new period and polarity, and assign a
	 * duty cycle of 0.
	 */
	if (!state.period) {
		state.duty_cycle = 0;
		state.period = pargs.period;
		state.polarity = pargs.polarity;

		return pwm_apply_state(pwm, &state);
	}

	/*
	 * Adjust the PWM duty cycle/period based on the period value provided
	 * in PWM args.
	 */
	if (pargs.period != state.period) {
		u64 dutycycle = (u64)state.duty_cycle * pargs.period;

		do_div(dutycycle, state.period);
		state.duty_cycle = dutycycle;
		state.period = pargs.period;
	}

	/*
	 * If the polarity changed, we should also change the duty cycle.
	 */
	if (pargs.polarity != state.polarity) {
		state.polarity = pargs.polarity;
		state.duty_cycle = state.period - state.duty_cycle;
	}

	return pwm_apply_state(pwm, &state);
}
EXPORT_SYMBOL_GPL(pwm_adjust_config);

static struct pwm_chip *of_node_to_pwmchip(struct device_node *np)
{
	struct pwm_chip *chip;

	mutex_lock(&pwm_lock);

	list_for_each_entry(chip, &pwm_chips, list)
		if (chip->dev && chip->dev->of_node == np) {
			mutex_unlock(&pwm_lock);
			return chip;
		}

	mutex_unlock(&pwm_lock);

	return ERR_PTR(-EPROBE_DEFER);
}

static struct device_link *pwm_device_link_add(struct device *dev,
					       struct pwm_device *pwm)
{
	struct device_link *dl;

	if (!dev) {
		/*
		 * No device for the PWM consumer has been provided. It may
		 * impact the PM sequence ordering: the PWM supplier may get
		 * suspended before the consumer.
		 */
		dev_warn(pwm->chip->dev,
			 "No consumer device specified to create a link to\n");
		return NULL;
	}

	dl = device_link_add(dev, pwm->chip->dev, DL_FLAG_AUTOREMOVE_CONSUMER);
	if (!dl) {
		dev_err(dev, "failed to create device link to %s\n",
			dev_name(pwm->chip->dev));
		return ERR_PTR(-EINVAL);
	}

	return dl;
}

/**
 * of_pwm_get() - request a PWM via the PWM framework
 * @dev: device for PWM consumer
 * @np: device node to get the PWM from
 * @con_id: consumer name
 *
 * Returns the PWM device parsed from the phandle and index specified in the
 * "pwms" property of a device tree node or a negative error-code on failure.
 * Values parsed from the device tree are stored in the returned PWM device
 * object.
 *
 * If con_id is NULL, the first PWM device listed in the "pwms" property will
 * be requested. Otherwise the "pwm-names" property is used to do a reverse
 * lookup of the PWM index. This also means that the "pwm-names" property
 * becomes mandatory for devices that look up the PWM device via the con_id
 * parameter.
 *
 * Returns: A pointer to the requested PWM device or an ERR_PTR()-encoded
 * error code on failure.
 */
struct pwm_device *of_pwm_get(struct device *dev, struct device_node *np,
			      const char *con_id)
{
	struct pwm_device *pwm = NULL;
	struct of_phandle_args args;
	struct device_link *dl;
	struct pwm_chip *pc;
	int index = 0;
	int err;

	if (con_id) {
		index = of_property_match_string(np, "pwm-names", con_id);
		if (index < 0)
			return ERR_PTR(index);
	}

	err = of_parse_phandle_with_args(np, "pwms", "#pwm-cells", index,
					 &args);
	if (err) {
		pr_err("%s(): can't parse \"pwms\" property\n", __func__);
		return ERR_PTR(err);
	}

	pc = of_node_to_pwmchip(args.np);
	if (IS_ERR(pc)) {
		if (PTR_ERR(pc) != -EPROBE_DEFER)
			pr_err("%s(): PWM chip not found\n", __func__);

		pwm = ERR_CAST(pc);
		goto put;
	}

	pwm = pc->of_xlate(pc, &args);
	if (IS_ERR(pwm))
		goto put;

	dl = pwm_device_link_add(dev, pwm);
	if (IS_ERR(dl)) {
		/* of_xlate ended up calling pwm_request_from_chip() */
		pwm_free(pwm);
		pwm = ERR_CAST(dl);
		goto put;
	}

	/*
	 * If a consumer name was not given, try to look it up from the
	 * "pwm-names" property if it exists. Otherwise use the name of
	 * the user device node.
	 */
	if (!con_id) {
		err = of_property_read_string_index(np, "pwm-names", index,
						    &con_id);
		if (err < 0)
			con_id = np->name;
	}

	pwm->label = con_id;

put:
	of_node_put(args.np);

	return pwm;
}
EXPORT_SYMBOL_GPL(of_pwm_get);

#if IS_ENABLED(CONFIG_ACPI)
static struct pwm_chip *device_to_pwmchip(struct device *dev)
{
	struct pwm_chip *chip;

	mutex_lock(&pwm_lock);

	list_for_each_entry(chip, &pwm_chips, list) {
		struct acpi_device *adev = ACPI_COMPANION(chip->dev);

		if ((chip->dev == dev) || (adev && &adev->dev == dev)) {
			mutex_unlock(&pwm_lock);
			return chip;
		}
	}

	mutex_unlock(&pwm_lock);

	return ERR_PTR(-EPROBE_DEFER);
}
#endif

/**
 * acpi_pwm_get() - request a PWM via parsing "pwms" property in ACPI
 * @fwnode: firmware node to get the "pwm" property from
 *
 * Returns the PWM device parsed from the fwnode and index specified in the
 * "pwms" property or a negative error-code on failure.
 * Values parsed from the device tree are stored in the returned PWM device
 * object.
 *
 * This is analogous to of_pwm_get() except con_id is not yet supported.
 * ACPI entries must look like
 * Package () {"pwms", Package ()
 *     { <PWM device reference>, <PWM index>, <PWM period> [, <PWM flags>]}}
 *
 * Returns: A pointer to the requested PWM device or an ERR_PTR()-encoded
 * error code on failure.
 */
static struct pwm_device *acpi_pwm_get(struct fwnode_handle *fwnode)
{
	struct pwm_device *pwm = ERR_PTR(-ENODEV);
#if IS_ENABLED(CONFIG_ACPI)
	struct fwnode_reference_args args;
	struct acpi_device *acpi;
	struct pwm_chip *chip;
	int ret;

	memset(&args, 0, sizeof(args));

	ret = __acpi_node_get_property_reference(fwnode, "pwms", 0, 3, &args);
	if (ret < 0)
		return ERR_PTR(ret);

	acpi = to_acpi_device_node(args.fwnode);
	if (!acpi)
		return ERR_PTR(-EINVAL);

	if (args.nargs < 2)
		return ERR_PTR(-EPROTO);

	chip = device_to_pwmchip(&acpi->dev);
	if (IS_ERR(chip))
		return ERR_CAST(chip);

	pwm = pwm_request_from_chip(chip, args.args[0], NULL);
	if (IS_ERR(pwm))
		return pwm;

	pwm->args.period = args.args[1];
	pwm->args.polarity = PWM_POLARITY_NORMAL;

	if (args.nargs > 2 && args.args[2] & PWM_POLARITY_INVERTED)
		pwm->args.polarity = PWM_POLARITY_INVERSED;
#endif

	return pwm;
}

/**
 * pwm_add_table() - register PWM device consumers
 * @table: array of consumers to register
 * @num: number of consumers in table
 */
void pwm_add_table(struct pwm_lookup *table, size_t num)
{
	mutex_lock(&pwm_lookup_lock);

	while (num--) {
		list_add_tail(&table->list, &pwm_lookup_list);
		table++;
	}

	mutex_unlock(&pwm_lookup_lock);
}

/**
 * pwm_remove_table() - unregister PWM device consumers
 * @table: array of consumers to unregister
 * @num: number of consumers in table
 */
void pwm_remove_table(struct pwm_lookup *table, size_t num)
{
	mutex_lock(&pwm_lookup_lock);

	while (num--) {
		list_del(&table->list);
		table++;
	}

	mutex_unlock(&pwm_lookup_lock);
}

/**
 * pwm_get() - look up and request a PWM device
 * @dev: device for PWM consumer
 * @con_id: consumer name
 *
 * Lookup is first attempted using DT. If the device was not instantiated from
 * a device tree, a PWM chip and a relative index is looked up via a table
 * supplied by board setup code (see pwm_add_table()).
 *
 * Once a PWM chip has been found the specified PWM device will be requested
 * and is ready to be used.
 *
 * Returns: A pointer to the requested PWM device or an ERR_PTR()-encoded
 * error code on failure.
 */
struct pwm_device *pwm_get(struct device *dev, const char *con_id)
{
	const char *dev_id = dev ? dev_name(dev) : NULL;
	struct pwm_device *pwm;
	struct pwm_chip *chip;
	struct device_link *dl;
	unsigned int best = 0;
	struct pwm_lookup *p, *chosen = NULL;
	unsigned int match;
	int err;

	/* look up via DT first */
	if (IS_ENABLED(CONFIG_OF) && dev && dev->of_node)
		return of_pwm_get(dev, dev->of_node, con_id);

	/* then lookup via ACPI */
	if (dev && is_acpi_node(dev->fwnode)) {
		pwm = acpi_pwm_get(dev->fwnode);
		if (!IS_ERR(pwm) || PTR_ERR(pwm) != -ENOENT)
			return pwm;
	}

	/*
	 * We look up the provider in the static table typically provided by
	 * board setup code. We first try to lookup the consumer device by
	 * name. If the consumer device was passed in as NULL or if no match
	 * was found, we try to find the consumer by directly looking it up
	 * by name.
	 *
	 * If a match is found, the provider PWM chip is looked up by name
	 * and a PWM device is requested using the PWM device per-chip index.
	 *
	 * The lookup algorithm was shamelessly taken from the clock
	 * framework:
	 *
	 * We do slightly fuzzy matching here:
	 *  An entry with a NULL ID is assumed to be a wildcard.
	 *  If an entry has a device ID, it must match
	 *  If an entry has a connection ID, it must match
	 * Then we take the most specific entry - with the following order
	 * of precedence: dev+con > dev only > con only.
	 */
	mutex_lock(&pwm_lookup_lock);

	list_for_each_entry(p, &pwm_lookup_list, list) {
		match = 0;

		if (p->dev_id) {
			if (!dev_id || strcmp(p->dev_id, dev_id))
				continue;

			match += 2;
		}

		if (p->con_id) {
			if (!con_id || strcmp(p->con_id, con_id))
				continue;

			match += 1;
		}

		if (match > best) {
			chosen = p;

			if (match != 3)
				best = match;
			else
				break;
		}
	}

	mutex_unlock(&pwm_lookup_lock);

	if (!chosen)
		return ERR_PTR(-ENODEV);

	chip = pwmchip_find_by_name(chosen->provider);

	/*
	 * If the lookup entry specifies a module, load the module and retry
	 * the PWM chip lookup. This can be used to work around driver load
	 * ordering issues if driver's can't be made to properly support the
	 * deferred probe mechanism.
	 */
	if (!chip && chosen->module) {
		err = request_module(chosen->module);
		if (err == 0)
			chip = pwmchip_find_by_name(chosen->provider);
	}

	if (!chip)
		return ERR_PTR(-EPROBE_DEFER);

	pwm = pwm_request_from_chip(chip, chosen->index, con_id ?: dev_id);
	if (IS_ERR(pwm))
		return pwm;

	dl = pwm_device_link_add(dev, pwm);
	if (IS_ERR(dl)) {
		pwm_free(pwm);
		return ERR_CAST(dl);
	}

	pwm->args.period = chosen->period;
	pwm->args.polarity = chosen->polarity;

	return pwm;
}
EXPORT_SYMBOL_GPL(pwm_get);

/**
 * pwm_put() - release a PWM device
 * @pwm: PWM device
 */
void pwm_put(struct pwm_device *pwm)
{
	if (!pwm)
		return;

	mutex_lock(&pwm_lock);

	if (!test_and_clear_bit(PWMF_REQUESTED, &pwm->flags)) {
		pr_warn("PWM device already freed\n");
		goto out;
	}

	if (pwm->chip->ops->free)
		pwm->chip->ops->free(pwm->chip, pwm);

	pwm_set_chip_data(pwm, NULL);
	pwm->label = NULL;

	module_put(pwm->chip->ops->owner);
out:
	mutex_unlock(&pwm_lock);
}
EXPORT_SYMBOL_GPL(pwm_put);

static void devm_pwm_release(struct device *dev, void *res)
{
	pwm_put(*(struct pwm_device **)res);
}

/**
 * devm_pwm_get() - resource managed pwm_get()
 * @dev: device for PWM consumer
 * @con_id: consumer name
 *
 * This function performs like pwm_get() but the acquired PWM device will
 * automatically be released on driver detach.
 *
 * Returns: A pointer to the requested PWM device or an ERR_PTR()-encoded
 * error code on failure.
 */
struct pwm_device *devm_pwm_get(struct device *dev, const char *con_id)
{
	struct pwm_device **ptr, *pwm;

	ptr = devres_alloc(devm_pwm_release, sizeof(*ptr), GFP_KERNEL);
	if (!ptr)
		return ERR_PTR(-ENOMEM);

	pwm = pwm_get(dev, con_id);
	if (!IS_ERR(pwm)) {
		*ptr = pwm;
		devres_add(dev, ptr);
	} else {
		devres_free(ptr);
	}

	return pwm;
}
EXPORT_SYMBOL_GPL(devm_pwm_get);

/**
 * devm_of_pwm_get() - resource managed of_pwm_get()
 * @dev: device for PWM consumer
 * @np: device node to get the PWM from
 * @con_id: consumer name
 *
 * This function performs like of_pwm_get() but the acquired PWM device will
 * automatically be released on driver detach.
 *
 * Returns: A pointer to the requested PWM device or an ERR_PTR()-encoded
 * error code on failure.
 */
struct pwm_device *devm_of_pwm_get(struct device *dev, struct device_node *np,
				   const char *con_id)
{
	struct pwm_device **ptr, *pwm;

	ptr = devres_alloc(devm_pwm_release, sizeof(*ptr), GFP_KERNEL);
	if (!ptr)
		return ERR_PTR(-ENOMEM);

	pwm = of_pwm_get(dev, np, con_id);
	if (!IS_ERR(pwm)) {
		*ptr = pwm;
		devres_add(dev, ptr);
	} else {
		devres_free(ptr);
	}

	return pwm;
}
EXPORT_SYMBOL_GPL(devm_of_pwm_get);

/**
 * devm_fwnode_pwm_get() - request a resource managed PWM from firmware node
 * @dev: device for PWM consumer
 * @fwnode: firmware node to get the PWM from
 * @con_id: consumer name
 *
 * Returns the PWM device parsed from the firmware node. See of_pwm_get() and
 * acpi_pwm_get() for a detailed description.
 *
 * Returns: A pointer to the requested PWM device or an ERR_PTR()-encoded
 * error code on failure.
 */
struct pwm_device *devm_fwnode_pwm_get(struct device *dev,
				       struct fwnode_handle *fwnode,
				       const char *con_id)
{
	struct pwm_device **ptr, *pwm = ERR_PTR(-ENODEV);

	ptr = devres_alloc(devm_pwm_release, sizeof(*ptr), GFP_KERNEL);
	if (!ptr)
		return ERR_PTR(-ENOMEM);

	if (is_of_node(fwnode))
		pwm = of_pwm_get(dev, to_of_node(fwnode), con_id);
	else if (is_acpi_node(fwnode))
		pwm = acpi_pwm_get(fwnode);

	if (!IS_ERR(pwm)) {
		*ptr = pwm;
		devres_add(dev, ptr);
	} else {
		devres_free(ptr);
	}

	return pwm;
}
EXPORT_SYMBOL_GPL(devm_fwnode_pwm_get);

static int devm_pwm_match(struct device *dev, void *res, void *data)
{
	struct pwm_device **p = res;

	if (WARN_ON(!p || !*p))
		return 0;

	return *p == data;
}

/**
 * devm_pwm_put() - resource managed pwm_put()
 * @dev: device for PWM consumer
 * @pwm: PWM device
 *
 * Release a PWM previously allocated using devm_pwm_get(). Calling this
 * function is usually not needed because devm-allocated resources are
 * automatically released on driver detach.
 */
void devm_pwm_put(struct device *dev, struct pwm_device *pwm)
{
	WARN_ON(devres_release(dev, devm_pwm_release, devm_pwm_match, pwm));
}
EXPORT_SYMBOL_GPL(devm_pwm_put);

#ifdef CONFIG_DEBUG_FS
static void pwm_dbg_show(struct pwm_chip *chip, struct seq_file *s)
{
	unsigned int i;

	for (i = 0; i < chip->npwm; i++) {
		struct pwm_device *pwm = &chip->pwms[i];
		struct pwm_state state;

		pwm_get_state(pwm, &state);

		seq_printf(s, " pwm-%-3d (%-20.20s):", i, pwm->label);

		if (test_bit(PWMF_REQUESTED, &pwm->flags))
			seq_puts(s, " requested");

		if (state.enabled)
			seq_puts(s, " enabled");

		seq_printf(s, " period: %llu ns", state.period);
		seq_printf(s, " duty: %llu ns", state.duty_cycle);
		seq_printf(s, " polarity: %s",
			   state.polarity ? "inverse" : "normal");

		seq_puts(s, "\n");
	}
}

static void *pwm_seq_start(struct seq_file *s, loff_t *pos)
{
	mutex_lock(&pwm_lock);
	s->private = "";

	return seq_list_start(&pwm_chips, *pos);
}

static void *pwm_seq_next(struct seq_file *s, void *v, loff_t *pos)
{
	s->private = "\n";

	return seq_list_next(v, &pwm_chips, pos);
}

static void pwm_seq_stop(struct seq_file *s, void *v)
{
	mutex_unlock(&pwm_lock);
}

static int pwm_seq_show(struct seq_file *s, void *v)
{
	struct pwm_chip *chip = list_entry(v, struct pwm_chip, list);

	seq_printf(s, "%s%s/%s, %d PWM device%s\n", (char *)s->private,
		   chip->dev->bus ? chip->dev->bus->name : "no-bus",
		   dev_name(chip->dev), chip->npwm,
		   (chip->npwm != 1) ? "s" : "");

	pwm_dbg_show(chip, s);

	return 0;
}

static const struct seq_operations pwm_debugfs_sops = {
	.start = pwm_seq_start,
	.next = pwm_seq_next,
	.stop = pwm_seq_stop,
	.show = pwm_seq_show,
};

DEFINE_SEQ_ATTRIBUTE(pwm_debugfs);

static int __init pwm_debugfs_init(void)
{
	debugfs_create_file("pwm", S_IFREG | 0444, NULL, NULL,
			    &pwm_debugfs_fops);

	return 0;
}
subsys_initcall(pwm_debugfs_init);
#endif /* CONFIG_DEBUG_FS */<|MERGE_RESOLUTION|>--- conflicted
+++ resolved
@@ -289,11 +289,7 @@
 		pwm->chip = chip;
 		pwm->pwm = chip->base + i;
 		pwm->hwpwm = i;
-<<<<<<< HEAD
-		pwm->state.polarity = polarity;
 		pwm->state.output_type = PWM_OUTPUT_FIXED;
-=======
->>>>>>> 6efb943b
 
 		radix_tree_insert(&pwm_tree, pwm->pwm, pwm);
 	}
