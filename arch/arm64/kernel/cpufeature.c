--- conflicted
+++ resolved
@@ -1026,14 +1026,8 @@
 
 	if (IS_ENABLED(CONFIG_ARM64_SVE) &&
 	    id_aa64pfr0_sve(read_sanitised_ftr_reg(SYS_ID_AA64PFR0_EL1))) {
-<<<<<<< HEAD
-		sve_kernel_enable(NULL);
-=======
 		unsigned long cpacr = cpacr_save_enable_kernel_sve();
 
-		info->reg_zcr = read_zcr_features();
-		init_cpu_ftr_reg(SYS_ZCR_EL1, info->reg_zcr);
->>>>>>> e8d4006d
 		vec_init_vq_map(ARM64_VEC_SVE);
 
 		cpacr_restore(cpacr);
@@ -1041,14 +1035,8 @@
 
 	if (IS_ENABLED(CONFIG_ARM64_SME) &&
 	    id_aa64pfr1_sme(read_sanitised_ftr_reg(SYS_ID_AA64PFR1_EL1))) {
-<<<<<<< HEAD
-		sme_kernel_enable(NULL);
-
-=======
 		unsigned long cpacr = cpacr_save_enable_kernel_sme();
 
-		info->reg_smcr = read_smcr_features();
->>>>>>> e8d4006d
 		/*
 		 * We mask out SMPS since even if the hardware
 		 * supports priorities the kernel does not at present
@@ -1294,36 +1282,19 @@
 	/* Probe vector lengths */
 	if (IS_ENABLED(CONFIG_ARM64_SVE) &&
 	    id_aa64pfr0_sve(read_sanitised_ftr_reg(SYS_ID_AA64PFR0_EL1))) {
-<<<<<<< HEAD
 		if (!system_capabilities_finalized()) {
-			sve_kernel_enable(NULL);
+			unsigned long cpacr = cpacr_save_enable_kernel_sve();
+
 			vec_update_vq_map(ARM64_VEC_SVE);
+
+			cpacr_restore(cpacr);
 		}
-=======
-		unsigned long cpacr = cpacr_save_enable_kernel_sve();
-
-		info->reg_zcr = read_zcr_features();
-		taint |= check_update_ftr_reg(SYS_ZCR_EL1, cpu,
-					info->reg_zcr, boot->reg_zcr);
-
-		/* Probe vector lengths */
-		if (!system_capabilities_finalized())
-			vec_update_vq_map(ARM64_VEC_SVE);
-
-		cpacr_restore(cpacr);
->>>>>>> e8d4006d
 	}
 
 	if (IS_ENABLED(CONFIG_ARM64_SME) &&
 	    id_aa64pfr1_sme(read_sanitised_ftr_reg(SYS_ID_AA64PFR1_EL1))) {
-<<<<<<< HEAD
-		sme_kernel_enable(NULL);
-
-=======
 		unsigned long cpacr = cpacr_save_enable_kernel_sme();
 
-		info->reg_smcr = read_smcr_features();
->>>>>>> e8d4006d
 		/*
 		 * We mask out SMPS since even if the hardware
 		 * supports priorities the kernel does not at present
@@ -3167,54 +3138,28 @@
 
 static void verify_sve_features(void)
 {
-<<<<<<< HEAD
+	unsigned long cpacr = cpacr_save_enable_kernel_sve();
+
 	if (vec_verify_vq_map(ARM64_VEC_SVE)) {
-=======
-	unsigned long cpacr = cpacr_save_enable_kernel_sve();
-
-	u64 safe_zcr = read_sanitised_ftr_reg(SYS_ZCR_EL1);
-	u64 zcr = read_zcr_features();
-
-	unsigned int safe_len = safe_zcr & ZCR_ELx_LEN_MASK;
-	unsigned int len = zcr & ZCR_ELx_LEN_MASK;
-
-	if (len < safe_len || vec_verify_vq_map(ARM64_VEC_SVE)) {
->>>>>>> e8d4006d
 		pr_crit("CPU%d: SVE: vector length support mismatch\n",
 			smp_processor_id());
 		cpu_die_early();
 	}
-<<<<<<< HEAD
-=======
 
 	cpacr_restore(cpacr);
->>>>>>> e8d4006d
 }
 
 static void verify_sme_features(void)
 {
-<<<<<<< HEAD
+	unsigned long cpacr = cpacr_save_enable_kernel_sme();
+
 	if (vec_verify_vq_map(ARM64_VEC_SME)) {
-=======
-	unsigned long cpacr = cpacr_save_enable_kernel_sme();
-
-	u64 safe_smcr = read_sanitised_ftr_reg(SYS_SMCR_EL1);
-	u64 smcr = read_smcr_features();
-
-	unsigned int safe_len = safe_smcr & SMCR_ELx_LEN_MASK;
-	unsigned int len = smcr & SMCR_ELx_LEN_MASK;
-
-	if (len < safe_len || vec_verify_vq_map(ARM64_VEC_SME)) {
->>>>>>> e8d4006d
 		pr_crit("CPU%d: SME: vector length support mismatch\n",
 			smp_processor_id());
 		cpu_die_early();
 	}
-<<<<<<< HEAD
-=======
 
 	cpacr_restore(cpacr);
->>>>>>> e8d4006d
 }
 
 static void verify_hyp_capabilities(void)
@@ -3377,7 +3322,18 @@
 	 */
 	enable_cpu_capabilities(SCOPE_ALL & ~SCOPE_BOOT_CPU);
 
-<<<<<<< HEAD
+	kpti_install_ng_mappings();
+
+	sve_setup();
+	sme_setup();
+
+	/*
+	 * Check for sane CTR_EL0.CWG value.
+	 */
+	if (!cache_type_cwg())
+		pr_warn("No Cache Writeback Granule information, assuming %d\n",
+			ARCH_DMA_MINALIGN);
+
 	for (i = 0; i < ARM64_NCAPS; i++) {
 		const struct arm64_cpu_capabilities *caps = cpucap_ptrs[i];
 
@@ -3386,19 +3342,6 @@
 			pr_info("detected: %s on CPU%*pbl\n",
 				caps->desc, cpumask_pr_args(caps->cpus));
 	}
-=======
-	kpti_install_ng_mappings();
-
-	sve_setup();
-	sme_setup();
-
-	/*
-	 * Check for sane CTR_EL0.CWG value.
-	 */
-	if (!cache_type_cwg())
-		pr_warn("No Cache Writeback Granule information, assuming %d\n",
-			ARCH_DMA_MINALIGN);
->>>>>>> e8d4006d
 }
 
 void __init setup_user_features(void)
