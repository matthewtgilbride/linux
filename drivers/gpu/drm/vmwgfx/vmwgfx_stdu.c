--- conflicted
+++ resolved
@@ -408,25 +408,8 @@
 {
 }
 
-<<<<<<< HEAD
 
 static void vmw_stdu_crtc_helper_commit(struct drm_crtc *crtc)
-=======
-/**
- * vmw_stdu_crtc_set_config - Sets a mode
- *
- * @set:  mode parameters
- *
- * This function is the device-specific portion of the DRM CRTC mode set.
- * For the SVGA device, we do this by defining a Screen Target, binding a
- * GB Surface to that target, and finally update the screen target.
- *
- * RETURNS:
- * 0 on success, error code otherwise
- */
-static int vmw_stdu_crtc_set_config(struct drm_mode_set *set,
-				    struct drm_modeset_acquire_ctx *ctx)
->>>>>>> b121b051
 {
 	struct vmw_private *dev_priv;
 	struct vmw_screen_target_display_unit *stdu;
@@ -522,7 +505,7 @@
 	 * don't hand it to the helper.
 	 */
 	flags &= ~DRM_MODE_PAGE_FLIP_ASYNC;
-	ret = drm_atomic_helper_page_flip(crtc, new_fb, NULL, flags);
+	ret = drm_atomic_helper_page_flip(crtc, new_fb, NULL, flags, ctx);
 	if (ret) {
 		DRM_ERROR("Page flip error %d.\n", ret);
 		return ret;
