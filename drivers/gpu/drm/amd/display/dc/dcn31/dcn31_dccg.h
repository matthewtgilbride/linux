/*
 * Copyright 2018 Advanced Micro Devices, Inc.
 *
 * Permission is hereby granted, free of charge, to any person obtaining a
 * copy of this software and associated documentation files (the "Software"),
 * to deal in the Software without restriction, including without limitation
 * the rights to use, copy, modify, merge, publish, distribute, sublicense,
 * and/or sell copies of the Software, and to permit persons to whom the
 * Software is furnished to do so, subject to the following conditions:
 *
 * The above copyright notice and this permission notice shall be included in
 * all copies or substantial portions of the Software.
 *
 * THE SOFTWARE IS PROVIDED "AS IS", WITHOUT WARRANTY OF ANY KIND, EXPRESS OR
 * IMPLIED, INCLUDING BUT NOT LIMITED TO THE WARRANTIES OF MERCHANTABILITY,
 * FITNESS FOR A PARTICULAR PURPOSE AND NONINFRINGEMENT.  IN NO EVENT SHALL
 * THE COPYRIGHT HOLDER(S) OR AUTHOR(S) BE LIABLE FOR ANY CLAIM, DAMAGES OR
 * OTHER LIABILITY, WHETHER IN AN ACTION OF CONTRACT, TORT OR OTHERWISE,
 * ARISING FROM, OUT OF OR IN CONNECTION WITH THE SOFTWARE OR THE USE OR
 * OTHER DEALINGS IN THE SOFTWARE.
 *
 * Authors: AMD
 *
 */

#ifndef __DCN31_DCCG_H__
#define __DCN31_DCCG_H__

#include "dcn30/dcn30_dccg.h"

#define DCCG_SFII(block, reg_name, field_prefix, field_name, inst, post_fix)\
	.field_prefix ## _ ## field_name[inst] = block ## inst ## _ ## reg_name ## __ ## field_prefix ## inst ## _ ## field_name ## post_fix


#define DCCG_REG_LIST_DCN31() \
	SR(DPPCLK_DTO_CTRL),\
	DCCG_SRII(DTO_PARAM, DPPCLK, 0),\
	DCCG_SRII(DTO_PARAM, DPPCLK, 1),\
	DCCG_SRII(DTO_PARAM, DPPCLK, 2),\
	DCCG_SRII(DTO_PARAM, DPPCLK, 3),\
	SR(PHYASYMCLK_CLOCK_CNTL),\
	SR(PHYBSYMCLK_CLOCK_CNTL),\
	SR(PHYCSYMCLK_CLOCK_CNTL),\
	SR(PHYDSYMCLK_CLOCK_CNTL),\
	SR(PHYESYMCLK_CLOCK_CNTL),\
	SR(DPSTREAMCLK_CNTL),\
	SR(SYMCLK32_SE_CNTL),\
	SR(SYMCLK32_LE_CNTL),\
	DCCG_SRII(PIXEL_RATE_CNTL, OTG, 0),\
	DCCG_SRII(PIXEL_RATE_CNTL, OTG, 1),\
	DCCG_SRII(PIXEL_RATE_CNTL, OTG, 2),\
	DCCG_SRII(PIXEL_RATE_CNTL, OTG, 3),\
	DCCG_SRII(MODULO, DTBCLK_DTO, 0),\
	DCCG_SRII(MODULO, DTBCLK_DTO, 1),\
	DCCG_SRII(MODULO, DTBCLK_DTO, 2),\
	DCCG_SRII(MODULO, DTBCLK_DTO, 3),\
	DCCG_SRII(PHASE, DTBCLK_DTO, 0),\
	DCCG_SRII(PHASE, DTBCLK_DTO, 1),\
	DCCG_SRII(PHASE, DTBCLK_DTO, 2),\
	DCCG_SRII(PHASE, DTBCLK_DTO, 3),\
	SR(DCCG_AUDIO_DTBCLK_DTO_MODULO),\
	SR(DCCG_AUDIO_DTBCLK_DTO_PHASE),\
	SR(DCCG_AUDIO_DTO_SOURCE),\
	SR(DENTIST_DISPCLK_CNTL),\
	SR(DSCCLK0_DTO_PARAM),\
	SR(DSCCLK1_DTO_PARAM),\
	SR(DSCCLK2_DTO_PARAM),\
	SR(DSCCLK_DTO_CTRL),\
	SR(DCCG_GATE_DISABLE_CNTL3),\
	SR(HDMISTREAMCLK0_DTO_PARAM)


#define DCCG_MASK_SH_LIST_DCN31(mask_sh) \
	DCCG_SFI(DPPCLK_DTO_CTRL, DTO_ENABLE, DPPCLK, 0, mask_sh),\
	DCCG_SFI(DPPCLK_DTO_CTRL, DTO_DB_EN, DPPCLK, 0, mask_sh),\
	DCCG_SFI(DPPCLK_DTO_CTRL, DTO_ENABLE, DPPCLK, 1, mask_sh),\
	DCCG_SFI(DPPCLK_DTO_CTRL, DTO_DB_EN, DPPCLK, 1, mask_sh),\
	DCCG_SFI(DPPCLK_DTO_CTRL, DTO_ENABLE, DPPCLK, 2, mask_sh),\
	DCCG_SFI(DPPCLK_DTO_CTRL, DTO_DB_EN, DPPCLK, 2, mask_sh),\
	DCCG_SFI(DPPCLK_DTO_CTRL, DTO_ENABLE, DPPCLK, 3, mask_sh),\
	DCCG_SFI(DPPCLK_DTO_CTRL, DTO_DB_EN, DPPCLK, 3, mask_sh),\
	DCCG_SF(DPPCLK0_DTO_PARAM, DPPCLK0_DTO_PHASE, mask_sh),\
	DCCG_SF(DPPCLK0_DTO_PARAM, DPPCLK0_DTO_MODULO, mask_sh),\
	DCCG_SF(PHYASYMCLK_CLOCK_CNTL, PHYASYMCLK_FORCE_EN, mask_sh),\
	DCCG_SF(PHYASYMCLK_CLOCK_CNTL, PHYASYMCLK_FORCE_SRC_SEL, mask_sh),\
	DCCG_SF(PHYBSYMCLK_CLOCK_CNTL, PHYBSYMCLK_FORCE_EN, mask_sh),\
	DCCG_SF(PHYBSYMCLK_CLOCK_CNTL, PHYBSYMCLK_FORCE_SRC_SEL, mask_sh),\
	DCCG_SF(PHYCSYMCLK_CLOCK_CNTL, PHYCSYMCLK_FORCE_EN, mask_sh),\
	DCCG_SF(PHYCSYMCLK_CLOCK_CNTL, PHYCSYMCLK_FORCE_SRC_SEL, mask_sh),\
	DCCG_SF(PHYDSYMCLK_CLOCK_CNTL, PHYDSYMCLK_FORCE_EN, mask_sh),\
	DCCG_SF(PHYDSYMCLK_CLOCK_CNTL, PHYDSYMCLK_FORCE_SRC_SEL, mask_sh),\
	DCCG_SF(PHYESYMCLK_CLOCK_CNTL, PHYESYMCLK_FORCE_EN, mask_sh),\
	DCCG_SF(PHYESYMCLK_CLOCK_CNTL, PHYESYMCLK_FORCE_SRC_SEL, mask_sh),\
	DCCG_SF(DPSTREAMCLK_CNTL, DPSTREAMCLK_PIPE0_EN, mask_sh),\
	DCCG_SF(DPSTREAMCLK_CNTL, DPSTREAMCLK_PIPE1_EN, mask_sh),\
	DCCG_SF(DPSTREAMCLK_CNTL, DPSTREAMCLK_PIPE2_EN, mask_sh),\
	DCCG_SF(DPSTREAMCLK_CNTL, DPSTREAMCLK_PIPE3_EN, mask_sh),\
	DCCG_SF(SYMCLK32_SE_CNTL, SYMCLK32_SE0_SRC_SEL, mask_sh),\
	DCCG_SF(SYMCLK32_SE_CNTL, SYMCLK32_SE1_SRC_SEL, mask_sh),\
	DCCG_SF(SYMCLK32_SE_CNTL, SYMCLK32_SE2_SRC_SEL, mask_sh),\
	DCCG_SF(SYMCLK32_SE_CNTL, SYMCLK32_SE3_SRC_SEL, mask_sh),\
	DCCG_SF(SYMCLK32_SE_CNTL, SYMCLK32_SE0_EN, mask_sh),\
	DCCG_SF(SYMCLK32_SE_CNTL, SYMCLK32_SE1_EN, mask_sh),\
	DCCG_SF(SYMCLK32_SE_CNTL, SYMCLK32_SE2_EN, mask_sh),\
	DCCG_SF(SYMCLK32_SE_CNTL, SYMCLK32_SE3_EN, mask_sh),\
	DCCG_SF(SYMCLK32_LE_CNTL, SYMCLK32_LE0_SRC_SEL, mask_sh),\
	DCCG_SF(SYMCLK32_LE_CNTL, SYMCLK32_LE1_SRC_SEL, mask_sh),\
	DCCG_SF(SYMCLK32_LE_CNTL, SYMCLK32_LE0_EN, mask_sh),\
	DCCG_SF(SYMCLK32_LE_CNTL, SYMCLK32_LE1_EN, mask_sh),\
	DCCG_SFII(OTG, PIXEL_RATE_CNTL, DTBCLK_DTO, ENABLE, 0, mask_sh),\
	DCCG_SFII(OTG, PIXEL_RATE_CNTL, DTBCLK_DTO, ENABLE, 1, mask_sh),\
	DCCG_SFII(OTG, PIXEL_RATE_CNTL, DTBCLK_DTO, ENABLE, 2, mask_sh),\
	DCCG_SFII(OTG, PIXEL_RATE_CNTL, DTBCLK_DTO, ENABLE, 3, mask_sh),\
	DCCG_SFII(OTG, PIXEL_RATE_CNTL, DTBCLKDTO, ENABLE_STATUS, 0, mask_sh),\
	DCCG_SFII(OTG, PIXEL_RATE_CNTL, DTBCLKDTO, ENABLE_STATUS, 1, mask_sh),\
	DCCG_SFII(OTG, PIXEL_RATE_CNTL, DTBCLKDTO, ENABLE_STATUS, 2, mask_sh),\
	DCCG_SFII(OTG, PIXEL_RATE_CNTL, DTBCLKDTO, ENABLE_STATUS, 3, mask_sh),\
	DCCG_SFII(OTG, PIXEL_RATE_CNTL, PIPE, DTO_SRC_SEL, 0, mask_sh),\
	DCCG_SFII(OTG, PIXEL_RATE_CNTL, PIPE, DTO_SRC_SEL, 1, mask_sh),\
	DCCG_SFII(OTG, PIXEL_RATE_CNTL, PIPE, DTO_SRC_SEL, 2, mask_sh),\
	DCCG_SFII(OTG, PIXEL_RATE_CNTL, PIPE, DTO_SRC_SEL, 3, mask_sh),\
	DCCG_SFII(OTG, PIXEL_RATE_CNTL, DTBCLK_DTO, DIV, 0, mask_sh),\
	DCCG_SFII(OTG, PIXEL_RATE_CNTL, DTBCLK_DTO, DIV, 1, mask_sh),\
	DCCG_SFII(OTG, PIXEL_RATE_CNTL, DTBCLK_DTO, DIV, 2, mask_sh),\
	DCCG_SFII(OTG, PIXEL_RATE_CNTL, DTBCLK_DTO, DIV, 3, mask_sh),\
	DCCG_SF(DCCG_AUDIO_DTO_SOURCE, DCCG_AUDIO_DTO_SEL, mask_sh),\
	DCCG_SF(DCCG_AUDIO_DTO_SOURCE, DCCG_AUDIO_DTO0_SOURCE_SEL, mask_sh),\
	DCCG_SF(DENTIST_DISPCLK_CNTL, DENTIST_DISPCLK_CHG_MODE, mask_sh), \
	DCCG_SF(DSCCLK0_DTO_PARAM, DSCCLK0_DTO_PHASE, mask_sh),\
	DCCG_SF(DSCCLK0_DTO_PARAM, DSCCLK0_DTO_MODULO, mask_sh),\
	DCCG_SF(DSCCLK1_DTO_PARAM, DSCCLK1_DTO_PHASE, mask_sh),\
	DCCG_SF(DSCCLK1_DTO_PARAM, DSCCLK1_DTO_MODULO, mask_sh),\
	DCCG_SF(DSCCLK2_DTO_PARAM, DSCCLK2_DTO_PHASE, mask_sh),\
	DCCG_SF(DSCCLK2_DTO_PARAM, DSCCLK2_DTO_MODULO, mask_sh),\
	DCCG_SF(DSCCLK_DTO_CTRL, DSCCLK0_DTO_ENABLE, mask_sh),\
	DCCG_SF(DSCCLK_DTO_CTRL, DSCCLK1_DTO_ENABLE, mask_sh),\
	DCCG_SF(DSCCLK_DTO_CTRL, DSCCLK2_DTO_ENABLE, mask_sh),\
	DCCG_SF(DCCG_GATE_DISABLE_CNTL3, DPSTREAMCLK_ROOT_GATE_DISABLE, mask_sh),\
	DCCG_SF(DCCG_GATE_DISABLE_CNTL3, DPSTREAMCLK_GATE_DISABLE, mask_sh),\
	DCCG_SF(DCCG_GATE_DISABLE_CNTL3, SYMCLK32_ROOT_SE0_GATE_DISABLE, mask_sh),\
	DCCG_SF(DCCG_GATE_DISABLE_CNTL3, SYMCLK32_ROOT_SE1_GATE_DISABLE, mask_sh),\
	DCCG_SF(DCCG_GATE_DISABLE_CNTL3, SYMCLK32_ROOT_SE2_GATE_DISABLE, mask_sh),\
	DCCG_SF(DCCG_GATE_DISABLE_CNTL3, SYMCLK32_ROOT_SE3_GATE_DISABLE, mask_sh),\
	DCCG_SF(DCCG_GATE_DISABLE_CNTL3, SYMCLK32_ROOT_LE0_GATE_DISABLE, mask_sh),\
	DCCG_SF(DCCG_GATE_DISABLE_CNTL3, SYMCLK32_ROOT_LE1_GATE_DISABLE, mask_sh),\
	DCCG_SF(HDMISTREAMCLK0_DTO_PARAM, HDMISTREAMCLK0_DTO_PHASE, mask_sh),\
	DCCG_SF(HDMISTREAMCLK0_DTO_PARAM, HDMISTREAMCLK0_DTO_MODULO, mask_sh)


struct dccg *dccg31_create(
	struct dc_context *ctx,
	const struct dccg_registers *regs,
	const struct dccg_shift *dccg_shift,
	const struct dccg_mask *dccg_mask);

void dccg31_init(struct dccg *dccg);

<<<<<<< HEAD
=======
void dccg31_set_dpstreamclk(
		struct dccg *dccg,
		enum hdmistreamclk_source src,
		int otg_inst);

>>>>>>> 56d33754
void dccg31_enable_symclk32_se(
		struct dccg *dccg,
		int hpo_se_inst,
		enum phyd32clk_clock_source phyd32clk);

void dccg31_disable_symclk32_se(
		struct dccg *dccg,
		int hpo_se_inst);

void dccg31_enable_symclk32_le(
		struct dccg *dccg,
		int hpo_le_inst,
		enum phyd32clk_clock_source phyd32clk);

void dccg31_disable_symclk32_le(
		struct dccg *dccg,
		int hpo_le_inst);

void dccg31_set_physymclk(
		struct dccg *dccg,
		int phy_inst,
		enum physymclk_clock_source clk_src,
		bool force_enable);

void dccg31_set_audio_dtbclk_dto(
		struct dccg *dccg,
		uint32_t req_audio_dtbclk_khz);

void dccg31_set_hdmistreamclk(
		struct dccg *dccg,
		enum hdmistreamclk_source src);

#endif //__DCN31_DCCG_H__<|MERGE_RESOLUTION|>--- conflicted
+++ resolved
@@ -155,14 +155,11 @@
 
 void dccg31_init(struct dccg *dccg);
 
-<<<<<<< HEAD
-=======
 void dccg31_set_dpstreamclk(
 		struct dccg *dccg,
 		enum hdmistreamclk_source src,
 		int otg_inst);
 
->>>>>>> 56d33754
 void dccg31_enable_symclk32_se(
 		struct dccg *dccg,
 		int hpo_se_inst,
