--- conflicted
+++ resolved
@@ -274,7 +274,6 @@
     pinned_drop::pinned_drop(args, input)
 }
 
-<<<<<<< HEAD
 /// Paste identifiers together.
 ///
 /// Within the `paste!` macro, identifiers inside `[<` and `>]` are concatenated together to form a
@@ -406,7 +405,8 @@
 #[proc_macro_derive(Zeroable)]
 pub fn derive_zeroable(input: TokenStream) -> TokenStream {
     zeroable::derive(input)
-=======
+}
+
 /// Registers a KUnit test suite and its test cases using a user-space like syntax.
 ///
 /// This macro should be used on modules. If `CONFIG_KUNIT` (in `.config`) is `n`, the target module
@@ -433,5 +433,4 @@
 #[proc_macro_attribute]
 pub fn kunit_tests(attr: TokenStream, ts: TokenStream) -> TokenStream {
     kunit::kunit_tests(attr, ts)
->>>>>>> b24f5f7c
 }