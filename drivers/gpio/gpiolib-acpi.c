// SPDX-License-Identifier: GPL-2.0
/*
 * ACPI helpers for GPIO API
 *
 * Copyright (C) 2012, Intel Corporation
 * Authors: Mathias Nyman <mathias.nyman@linux.intel.com>
 *          Mika Westerberg <mika.westerberg@linux.intel.com>
 */

#include <linux/errno.h>
#include <linux/gpio/consumer.h>
#include <linux/gpio/driver.h>
#include <linux/gpio/machine.h>
#include <linux/export.h>
#include <linux/acpi.h>
#include <linux/interrupt.h>
#include <linux/mutex.h>
#include <linux/pinctrl/pinctrl.h>

#include "gpiolib.h"

/**
 * struct acpi_gpio_event - ACPI GPIO event handler data
 *
 * @node:	  list-entry of the events list of the struct acpi_gpio_chip
 * @handle:	  handle of ACPI method to execute when the IRQ triggers
 * @handler:	  handler function to pass to request_irq() when requesting the IRQ
 * @pin:	  GPIO pin number on the struct gpio_chip
 * @irq:	  Linux IRQ number for the event, for request_irq() / free_irq()
 * @irqflags:	  flags to pass to request_irq() when requesting the IRQ
 * @irq_is_wake:  If the ACPI flags indicate the IRQ is a wakeup source
<<<<<<< HEAD
 * @irq_requested:True if request_irq has been done
 * @desc:	  gpio_desc for the GPIO pin for this event
=======
 * @irq_requested:True if request_irq() has been done
 * @desc:	  struct gpio_desc for the GPIO pin for this event
>>>>>>> 0ecfebd2
 */
struct acpi_gpio_event {
	struct list_head node;
	acpi_handle handle;
	irq_handler_t handler;
	unsigned int pin;
	unsigned int irq;
	unsigned long irqflags;
	bool irq_is_wake;
	bool irq_requested;
	struct gpio_desc *desc;
};

struct acpi_gpio_connection {
	struct list_head node;
	unsigned int pin;
	struct gpio_desc *desc;
};

struct acpi_gpio_chip {
	/*
	 * ACPICA requires that the first field of the context parameter
	 * passed to acpi_install_address_space_handler() is large enough
	 * to hold struct acpi_connection_info.
	 */
	struct acpi_connection_info conn_info;
	struct list_head conns;
	struct mutex conn_lock;
	struct gpio_chip *chip;
	struct list_head events;
	struct list_head deferred_req_irqs_list_entry;
};

/*
 * For GPIO chips which call acpi_gpiochip_request_interrupts() before late_init
 * (so builtin drivers) we register the ACPI GpioInt IRQ handlers from a
 * late_initcall_sync() handler, so that other builtin drivers can register their
 * OpRegions before the event handlers can run. This list contains GPIO chips
 * for which the acpi_gpiochip_request_irqs() call has been deferred.
 */
static DEFINE_MUTEX(acpi_gpio_deferred_req_irqs_lock);
static LIST_HEAD(acpi_gpio_deferred_req_irqs_list);
static bool acpi_gpio_deferred_req_irqs_done;

static int acpi_gpiochip_find(struct gpio_chip *gc, void *data)
{
	if (!gc->parent)
		return false;

	return ACPI_HANDLE(gc->parent) == data;
}

/**
 * acpi_get_gpiod() - Translate ACPI GPIO pin to GPIO descriptor usable with GPIO API
 * @path:	ACPI GPIO controller full path name, (e.g. "\\_SB.GPO1")
 * @pin:	ACPI GPIO pin number (0-based, controller-relative)
 *
 * Return: GPIO descriptor to use with Linux generic GPIO API, or ERR_PTR
 * error value. Specifically returns %-EPROBE_DEFER if the referenced GPIO
 * controller does not have GPIO chip registered at the moment. This is to
 * support probe deferral.
 */
static struct gpio_desc *acpi_get_gpiod(char *path, int pin)
{
	struct gpio_chip *chip;
	acpi_handle handle;
	acpi_status status;

	status = acpi_get_handle(NULL, path, &handle);
	if (ACPI_FAILURE(status))
		return ERR_PTR(-ENODEV);

	chip = gpiochip_find(handle, acpi_gpiochip_find);
	if (!chip)
		return ERR_PTR(-EPROBE_DEFER);

	return gpiochip_get_desc(chip, pin);
}

static irqreturn_t acpi_gpio_irq_handler(int irq, void *data)
{
	struct acpi_gpio_event *event = data;

	acpi_evaluate_object(event->handle, NULL, NULL, NULL);

	return IRQ_HANDLED;
}

static irqreturn_t acpi_gpio_irq_handler_evt(int irq, void *data)
{
	struct acpi_gpio_event *event = data;

	acpi_execute_simple_method(event->handle, NULL, event->pin);

	return IRQ_HANDLED;
}

static void acpi_gpio_chip_dh(acpi_handle handle, void *data)
{
	/* The address of this function is used as a key. */
}

bool acpi_gpio_get_irq_resource(struct acpi_resource *ares,
				struct acpi_resource_gpio **agpio)
{
	struct acpi_resource_gpio *gpio;

	if (ares->type != ACPI_RESOURCE_TYPE_GPIO)
		return false;

	gpio = &ares->data.gpio;
	if (gpio->connection_type != ACPI_RESOURCE_GPIO_TYPE_INT)
		return false;

	*agpio = gpio;
	return true;
}
EXPORT_SYMBOL_GPL(acpi_gpio_get_irq_resource);

static void acpi_gpiochip_request_irq(struct acpi_gpio_chip *acpi_gpio,
				      struct acpi_gpio_event *event)
{
	int ret, value;

	ret = request_threaded_irq(event->irq, NULL, event->handler,
				   event->irqflags, "ACPI:Event", event);
	if (ret) {
		dev_err(acpi_gpio->chip->parent,
			"Failed to setup interrupt handler for %d\n",
			event->irq);
		return;
	}

	if (event->irq_is_wake)
		enable_irq_wake(event->irq);

	event->irq_requested = true;

	/* Make sure we trigger the initial state of edge-triggered IRQs */
	value = gpiod_get_raw_value_cansleep(event->desc);
	if (((event->irqflags & IRQF_TRIGGER_RISING) && value == 1) ||
	    ((event->irqflags & IRQF_TRIGGER_FALLING) && value == 0))
		event->handler(event->irq, event);
}

static void acpi_gpiochip_request_irqs(struct acpi_gpio_chip *acpi_gpio)
{
	struct acpi_gpio_event *event;

	list_for_each_entry(event, &acpi_gpio->events, node)
		acpi_gpiochip_request_irq(acpi_gpio, event);
}

static acpi_status acpi_gpiochip_alloc_event(struct acpi_resource *ares,
					     void *context)
{
	struct acpi_gpio_chip *acpi_gpio = context;
	struct gpio_chip *chip = acpi_gpio->chip;
	struct acpi_resource_gpio *agpio;
	acpi_handle handle, evt_handle;
	struct acpi_gpio_event *event;
	irq_handler_t handler = NULL;
	struct gpio_desc *desc;
	int ret, pin, irq;

	if (!acpi_gpio_get_irq_resource(ares, &agpio))
		return AE_OK;

	handle = ACPI_HANDLE(chip->parent);
	pin = agpio->pin_table[0];

	if (pin <= 255) {
		char ev_name[5];
		sprintf(ev_name, "_%c%02hhX",
			agpio->triggering == ACPI_EDGE_SENSITIVE ? 'E' : 'L',
			pin);
		if (ACPI_SUCCESS(acpi_get_handle(handle, ev_name, &evt_handle)))
			handler = acpi_gpio_irq_handler;
	}
	if (!handler) {
		if (ACPI_SUCCESS(acpi_get_handle(handle, "_EVT", &evt_handle)))
			handler = acpi_gpio_irq_handler_evt;
	}
	if (!handler)
		return AE_OK;

	desc = gpiochip_request_own_desc(chip, pin, "ACPI:Event", 0);
	if (IS_ERR(desc)) {
		dev_err(chip->parent, "Failed to request GPIO\n");
		return AE_ERROR;
	}

	gpiod_direction_input(desc);

	ret = gpiochip_lock_as_irq(chip, pin);
	if (ret) {
		dev_err(chip->parent, "Failed to lock GPIO as interrupt\n");
		goto fail_free_desc;
	}

	irq = gpiod_to_irq(desc);
	if (irq < 0) {
		dev_err(chip->parent, "Failed to translate GPIO to IRQ\n");
		goto fail_unlock_irq;
	}

	event = kzalloc(sizeof(*event), GFP_KERNEL);
	if (!event)
		goto fail_unlock_irq;

	event->irqflags = IRQF_ONESHOT;
	if (agpio->triggering == ACPI_LEVEL_SENSITIVE) {
		if (agpio->polarity == ACPI_ACTIVE_HIGH)
			event->irqflags |= IRQF_TRIGGER_HIGH;
		else
			event->irqflags |= IRQF_TRIGGER_LOW;
	} else {
		switch (agpio->polarity) {
		case ACPI_ACTIVE_HIGH:
			event->irqflags |= IRQF_TRIGGER_RISING;
			break;
		case ACPI_ACTIVE_LOW:
			event->irqflags |= IRQF_TRIGGER_FALLING;
			break;
		default:
			event->irqflags |= IRQF_TRIGGER_RISING |
					   IRQF_TRIGGER_FALLING;
			break;
		}
	}

	event->handle = evt_handle;
	event->handler = handler;
	event->irq = irq;
	event->irq_is_wake = agpio->wake_capable == ACPI_WAKE_CAPABLE;
	event->pin = pin;
	event->desc = desc;

	list_add_tail(&event->node, &acpi_gpio->events);

	return AE_OK;

fail_unlock_irq:
	gpiochip_unlock_as_irq(chip, pin);
fail_free_desc:
	gpiochip_free_own_desc(desc);

	return AE_ERROR;
}

/**
 * acpi_gpiochip_request_interrupts() - Register isr for gpio chip ACPI events
 * @chip:      GPIO chip
 *
 * ACPI5 platforms can use GPIO signaled ACPI events. These GPIO interrupts are
 * handled by ACPI event methods which need to be called from the GPIO
 * chip's interrupt handler. acpi_gpiochip_request_interrupts() finds out which
 * GPIO pins have ACPI event methods and assigns interrupt handlers that calls
 * the ACPI event methods for those pins.
 */
void acpi_gpiochip_request_interrupts(struct gpio_chip *chip)
{
	struct acpi_gpio_chip *acpi_gpio;
	acpi_handle handle;
	acpi_status status;
	bool defer;

	if (!chip->parent || !chip->to_irq)
		return;

	handle = ACPI_HANDLE(chip->parent);
	if (!handle)
		return;

	status = acpi_get_data(handle, acpi_gpio_chip_dh, (void **)&acpi_gpio);
	if (ACPI_FAILURE(status))
		return;

	acpi_walk_resources(handle, "_AEI",
			    acpi_gpiochip_alloc_event, acpi_gpio);

	mutex_lock(&acpi_gpio_deferred_req_irqs_lock);
	defer = !acpi_gpio_deferred_req_irqs_done;
	if (defer)
		list_add(&acpi_gpio->deferred_req_irqs_list_entry,
			 &acpi_gpio_deferred_req_irqs_list);
	mutex_unlock(&acpi_gpio_deferred_req_irqs_lock);

	if (defer)
		return;

	acpi_gpiochip_request_irqs(acpi_gpio);
}
EXPORT_SYMBOL_GPL(acpi_gpiochip_request_interrupts);

/**
 * acpi_gpiochip_free_interrupts() - Free GPIO ACPI event interrupts.
 * @chip:      GPIO chip
 *
 * Free interrupts associated with GPIO ACPI event method for the given
 * GPIO chip.
 */
void acpi_gpiochip_free_interrupts(struct gpio_chip *chip)
{
	struct acpi_gpio_chip *acpi_gpio;
	struct acpi_gpio_event *event, *ep;
	acpi_handle handle;
	acpi_status status;

	if (!chip->parent || !chip->to_irq)
		return;

	handle = ACPI_HANDLE(chip->parent);
	if (!handle)
		return;

	status = acpi_get_data(handle, acpi_gpio_chip_dh, (void **)&acpi_gpio);
	if (ACPI_FAILURE(status))
		return;

	mutex_lock(&acpi_gpio_deferred_req_irqs_lock);
	if (!list_empty(&acpi_gpio->deferred_req_irqs_list_entry))
		list_del_init(&acpi_gpio->deferred_req_irqs_list_entry);
	mutex_unlock(&acpi_gpio_deferred_req_irqs_lock);

	list_for_each_entry_safe_reverse(event, ep, &acpi_gpio->events, node) {
		if (event->irq_requested) {
			if (event->irq_is_wake)
				disable_irq_wake(event->irq);

			free_irq(event->irq, event);
		}

		gpiochip_unlock_as_irq(chip, event->pin);
		gpiochip_free_own_desc(event->desc);
		list_del(&event->node);
		kfree(event);
	}
}
EXPORT_SYMBOL_GPL(acpi_gpiochip_free_interrupts);

int acpi_dev_add_driver_gpios(struct acpi_device *adev,
			      const struct acpi_gpio_mapping *gpios)
{
	if (adev && gpios) {
		adev->driver_gpios = gpios;
		return 0;
	}
	return -EINVAL;
}
EXPORT_SYMBOL_GPL(acpi_dev_add_driver_gpios);

static void devm_acpi_dev_release_driver_gpios(struct device *dev, void *res)
{
	acpi_dev_remove_driver_gpios(ACPI_COMPANION(dev));
}

int devm_acpi_dev_add_driver_gpios(struct device *dev,
				   const struct acpi_gpio_mapping *gpios)
{
	void *res;
	int ret;

	res = devres_alloc(devm_acpi_dev_release_driver_gpios, 0, GFP_KERNEL);
	if (!res)
		return -ENOMEM;

	ret = acpi_dev_add_driver_gpios(ACPI_COMPANION(dev), gpios);
	if (ret) {
		devres_free(res);
		return ret;
	}
	devres_add(dev, res);
	return 0;
}
EXPORT_SYMBOL_GPL(devm_acpi_dev_add_driver_gpios);

void devm_acpi_dev_remove_driver_gpios(struct device *dev)
{
	WARN_ON(devres_release(dev, devm_acpi_dev_release_driver_gpios, NULL, NULL));
}
EXPORT_SYMBOL_GPL(devm_acpi_dev_remove_driver_gpios);

static bool acpi_get_driver_gpio_data(struct acpi_device *adev,
				      const char *name, int index,
				      struct fwnode_reference_args *args,
				      unsigned int *quirks)
{
	const struct acpi_gpio_mapping *gm;

	if (!adev->driver_gpios)
		return false;

	for (gm = adev->driver_gpios; gm->name; gm++)
		if (!strcmp(name, gm->name) && gm->data && index < gm->size) {
			const struct acpi_gpio_params *par = gm->data + index;

			args->fwnode = acpi_fwnode_handle(adev);
			args->args[0] = par->crs_entry_index;
			args->args[1] = par->line_index;
			args->args[2] = par->active_low;
			args->nargs = 3;

			*quirks = gm->quirks;
			return true;
		}

	return false;
}

static enum gpiod_flags
acpi_gpio_to_gpiod_flags(const struct acpi_resource_gpio *agpio)
{
	switch (agpio->io_restriction) {
	case ACPI_IO_RESTRICT_INPUT:
		return GPIOD_IN;
	case ACPI_IO_RESTRICT_OUTPUT:
		/*
		 * ACPI GPIO resources don't contain an initial value for the
		 * GPIO. Therefore we deduce that value from the pull field
		 * instead. If the pin is pulled up we assume default to be
		 * high, if it is pulled down we assume default to be low,
		 * otherwise we leave pin untouched.
		 */
		switch (agpio->pin_config) {
		case ACPI_PIN_CONFIG_PULLUP:
			return GPIOD_OUT_HIGH;
		case ACPI_PIN_CONFIG_PULLDOWN:
			return GPIOD_OUT_LOW;
		default:
			break;
		}
	default:
		break;
	}

	/*
	 * Assume that the BIOS has configured the direction and pull
	 * accordingly.
	 */
	return GPIOD_ASIS;
}

static int
__acpi_gpio_update_gpiod_flags(enum gpiod_flags *flags, enum gpiod_flags update)
{
	const enum gpiod_flags mask =
		GPIOD_FLAGS_BIT_DIR_SET | GPIOD_FLAGS_BIT_DIR_OUT |
		GPIOD_FLAGS_BIT_DIR_VAL;
	int ret = 0;

	/*
	 * Check if the BIOS has IoRestriction with explicitly set direction
	 * and update @flags accordingly. Otherwise use whatever caller asked
	 * for.
	 */
	if (update & GPIOD_FLAGS_BIT_DIR_SET) {
		enum gpiod_flags diff = *flags ^ update;

		/*
		 * Check if caller supplied incompatible GPIO initialization
		 * flags.
		 *
		 * Return %-EINVAL to notify that firmware has different
		 * settings and we are going to use them.
		 */
		if (((*flags & GPIOD_FLAGS_BIT_DIR_SET) && (diff & GPIOD_FLAGS_BIT_DIR_OUT)) ||
		    ((*flags & GPIOD_FLAGS_BIT_DIR_OUT) && (diff & GPIOD_FLAGS_BIT_DIR_VAL)))
			ret = -EINVAL;
		*flags = (*flags & ~mask) | (update & mask);
	}
	return ret;
}

int
acpi_gpio_update_gpiod_flags(enum gpiod_flags *flags, struct acpi_gpio_info *info)
{
	struct device *dev = &info->adev->dev;
	enum gpiod_flags old = *flags;
	int ret;

	ret = __acpi_gpio_update_gpiod_flags(&old, info->flags);
	if (info->quirks & ACPI_GPIO_QUIRK_NO_IO_RESTRICTION) {
		if (ret)
			dev_warn(dev, FW_BUG "GPIO not in correct mode, fixing\n");
	} else {
		if (ret)
			dev_dbg(dev, "Override GPIO initialization flags\n");
		*flags = old;
	}

	return ret;
}

int acpi_gpio_update_gpiod_lookup_flags(unsigned long *lookupflags,
					struct acpi_gpio_info *info)
{
	switch (info->pin_config) {
	case ACPI_PIN_CONFIG_PULLUP:
		*lookupflags |= GPIO_PULL_UP;
		break;
	case ACPI_PIN_CONFIG_PULLDOWN:
		*lookupflags |= GPIO_PULL_DOWN;
		break;
	default:
		break;
	}

	if (info->polarity == GPIO_ACTIVE_LOW)
		*lookupflags |= GPIO_ACTIVE_LOW;

	return 0;
}

struct acpi_gpio_lookup {
	struct acpi_gpio_info info;
	int index;
	int pin_index;
	bool active_low;
	struct gpio_desc *desc;
	int n;
};

static int acpi_populate_gpio_lookup(struct acpi_resource *ares, void *data)
{
	struct acpi_gpio_lookup *lookup = data;

	if (ares->type != ACPI_RESOURCE_TYPE_GPIO)
		return 1;

	if (!lookup->desc) {
		const struct acpi_resource_gpio *agpio = &ares->data.gpio;
		bool gpioint = agpio->connection_type == ACPI_RESOURCE_GPIO_TYPE_INT;
		int pin_index;
<<<<<<< HEAD

		if (lookup->info.quirks & ACPI_GPIO_QUIRK_ONLY_GPIOIO && gpioint)
			lookup->index++;

		if (lookup->n++ != lookup->index)
			return 1;

=======

		if (lookup->info.quirks & ACPI_GPIO_QUIRK_ONLY_GPIOIO && gpioint)
			lookup->index++;

		if (lookup->n++ != lookup->index)
			return 1;

>>>>>>> 0ecfebd2
		pin_index = lookup->pin_index;
		if (pin_index >= agpio->pin_table_length)
			return 1;

		lookup->desc = acpi_get_gpiod(agpio->resource_source.string_ptr,
					      agpio->pin_table[pin_index]);
<<<<<<< HEAD
=======
		lookup->info.pin_config = agpio->pin_config;
>>>>>>> 0ecfebd2
		lookup->info.gpioint = gpioint;

		/*
		 * Polarity and triggering are only specified for GpioInt
		 * resource.
		 * Note: we expect here:
		 * - ACPI_ACTIVE_LOW == GPIO_ACTIVE_LOW
		 * - ACPI_ACTIVE_HIGH == GPIO_ACTIVE_HIGH
		 */
		if (lookup->info.gpioint) {
			lookup->info.flags = GPIOD_IN;
			lookup->info.polarity = agpio->polarity;
			lookup->info.triggering = agpio->triggering;
		} else {
			lookup->info.flags = acpi_gpio_to_gpiod_flags(agpio);
			lookup->info.polarity = lookup->active_low;
		}
	}

	return 1;
}

static int acpi_gpio_resource_lookup(struct acpi_gpio_lookup *lookup,
				     struct acpi_gpio_info *info)
{
	struct acpi_device *adev = lookup->info.adev;
	struct list_head res_list;
	int ret;

	INIT_LIST_HEAD(&res_list);

	ret = acpi_dev_get_resources(adev, &res_list,
				     acpi_populate_gpio_lookup,
				     lookup);
	if (ret < 0)
		return ret;

	acpi_dev_free_resource_list(&res_list);

	if (!lookup->desc)
		return -ENOENT;

	if (info)
		*info = lookup->info;
	return 0;
}

static int acpi_gpio_property_lookup(struct fwnode_handle *fwnode,
				     const char *propname, int index,
				     struct acpi_gpio_lookup *lookup)
{
	struct fwnode_reference_args args;
	unsigned int quirks = 0;
	int ret;

	memset(&args, 0, sizeof(args));
	ret = __acpi_node_get_property_reference(fwnode, propname, index, 3,
						 &args);
	if (ret) {
		struct acpi_device *adev = to_acpi_device_node(fwnode);

		if (!adev)
			return ret;

		if (!acpi_get_driver_gpio_data(adev, propname, index, &args,
					       &quirks))
			return ret;
	}
	/*
	 * The property was found and resolved, so need to lookup the GPIO based
	 * on returned args.
	 */
	if (!to_acpi_device_node(args.fwnode))
		return -EINVAL;
	if (args.nargs != 3)
		return -EPROTO;

	lookup->index = args.args[0];
	lookup->pin_index = args.args[1];
	lookup->active_low = !!args.args[2];

	lookup->info.adev = to_acpi_device_node(args.fwnode);
	lookup->info.quirks = quirks;

	return 0;
}

/**
 * acpi_get_gpiod_by_index() - get a GPIO descriptor from device resources
 * @adev: pointer to a ACPI device to get GPIO from
 * @propname: Property name of the GPIO (optional)
 * @index: index of GpioIo/GpioInt resource (starting from %0)
 * @info: info pointer to fill in (optional)
 *
 * Function goes through ACPI resources for @adev and based on @index looks
 * up a GpioIo/GpioInt resource, translates it to the Linux GPIO descriptor,
 * and returns it. @index matches GpioIo/GpioInt resources only so if there
 * are total %3 GPIO resources, the index goes from %0 to %2.
 *
 * If @propname is specified the GPIO is looked using device property. In
 * that case @index is used to select the GPIO entry in the property value
 * (in case of multiple).
 *
 * If the GPIO cannot be translated or there is an error, an ERR_PTR is
 * returned.
 *
 * Note: if the GPIO resource has multiple entries in the pin list, this
 * function only returns the first.
 */
static struct gpio_desc *acpi_get_gpiod_by_index(struct acpi_device *adev,
					  const char *propname, int index,
					  struct acpi_gpio_info *info)
{
	struct acpi_gpio_lookup lookup;
	int ret;

	if (!adev)
		return ERR_PTR(-ENODEV);

	memset(&lookup, 0, sizeof(lookup));
	lookup.index = index;

	if (propname) {
		dev_dbg(&adev->dev, "GPIO: looking up %s\n", propname);

		ret = acpi_gpio_property_lookup(acpi_fwnode_handle(adev),
						propname, index, &lookup);
		if (ret)
			return ERR_PTR(ret);

		dev_dbg(&adev->dev, "GPIO: _DSD returned %s %d %d %u\n",
			dev_name(&lookup.info.adev->dev), lookup.index,
			lookup.pin_index, lookup.active_low);
	} else {
		dev_dbg(&adev->dev, "GPIO: looking up %d in _CRS\n", index);
		lookup.info.adev = adev;
	}

	ret = acpi_gpio_resource_lookup(&lookup, info);
	return ret ? ERR_PTR(ret) : lookup.desc;
}

struct gpio_desc *acpi_find_gpio(struct device *dev,
				 const char *con_id,
				 unsigned int idx,
				 enum gpiod_flags *dflags,
				 unsigned long *lookupflags)
{
	struct acpi_device *adev = ACPI_COMPANION(dev);
	struct acpi_gpio_info info;
	struct gpio_desc *desc;
	char propname[32];
	int i;

	/* Try first from _DSD */
	for (i = 0; i < ARRAY_SIZE(gpio_suffixes); i++) {
		if (con_id) {
			snprintf(propname, sizeof(propname), "%s-%s",
				 con_id, gpio_suffixes[i]);
		} else {
			snprintf(propname, sizeof(propname), "%s",
				 gpio_suffixes[i]);
		}

		desc = acpi_get_gpiod_by_index(adev, propname, idx, &info);
		if (!IS_ERR(desc))
			break;
		if (PTR_ERR(desc) == -EPROBE_DEFER)
			return ERR_CAST(desc);
	}

	/* Then from plain _CRS GPIOs */
	if (IS_ERR(desc)) {
		if (!acpi_can_fallback_to_crs(adev, con_id))
			return ERR_PTR(-ENOENT);

		desc = acpi_get_gpiod_by_index(adev, NULL, idx, &info);
		if (IS_ERR(desc))
			return desc;
	}

	if (info.gpioint &&
	    (*dflags == GPIOD_OUT_LOW || *dflags == GPIOD_OUT_HIGH)) {
		dev_dbg(dev, "refusing GpioInt() entry when doing GPIOD_OUT_* lookup\n");
		return ERR_PTR(-ENOENT);
	}

	acpi_gpio_update_gpiod_flags(dflags, &info);
	acpi_gpio_update_gpiod_lookup_flags(lookupflags, &info);
	return desc;
}

/**
 * acpi_node_get_gpiod() - get a GPIO descriptor from ACPI resources
 * @fwnode: pointer to an ACPI firmware node to get the GPIO information from
 * @propname: Property name of the GPIO
 * @index: index of GpioIo/GpioInt resource (starting from %0)
 * @info: info pointer to fill in (optional)
 *
 * If @fwnode is an ACPI device object, call acpi_get_gpiod_by_index() for it.
 * Otherwise (i.e. it is a data-only non-device object), use the property-based
 * GPIO lookup to get to the GPIO resource with the relevant information and use
 * that to obtain the GPIO descriptor to return.
 *
 * If the GPIO cannot be translated or there is an error an ERR_PTR is
 * returned.
 */
struct gpio_desc *acpi_node_get_gpiod(struct fwnode_handle *fwnode,
				      const char *propname, int index,
				      struct acpi_gpio_info *info)
{
	struct acpi_gpio_lookup lookup;
	struct acpi_device *adev;
	int ret;

	adev = to_acpi_device_node(fwnode);
	if (adev)
		return acpi_get_gpiod_by_index(adev, propname, index, info);

	if (!is_acpi_data_node(fwnode))
		return ERR_PTR(-ENODEV);

	if (!propname)
		return ERR_PTR(-EINVAL);

	memset(&lookup, 0, sizeof(lookup));
	lookup.index = index;

	ret = acpi_gpio_property_lookup(fwnode, propname, index, &lookup);
	if (ret)
		return ERR_PTR(ret);

	ret = acpi_gpio_resource_lookup(&lookup, info);
	return ret ? ERR_PTR(ret) : lookup.desc;
}

/**
 * acpi_dev_gpio_irq_get() - Find GpioInt and translate it to Linux IRQ number
 * @adev: pointer to a ACPI device to get IRQ from
 * @index: index of GpioInt resource (starting from %0)
 *
 * If the device has one or more GpioInt resources, this function can be
 * used to translate from the GPIO offset in the resource to the Linux IRQ
 * number.
 *
 * The function is idempotent, though each time it runs it will configure GPIO
 * pin direction according to the flags in GpioInt resource.
 *
 * Return: Linux IRQ number (> %0) on success, negative errno on failure.
 */
int acpi_dev_gpio_irq_get(struct acpi_device *adev, int index)
{
	int idx, i;
	unsigned int irq_flags;
	int ret;

	for (i = 0, idx = 0; idx <= index; i++) {
		struct acpi_gpio_info info;
		struct gpio_desc *desc;

		desc = acpi_get_gpiod_by_index(adev, NULL, i, &info);

		/* Ignore -EPROBE_DEFER, it only matters if idx matches */
		if (IS_ERR(desc) && PTR_ERR(desc) != -EPROBE_DEFER)
			return PTR_ERR(desc);

		if (info.gpioint && idx++ == index) {
			unsigned long lflags = GPIO_LOOKUP_FLAGS_DEFAULT;
			char label[32];
			int irq;

			if (IS_ERR(desc))
				return PTR_ERR(desc);

			irq = gpiod_to_irq(desc);
			if (irq < 0)
				return irq;

			snprintf(label, sizeof(label), "GpioInt() %d", index);
			ret = gpiod_configure_flags(desc, label, lflags, info.flags);
			if (ret < 0)
				return ret;

			irq_flags = acpi_dev_get_irq_type(info.triggering,
							  info.polarity);

			/* Set type if specified and different than the current one */
			if (irq_flags != IRQ_TYPE_NONE &&
			    irq_flags != irq_get_trigger_type(irq))
				irq_set_irq_type(irq, irq_flags);

			return irq;
		}

	}
	return -ENOENT;
}
EXPORT_SYMBOL_GPL(acpi_dev_gpio_irq_get);

static acpi_status
acpi_gpio_adr_space_handler(u32 function, acpi_physical_address address,
			    u32 bits, u64 *value, void *handler_context,
			    void *region_context)
{
	struct acpi_gpio_chip *achip = region_context;
	struct gpio_chip *chip = achip->chip;
	struct acpi_resource_gpio *agpio;
	struct acpi_resource *ares;
	int pin_index = (int)address;
	acpi_status status;
	int length;
	int i;

	status = acpi_buffer_to_resource(achip->conn_info.connection,
					 achip->conn_info.length, &ares);
	if (ACPI_FAILURE(status))
		return status;

	if (WARN_ON(ares->type != ACPI_RESOURCE_TYPE_GPIO)) {
		ACPI_FREE(ares);
		return AE_BAD_PARAMETER;
	}

	agpio = &ares->data.gpio;

	if (WARN_ON(agpio->io_restriction == ACPI_IO_RESTRICT_INPUT &&
	    function == ACPI_WRITE)) {
		ACPI_FREE(ares);
		return AE_BAD_PARAMETER;
	}

	length = min(agpio->pin_table_length, (u16)(pin_index + bits));
	for (i = pin_index; i < length; ++i) {
		int pin = agpio->pin_table[i];
		struct acpi_gpio_connection *conn;
		struct gpio_desc *desc;
		bool found;

		mutex_lock(&achip->conn_lock);

		found = false;
		list_for_each_entry(conn, &achip->conns, node) {
			if (conn->pin == pin) {
				found = true;
				desc = conn->desc;
				break;
			}
		}

		/*
		 * The same GPIO can be shared between operation region and
		 * event but only if the access here is ACPI_READ. In that
		 * case we "borrow" the event GPIO instead.
		 */
		if (!found && agpio->shareable == ACPI_SHARED &&
		     function == ACPI_READ) {
			struct acpi_gpio_event *event;

			list_for_each_entry(event, &achip->events, node) {
				if (event->pin == pin) {
					desc = event->desc;
					found = true;
					break;
				}
			}
		}

		if (!found) {
			enum gpiod_flags flags = acpi_gpio_to_gpiod_flags(agpio);
			const char *label = "ACPI:OpRegion";

			desc = gpiochip_request_own_desc(chip, pin, label,
							 flags);
			if (IS_ERR(desc)) {
				status = AE_ERROR;
				mutex_unlock(&achip->conn_lock);
				goto out;
			}

			conn = kzalloc(sizeof(*conn), GFP_KERNEL);
			if (!conn) {
				status = AE_NO_MEMORY;
				gpiochip_free_own_desc(desc);
				mutex_unlock(&achip->conn_lock);
				goto out;
			}

			conn->pin = pin;
			conn->desc = desc;
			list_add_tail(&conn->node, &achip->conns);
		}

		mutex_unlock(&achip->conn_lock);

		if (function == ACPI_WRITE)
			gpiod_set_raw_value_cansleep(desc,
						     !!((1 << i) & *value));
		else
			*value |= (u64)gpiod_get_raw_value_cansleep(desc) << i;
	}

out:
	ACPI_FREE(ares);
	return status;
}

static void acpi_gpiochip_request_regions(struct acpi_gpio_chip *achip)
{
	struct gpio_chip *chip = achip->chip;
	acpi_handle handle = ACPI_HANDLE(chip->parent);
	acpi_status status;

	INIT_LIST_HEAD(&achip->conns);
	mutex_init(&achip->conn_lock);
	status = acpi_install_address_space_handler(handle, ACPI_ADR_SPACE_GPIO,
						    acpi_gpio_adr_space_handler,
						    NULL, achip);
	if (ACPI_FAILURE(status))
		dev_err(chip->parent,
		        "Failed to install GPIO OpRegion handler\n");
}

static void acpi_gpiochip_free_regions(struct acpi_gpio_chip *achip)
{
	struct gpio_chip *chip = achip->chip;
	acpi_handle handle = ACPI_HANDLE(chip->parent);
	struct acpi_gpio_connection *conn, *tmp;
	acpi_status status;

	status = acpi_remove_address_space_handler(handle, ACPI_ADR_SPACE_GPIO,
						   acpi_gpio_adr_space_handler);
	if (ACPI_FAILURE(status)) {
		dev_err(chip->parent,
			"Failed to remove GPIO OpRegion handler\n");
		return;
	}

	list_for_each_entry_safe_reverse(conn, tmp, &achip->conns, node) {
		gpiochip_free_own_desc(conn->desc);
		list_del(&conn->node);
		kfree(conn);
	}
}

static struct gpio_desc *
acpi_gpiochip_parse_own_gpio(struct acpi_gpio_chip *achip,
			     struct fwnode_handle *fwnode,
			     const char **name,
			     unsigned long *lflags,
			     enum gpiod_flags *dflags)
{
	struct gpio_chip *chip = achip->chip;
	struct gpio_desc *desc;
	u32 gpios[2];
	int ret;

	*lflags = GPIO_LOOKUP_FLAGS_DEFAULT;
	*dflags = 0;
	*name = NULL;

	ret = fwnode_property_read_u32_array(fwnode, "gpios", gpios,
					     ARRAY_SIZE(gpios));
	if (ret < 0)
		return ERR_PTR(ret);

	desc = gpiochip_get_desc(chip, gpios[0]);
	if (IS_ERR(desc))
		return desc;

	if (gpios[1])
		*lflags |= GPIO_ACTIVE_LOW;

	if (fwnode_property_present(fwnode, "input"))
		*dflags |= GPIOD_IN;
	else if (fwnode_property_present(fwnode, "output-low"))
		*dflags |= GPIOD_OUT_LOW;
	else if (fwnode_property_present(fwnode, "output-high"))
		*dflags |= GPIOD_OUT_HIGH;
	else
		return ERR_PTR(-EINVAL);

	fwnode_property_read_string(fwnode, "line-name", name);

	return desc;
}

static void acpi_gpiochip_scan_gpios(struct acpi_gpio_chip *achip)
{
	struct gpio_chip *chip = achip->chip;
	struct fwnode_handle *fwnode;

	device_for_each_child_node(chip->parent, fwnode) {
		unsigned long lflags;
		enum gpiod_flags dflags;
		struct gpio_desc *desc;
		const char *name;
		int ret;

		if (!fwnode_property_present(fwnode, "gpio-hog"))
			continue;

		desc = acpi_gpiochip_parse_own_gpio(achip, fwnode, &name,
						    &lflags, &dflags);
		if (IS_ERR(desc))
			continue;

		ret = gpiod_hog(desc, name, lflags, dflags);
		if (ret) {
			dev_err(chip->parent, "Failed to hog GPIO\n");
			fwnode_handle_put(fwnode);
			return;
		}
	}
}

void acpi_gpiochip_add(struct gpio_chip *chip)
{
	struct acpi_gpio_chip *acpi_gpio;
	acpi_handle handle;
	acpi_status status;

	if (!chip || !chip->parent)
		return;

	handle = ACPI_HANDLE(chip->parent);
	if (!handle)
		return;

	acpi_gpio = kzalloc(sizeof(*acpi_gpio), GFP_KERNEL);
	if (!acpi_gpio) {
		dev_err(chip->parent,
			"Failed to allocate memory for ACPI GPIO chip\n");
		return;
	}

	acpi_gpio->chip = chip;
	INIT_LIST_HEAD(&acpi_gpio->events);
	INIT_LIST_HEAD(&acpi_gpio->deferred_req_irqs_list_entry);

	status = acpi_attach_data(handle, acpi_gpio_chip_dh, acpi_gpio);
	if (ACPI_FAILURE(status)) {
		dev_err(chip->parent, "Failed to attach ACPI GPIO chip\n");
		kfree(acpi_gpio);
		return;
	}

	if (!chip->names)
		devprop_gpiochip_set_names(chip, dev_fwnode(chip->parent));

	acpi_gpiochip_request_regions(acpi_gpio);
	acpi_gpiochip_scan_gpios(acpi_gpio);
	acpi_walk_dep_device_list(handle);
}

void acpi_gpiochip_remove(struct gpio_chip *chip)
{
	struct acpi_gpio_chip *acpi_gpio;
	acpi_handle handle;
	acpi_status status;

	if (!chip || !chip->parent)
		return;

	handle = ACPI_HANDLE(chip->parent);
	if (!handle)
		return;

	status = acpi_get_data(handle, acpi_gpio_chip_dh, (void **)&acpi_gpio);
	if (ACPI_FAILURE(status)) {
		dev_warn(chip->parent, "Failed to retrieve ACPI GPIO chip\n");
		return;
	}

	acpi_gpiochip_free_regions(acpi_gpio);

	acpi_detach_data(handle, acpi_gpio_chip_dh);
	kfree(acpi_gpio);
}

static int acpi_gpio_package_count(const union acpi_object *obj)
{
	const union acpi_object *element = obj->package.elements;
	const union acpi_object *end = element + obj->package.count;
	unsigned int count = 0;

	while (element < end) {
		switch (element->type) {
		case ACPI_TYPE_LOCAL_REFERENCE:
			element += 3;
			/* Fallthrough */
		case ACPI_TYPE_INTEGER:
			element++;
			count++;
			break;

		default:
			return -EPROTO;
		}
	}

	return count;
}

static int acpi_find_gpio_count(struct acpi_resource *ares, void *data)
{
	unsigned int *count = data;

	if (ares->type == ACPI_RESOURCE_TYPE_GPIO)
		*count += ares->data.gpio.pin_table_length;

	return 1;
}

/**
 * acpi_gpio_count - count the GPIOs associated with a device / function
 * @dev:	GPIO consumer, can be %NULL for system-global GPIOs
 * @con_id:	function within the GPIO consumer
 *
 * Return:
 * The number of GPIOs associated with a device / function or %-ENOENT,
 * if no GPIO has been assigned to the requested function.
 */
int acpi_gpio_count(struct device *dev, const char *con_id)
{
	struct acpi_device *adev = ACPI_COMPANION(dev);
	const union acpi_object *obj;
	const struct acpi_gpio_mapping *gm;
	int count = -ENOENT;
	int ret;
	char propname[32];
	unsigned int i;

	/* Try first from _DSD */
	for (i = 0; i < ARRAY_SIZE(gpio_suffixes); i++) {
		if (con_id)
			snprintf(propname, sizeof(propname), "%s-%s",
				 con_id, gpio_suffixes[i]);
		else
			snprintf(propname, sizeof(propname), "%s",
				 gpio_suffixes[i]);

		ret = acpi_dev_get_property(adev, propname, ACPI_TYPE_ANY,
					    &obj);
		if (ret == 0) {
			if (obj->type == ACPI_TYPE_LOCAL_REFERENCE)
				count = 1;
			else if (obj->type == ACPI_TYPE_PACKAGE)
				count = acpi_gpio_package_count(obj);
		} else if (adev->driver_gpios) {
			for (gm = adev->driver_gpios; gm->name; gm++)
				if (strcmp(propname, gm->name) == 0) {
					count = gm->size;
					break;
				}
		}
		if (count > 0)
			break;
	}

	/* Then from plain _CRS GPIOs */
	if (count < 0) {
		struct list_head resource_list;
		unsigned int crs_count = 0;

		if (!acpi_can_fallback_to_crs(adev, con_id))
			return count;

		INIT_LIST_HEAD(&resource_list);
		acpi_dev_get_resources(adev, &resource_list,
				       acpi_find_gpio_count, &crs_count);
		acpi_dev_free_resource_list(&resource_list);
		if (crs_count > 0)
			count = crs_count;
	}
	return count ? count : -ENOENT;
}

bool acpi_can_fallback_to_crs(struct acpi_device *adev, const char *con_id)
{
	/* Never allow fallback if the device has properties */
	if (acpi_dev_has_props(adev) || adev->driver_gpios)
		return false;

	return con_id == NULL;
}

/* Run deferred acpi_gpiochip_request_irqs() */
static int acpi_gpio_handle_deferred_request_irqs(void)
{
	struct acpi_gpio_chip *acpi_gpio, *tmp;

	mutex_lock(&acpi_gpio_deferred_req_irqs_lock);
	list_for_each_entry_safe(acpi_gpio, tmp,
				 &acpi_gpio_deferred_req_irqs_list,
				 deferred_req_irqs_list_entry)
		acpi_gpiochip_request_irqs(acpi_gpio);

	acpi_gpio_deferred_req_irqs_done = true;
	mutex_unlock(&acpi_gpio_deferred_req_irqs_lock);

	return 0;
}
/* We must use _sync so that this runs after the first deferred_probe run */
late_initcall_sync(acpi_gpio_handle_deferred_request_irqs);<|MERGE_RESOLUTION|>--- conflicted
+++ resolved
@@ -29,13 +29,8 @@
  * @irq:	  Linux IRQ number for the event, for request_irq() / free_irq()
  * @irqflags:	  flags to pass to request_irq() when requesting the IRQ
  * @irq_is_wake:  If the ACPI flags indicate the IRQ is a wakeup source
-<<<<<<< HEAD
- * @irq_requested:True if request_irq has been done
- * @desc:	  gpio_desc for the GPIO pin for this event
-=======
  * @irq_requested:True if request_irq() has been done
  * @desc:	  struct gpio_desc for the GPIO pin for this event
->>>>>>> 0ecfebd2
  */
 struct acpi_gpio_event {
 	struct list_head node;
@@ -570,7 +565,6 @@
 		const struct acpi_resource_gpio *agpio = &ares->data.gpio;
 		bool gpioint = agpio->connection_type == ACPI_RESOURCE_GPIO_TYPE_INT;
 		int pin_index;
-<<<<<<< HEAD
 
 		if (lookup->info.quirks & ACPI_GPIO_QUIRK_ONLY_GPIOIO && gpioint)
 			lookup->index++;
@@ -578,25 +572,13 @@
 		if (lookup->n++ != lookup->index)
 			return 1;
 
-=======
-
-		if (lookup->info.quirks & ACPI_GPIO_QUIRK_ONLY_GPIOIO && gpioint)
-			lookup->index++;
-
-		if (lookup->n++ != lookup->index)
-			return 1;
-
->>>>>>> 0ecfebd2
 		pin_index = lookup->pin_index;
 		if (pin_index >= agpio->pin_table_length)
 			return 1;
 
 		lookup->desc = acpi_get_gpiod(agpio->resource_source.string_ptr,
 					      agpio->pin_table[pin_index]);
-<<<<<<< HEAD
-=======
 		lookup->info.pin_config = agpio->pin_config;
->>>>>>> 0ecfebd2
 		lookup->info.gpioint = gpioint;
 
 		/*
