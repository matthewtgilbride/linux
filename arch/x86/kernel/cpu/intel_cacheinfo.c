--- conflicted
+++ resolved
@@ -511,13 +511,8 @@
 	int sibling;
 
 	this_leaf = CPUID4_INFO_IDX(cpu, index);
-<<<<<<< HEAD
-	for_each_cpu_mask(sibling, this_leaf->shared_cpu_map) {
+	for_each_cpu_mask_nr(sibling, this_leaf->shared_cpu_map) {
 		sibling_leaf = CPUID4_INFO_IDX(sibling, index);
-=======
-	for_each_cpu_mask_nr(sibling, this_leaf->shared_cpu_map) {
-		sibling_leaf = CPUID4_INFO_IDX(sibling, index);	
->>>>>>> c9272c4f
 		cpu_clear(cpu, sibling_leaf->shared_cpu_map);
 	}
 }
