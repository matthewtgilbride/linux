--- conflicted
+++ resolved
@@ -204,26 +204,6 @@
 	drvinfo->n_priv_flags = ICE_PRIV_FLAG_ARRAY_SIZE;
 }
 
-static void
-ice_get_drvinfo(struct net_device *netdev, struct ethtool_drvinfo *drvinfo)
-{
-	struct ice_netdev_priv *np = netdev_priv(netdev);
-
-	__ice_get_drvinfo(netdev, drvinfo, np->vsi);
-}
-
-static void
-ice_repr_get_drvinfo(struct net_device *netdev,
-		     struct ethtool_drvinfo *drvinfo)
-{
-	struct ice_repr *repr = ice_netdev_to_repr(netdev);
-
-	if (ice_check_vf_ready_for_cfg(repr->vf))
-		return;
-
-	__ice_get_drvinfo(netdev, drvinfo, repr->src_vsi);
-}
-
 static int ice_get_regs_len(struct net_device __always_unused *netdev)
 {
 	return sizeof(ice_regs_dump_list);
@@ -899,11 +879,6 @@
 __ice_get_strings(struct net_device *netdev, u32 stringset, u8 *data,
 		  struct ice_vsi *vsi)
 {
-<<<<<<< HEAD
-	struct ice_netdev_priv *np = netdev_priv(netdev);
-	struct ice_vsi *vsi = ice_get_netdev_priv_vsi(np);
-=======
->>>>>>> 24f7cf9b
 	unsigned int i;
 	u8 *p = data;
 
@@ -1352,9 +1327,6 @@
 		 * order of strings will suffer from race conditions and are
 		 * not safe.
 		 */
-		if (ice_is_port_repr_netdev(netdev))
-			return ICE_VSI_STATS_LEN;
-
 		return ICE_ALL_STATS_LEN(netdev);
 	case ETH_SS_TEST:
 		return ICE_TEST_LEN;
@@ -1370,11 +1342,6 @@
 			struct ethtool_stats __always_unused *stats, u64 *data,
 			struct ice_vsi *vsi)
 {
-<<<<<<< HEAD
-	struct ice_netdev_priv *np = netdev_priv(netdev);
-	struct ice_vsi *vsi = ice_get_netdev_priv_vsi(np);
-=======
->>>>>>> 24f7cf9b
 	struct ice_pf *pf = vsi->back;
 	struct ice_tx_ring *tx_ring;
 	struct ice_rx_ring *rx_ring;
@@ -4185,15 +4152,9 @@
 static const struct ethtool_ops ice_ethtool_repr_ops = {
 	.get_drvinfo		= ice_repr_get_drvinfo,
 	.get_link		= ethtool_op_get_link,
-<<<<<<< HEAD
-	.get_strings		= ice_get_strings,
-	.get_ethtool_stats      = ice_get_ethtool_stats,
-	.get_sset_count		= ice_get_sset_count,
-=======
 	.get_strings		= ice_repr_get_strings,
 	.get_ethtool_stats      = ice_repr_get_ethtool_stats,
 	.get_sset_count		= ice_repr_get_sset_count,
->>>>>>> 24f7cf9b
 };
 
 /**
