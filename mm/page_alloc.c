/*
 *  linux/mm/page_alloc.c
 *
 *  Manages the free list, the system allocates free pages here.
 *  Note that kmalloc() lives in slab.c
 *
 *  Copyright (C) 1991, 1992, 1993, 1994  Linus Torvalds
 *  Swap reorganised 29.12.95, Stephen Tweedie
 *  Support of BIGMEM added by Gerhard Wichert, Siemens AG, July 1999
 *  Reshaped it to be a zoned allocator, Ingo Molnar, Red Hat, 1999
 *  Discontiguous memory support, Kanoj Sarcar, SGI, Nov 1999
 *  Zone balancing, Kanoj Sarcar, SGI, Jan 2000
 *  Per cpu hot/cold page lists, bulk allocation, Martin J. Bligh, Sept 2002
 *          (lots of bits borrowed from Ingo Molnar & Andrew Morton)
 */

#include <linux/stddef.h>
#include <linux/mm.h>
#include <linux/highmem.h>
#include <linux/swap.h>
#include <linux/interrupt.h>
#include <linux/pagemap.h>
#include <linux/jiffies.h>
#include <linux/memblock.h>
#include <linux/compiler.h>
#include <linux/kernel.h>
#include <linux/kasan.h>
#include <linux/module.h>
#include <linux/suspend.h>
#include <linux/pagevec.h>
#include <linux/blkdev.h>
#include <linux/slab.h>
#include <linux/ratelimit.h>
#include <linux/oom.h>
#include <linux/topology.h>
#include <linux/sysctl.h>
#include <linux/cpu.h>
#include <linux/cpuset.h>
#include <linux/memory_hotplug.h>
#include <linux/nodemask.h>
#include <linux/vmalloc.h>
#include <linux/vmstat.h>
#include <linux/mempolicy.h>
#include <linux/memremap.h>
#include <linux/stop_machine.h>
#include <linux/sort.h>
#include <linux/pfn.h>
#include <linux/backing-dev.h>
#include <linux/fault-inject.h>
#include <linux/page-isolation.h>
#include <linux/page_ext.h>
#include <linux/debugobjects.h>
#include <linux/kmemleak.h>
#include <linux/compaction.h>
#include <trace/events/kmem.h>
#include <trace/events/oom.h>
#include <linux/prefetch.h>
#include <linux/mm_inline.h>
#include <linux/migrate.h>
#include <linux/hugetlb.h>
#include <linux/sched/rt.h>
#include <linux/sched/mm.h>
#include <linux/page_owner.h>
#include <linux/kthread.h>
#include <linux/memcontrol.h>
#include <linux/ftrace.h>
#include <linux/lockdep.h>
#include <linux/nmi.h>
#include <linux/psi.h>

#include <asm/sections.h>
#include <asm/tlbflush.h>
#include <asm/div64.h>
#include "internal.h"

/* prevent >1 _updater_ of zone percpu pageset ->high and ->batch fields */
static DEFINE_MUTEX(pcp_batch_high_lock);
#define MIN_PERCPU_PAGELIST_FRACTION	(8)

#ifdef CONFIG_USE_PERCPU_NUMA_NODE_ID
DEFINE_PER_CPU(int, numa_node);
EXPORT_PER_CPU_SYMBOL(numa_node);
#endif

DEFINE_STATIC_KEY_TRUE(vm_numa_stat_key);

#ifdef CONFIG_HAVE_MEMORYLESS_NODES
/*
 * N.B., Do NOT reference the '_numa_mem_' per cpu variable directly.
 * It will not be defined when CONFIG_HAVE_MEMORYLESS_NODES is not defined.
 * Use the accessor functions set_numa_mem(), numa_mem_id() and cpu_to_mem()
 * defined in <linux/topology.h>.
 */
DEFINE_PER_CPU(int, _numa_mem_);		/* Kernel "local memory" node */
EXPORT_PER_CPU_SYMBOL(_numa_mem_);
int _node_numa_mem_[MAX_NUMNODES];
#endif

/* work_structs for global per-cpu drains */
struct pcpu_drain {
	struct zone *zone;
	struct work_struct work;
};
DEFINE_MUTEX(pcpu_drain_mutex);
DEFINE_PER_CPU(struct pcpu_drain, pcpu_drain);

#ifdef CONFIG_GCC_PLUGIN_LATENT_ENTROPY
volatile unsigned long latent_entropy __latent_entropy;
EXPORT_SYMBOL(latent_entropy);
#endif

/*
 * Array of node states.
 */
nodemask_t node_states[NR_NODE_STATES] __read_mostly = {
	[N_POSSIBLE] = NODE_MASK_ALL,
	[N_ONLINE] = { { [0] = 1UL } },
#ifndef CONFIG_NUMA
	[N_NORMAL_MEMORY] = { { [0] = 1UL } },
#ifdef CONFIG_HIGHMEM
	[N_HIGH_MEMORY] = { { [0] = 1UL } },
#endif
	[N_MEMORY] = { { [0] = 1UL } },
	[N_CPU] = { { [0] = 1UL } },
#endif	/* NUMA */
};
EXPORT_SYMBOL(node_states);

atomic_long_t _totalram_pages __read_mostly;
EXPORT_SYMBOL(_totalram_pages);
unsigned long totalreserve_pages __read_mostly;
unsigned long totalcma_pages __read_mostly;

int percpu_pagelist_fraction;
gfp_t gfp_allowed_mask __read_mostly = GFP_BOOT_MASK;

/*
 * A cached value of the page's pageblock's migratetype, used when the page is
 * put on a pcplist. Used to avoid the pageblock migratetype lookup when
 * freeing from pcplists in most cases, at the cost of possibly becoming stale.
 * Also the migratetype set in the page does not necessarily match the pcplist
 * index, e.g. page might have MIGRATE_CMA set but be on a pcplist with any
 * other index - this ensures that it will be put on the correct CMA freelist.
 */
static inline int get_pcppage_migratetype(struct page *page)
{
	return page->index;
}

static inline void set_pcppage_migratetype(struct page *page, int migratetype)
{
	page->index = migratetype;
}

#ifdef CONFIG_PM_SLEEP
/*
 * The following functions are used by the suspend/hibernate code to temporarily
 * change gfp_allowed_mask in order to avoid using I/O during memory allocations
 * while devices are suspended.  To avoid races with the suspend/hibernate code,
 * they should always be called with system_transition_mutex held
 * (gfp_allowed_mask also should only be modified with system_transition_mutex
 * held, unless the suspend/hibernate code is guaranteed not to run in parallel
 * with that modification).
 */

static gfp_t saved_gfp_mask;

void pm_restore_gfp_mask(void)
{
	WARN_ON(!mutex_is_locked(&system_transition_mutex));
	if (saved_gfp_mask) {
		gfp_allowed_mask = saved_gfp_mask;
		saved_gfp_mask = 0;
	}
}

void pm_restrict_gfp_mask(void)
{
	WARN_ON(!mutex_is_locked(&system_transition_mutex));
	WARN_ON(saved_gfp_mask);
	saved_gfp_mask = gfp_allowed_mask;
	gfp_allowed_mask &= ~(__GFP_IO | __GFP_FS);
}

bool pm_suspended_storage(void)
{
	if ((gfp_allowed_mask & (__GFP_IO | __GFP_FS)) == (__GFP_IO | __GFP_FS))
		return false;
	return true;
}
#endif /* CONFIG_PM_SLEEP */

#ifdef CONFIG_HUGETLB_PAGE_SIZE_VARIABLE
unsigned int pageblock_order __read_mostly;
#endif

static void __free_pages_ok(struct page *page, unsigned int order);

/*
 * results with 256, 32 in the lowmem_reserve sysctl:
 *	1G machine -> (16M dma, 800M-16M normal, 1G-800M high)
 *	1G machine -> (16M dma, 784M normal, 224M high)
 *	NORMAL allocation will leave 784M/256 of ram reserved in the ZONE_DMA
 *	HIGHMEM allocation will leave 224M/32 of ram reserved in ZONE_NORMAL
 *	HIGHMEM allocation will leave (224M+784M)/256 of ram reserved in ZONE_DMA
 *
 * TBD: should special case ZONE_DMA32 machines here - in those we normally
 * don't need any ZONE_NORMAL reservation
 */
int sysctl_lowmem_reserve_ratio[MAX_NR_ZONES] = {
#ifdef CONFIG_ZONE_DMA
	[ZONE_DMA] = 256,
#endif
#ifdef CONFIG_ZONE_DMA32
	[ZONE_DMA32] = 256,
#endif
	[ZONE_NORMAL] = 32,
#ifdef CONFIG_HIGHMEM
	[ZONE_HIGHMEM] = 0,
#endif
	[ZONE_MOVABLE] = 0,
};

EXPORT_SYMBOL(totalram_pages);

static char * const zone_names[MAX_NR_ZONES] = {
#ifdef CONFIG_ZONE_DMA
	 "DMA",
#endif
#ifdef CONFIG_ZONE_DMA32
	 "DMA32",
#endif
	 "Normal",
#ifdef CONFIG_HIGHMEM
	 "HighMem",
#endif
	 "Movable",
#ifdef CONFIG_ZONE_DEVICE
	 "Device",
#endif
};

const char * const migratetype_names[MIGRATE_TYPES] = {
	"Unmovable",
	"Movable",
	"Reclaimable",
	"HighAtomic",
#ifdef CONFIG_CMA
	"CMA",
#endif
#ifdef CONFIG_MEMORY_ISOLATION
	"Isolate",
#endif
};

compound_page_dtor * const compound_page_dtors[] = {
	NULL,
	free_compound_page,
#ifdef CONFIG_HUGETLB_PAGE
	free_huge_page,
#endif
#ifdef CONFIG_TRANSPARENT_HUGEPAGE
	free_transhuge_page,
#endif
};

/*
 * Try to keep at least this much lowmem free.  Do not allow normal
 * allocations below this point, only high priority ones. Automatically
 * tuned according to the amount of memory in the system.
 */
int min_free_kbytes = 1024;
int user_min_free_kbytes = -1;
#ifdef CONFIG_DISCONTIGMEM
/*
 * DiscontigMem defines memory ranges as separate pg_data_t even if the ranges
 * are not on separate NUMA nodes. Functionally this works but with
 * watermark_boost_factor, it can reclaim prematurely as the ranges can be
 * quite small. By default, do not boost watermarks on discontigmem as in
 * many cases very high-order allocations like THP are likely to be
 * unsupported and the premature reclaim offsets the advantage of long-term
 * fragmentation avoidance.
 */
int watermark_boost_factor __read_mostly;
#else
int watermark_boost_factor __read_mostly = 15000;
#endif
int watermark_scale_factor = 10;

<<<<<<< HEAD
/*
 * Extra memory for the system to try freeing. Used to temporarily
 * free memory, to make space for new workloads. Anyone can allocate
 * down to the min watermarks controlled by min_free_kbytes above.
 */
int extra_free_kbytes = 0;

static unsigned long nr_kernel_pages __meminitdata;
static unsigned long nr_all_pages __meminitdata;
static unsigned long dma_reserve __meminitdata;
=======
static unsigned long nr_kernel_pages __initdata;
static unsigned long nr_all_pages __initdata;
static unsigned long dma_reserve __initdata;
>>>>>>> 37624b58

#ifdef CONFIG_HAVE_MEMBLOCK_NODE_MAP
static unsigned long arch_zone_lowest_possible_pfn[MAX_NR_ZONES] __initdata;
static unsigned long arch_zone_highest_possible_pfn[MAX_NR_ZONES] __initdata;
static unsigned long required_kernelcore __initdata;
static unsigned long required_kernelcore_percent __initdata;
static unsigned long required_movablecore __initdata;
static unsigned long required_movablecore_percent __initdata;
static unsigned long zone_movable_pfn[MAX_NUMNODES] __initdata;
static bool mirrored_kernelcore __meminitdata;

/* movable_zone is the "real" zone pages in ZONE_MOVABLE are taken from */
int movable_zone;
EXPORT_SYMBOL(movable_zone);
#endif /* CONFIG_HAVE_MEMBLOCK_NODE_MAP */

#if MAX_NUMNODES > 1
unsigned int nr_node_ids __read_mostly = MAX_NUMNODES;
unsigned int nr_online_nodes __read_mostly = 1;
EXPORT_SYMBOL(nr_node_ids);
EXPORT_SYMBOL(nr_online_nodes);
#endif

int page_group_by_mobility_disabled __read_mostly;

#ifdef CONFIG_DEFERRED_STRUCT_PAGE_INIT
/*
 * During boot we initialize deferred pages on-demand, as needed, but once
 * page_alloc_init_late() has finished, the deferred pages are all initialized,
 * and we can permanently disable that path.
 */
static DEFINE_STATIC_KEY_TRUE(deferred_pages);

/*
 * Calling kasan_free_pages() only after deferred memory initialization
 * has completed. Poisoning pages during deferred memory init will greatly
 * lengthen the process and cause problem in large memory systems as the
 * deferred pages initialization is done with interrupt disabled.
 *
 * Assuming that there will be no reference to those newly initialized
 * pages before they are ever allocated, this should have no effect on
 * KASAN memory tracking as the poison will be properly inserted at page
 * allocation time. The only corner case is when pages are allocated by
 * on-demand allocation and then freed again before the deferred pages
 * initialization is done, but this is not likely to happen.
 */
static inline void kasan_free_nondeferred_pages(struct page *page, int order)
{
	if (!static_branch_unlikely(&deferred_pages))
		kasan_free_pages(page, order);
}

/* Returns true if the struct page for the pfn is uninitialised */
static inline bool __meminit early_page_uninitialised(unsigned long pfn)
{
	int nid = early_pfn_to_nid(pfn);

	if (node_online(nid) && pfn >= NODE_DATA(nid)->first_deferred_pfn)
		return true;

	return false;
}

/*
 * Returns true when the remaining initialisation should be deferred until
 * later in the boot cycle when it can be parallelised.
 */
static bool __meminit
defer_init(int nid, unsigned long pfn, unsigned long end_pfn)
{
	static unsigned long prev_end_pfn, nr_initialised;

	/*
	 * prev_end_pfn static that contains the end of previous zone
	 * No need to protect because called very early in boot before smp_init.
	 */
	if (prev_end_pfn != end_pfn) {
		prev_end_pfn = end_pfn;
		nr_initialised = 0;
	}

	/* Always populate low zones for address-constrained allocations */
	if (end_pfn < pgdat_end_pfn(NODE_DATA(nid)))
		return false;

	/*
	 * We start only with one section of pages, more pages are added as
	 * needed until the rest of deferred pages are initialized.
	 */
	nr_initialised++;
	if ((nr_initialised > PAGES_PER_SECTION) &&
	    (pfn & (PAGES_PER_SECTION - 1)) == 0) {
		NODE_DATA(nid)->first_deferred_pfn = pfn;
		return true;
	}
	return false;
}
#else
#define kasan_free_nondeferred_pages(p, o)	kasan_free_pages(p, o)

static inline bool early_page_uninitialised(unsigned long pfn)
{
	return false;
}

static inline bool defer_init(int nid, unsigned long pfn, unsigned long end_pfn)
{
	return false;
}
#endif

/* Return a pointer to the bitmap storing bits affecting a block of pages */
static inline unsigned long *get_pageblock_bitmap(struct page *page,
							unsigned long pfn)
{
#ifdef CONFIG_SPARSEMEM
	return __pfn_to_section(pfn)->pageblock_flags;
#else
	return page_zone(page)->pageblock_flags;
#endif /* CONFIG_SPARSEMEM */
}

static inline int pfn_to_bitidx(struct page *page, unsigned long pfn)
{
#ifdef CONFIG_SPARSEMEM
	pfn &= (PAGES_PER_SECTION-1);
	return (pfn >> pageblock_order) * NR_PAGEBLOCK_BITS;
#else
	pfn = pfn - round_down(page_zone(page)->zone_start_pfn, pageblock_nr_pages);
	return (pfn >> pageblock_order) * NR_PAGEBLOCK_BITS;
#endif /* CONFIG_SPARSEMEM */
}

/**
 * get_pfnblock_flags_mask - Return the requested group of flags for the pageblock_nr_pages block of pages
 * @page: The page within the block of interest
 * @pfn: The target page frame number
 * @end_bitidx: The last bit of interest to retrieve
 * @mask: mask of bits that the caller is interested in
 *
 * Return: pageblock_bits flags
 */
static __always_inline unsigned long __get_pfnblock_flags_mask(struct page *page,
					unsigned long pfn,
					unsigned long end_bitidx,
					unsigned long mask)
{
	unsigned long *bitmap;
	unsigned long bitidx, word_bitidx;
	unsigned long word;

	bitmap = get_pageblock_bitmap(page, pfn);
	bitidx = pfn_to_bitidx(page, pfn);
	word_bitidx = bitidx / BITS_PER_LONG;
	bitidx &= (BITS_PER_LONG-1);

	word = bitmap[word_bitidx];
	bitidx += end_bitidx;
	return (word >> (BITS_PER_LONG - bitidx - 1)) & mask;
}

unsigned long get_pfnblock_flags_mask(struct page *page, unsigned long pfn,
					unsigned long end_bitidx,
					unsigned long mask)
{
	return __get_pfnblock_flags_mask(page, pfn, end_bitidx, mask);
}

static __always_inline int get_pfnblock_migratetype(struct page *page, unsigned long pfn)
{
	return __get_pfnblock_flags_mask(page, pfn, PB_migrate_end, MIGRATETYPE_MASK);
}

/**
 * set_pfnblock_flags_mask - Set the requested group of flags for a pageblock_nr_pages block of pages
 * @page: The page within the block of interest
 * @flags: The flags to set
 * @pfn: The target page frame number
 * @end_bitidx: The last bit of interest
 * @mask: mask of bits that the caller is interested in
 */
void set_pfnblock_flags_mask(struct page *page, unsigned long flags,
					unsigned long pfn,
					unsigned long end_bitidx,
					unsigned long mask)
{
	unsigned long *bitmap;
	unsigned long bitidx, word_bitidx;
	unsigned long old_word, word;

	BUILD_BUG_ON(NR_PAGEBLOCK_BITS != 4);
	BUILD_BUG_ON(MIGRATE_TYPES > (1 << PB_migratetype_bits));

	bitmap = get_pageblock_bitmap(page, pfn);
	bitidx = pfn_to_bitidx(page, pfn);
	word_bitidx = bitidx / BITS_PER_LONG;
	bitidx &= (BITS_PER_LONG-1);

	VM_BUG_ON_PAGE(!zone_spans_pfn(page_zone(page), pfn), page);

	bitidx += end_bitidx;
	mask <<= (BITS_PER_LONG - bitidx - 1);
	flags <<= (BITS_PER_LONG - bitidx - 1);

	word = READ_ONCE(bitmap[word_bitidx]);
	for (;;) {
		old_word = cmpxchg(&bitmap[word_bitidx], word, (word & ~mask) | flags);
		if (word == old_word)
			break;
		word = old_word;
	}
}

void set_pageblock_migratetype(struct page *page, int migratetype)
{
	if (unlikely(page_group_by_mobility_disabled &&
		     migratetype < MIGRATE_PCPTYPES))
		migratetype = MIGRATE_UNMOVABLE;

	set_pageblock_flags_group(page, (unsigned long)migratetype,
					PB_migrate, PB_migrate_end);
}

#ifdef CONFIG_DEBUG_VM
static int page_outside_zone_boundaries(struct zone *zone, struct page *page)
{
	int ret = 0;
	unsigned seq;
	unsigned long pfn = page_to_pfn(page);
	unsigned long sp, start_pfn;

	do {
		seq = zone_span_seqbegin(zone);
		start_pfn = zone->zone_start_pfn;
		sp = zone->spanned_pages;
		if (!zone_spans_pfn(zone, pfn))
			ret = 1;
	} while (zone_span_seqretry(zone, seq));

	if (ret)
		pr_err("page 0x%lx outside node %d zone %s [ 0x%lx - 0x%lx ]\n",
			pfn, zone_to_nid(zone), zone->name,
			start_pfn, start_pfn + sp);

	return ret;
}

static int page_is_consistent(struct zone *zone, struct page *page)
{
	if (!pfn_valid_within(page_to_pfn(page)))
		return 0;
	if (zone != page_zone(page))
		return 0;

	return 1;
}
/*
 * Temporary debugging check for pages not lying within a given zone.
 */
static int __maybe_unused bad_range(struct zone *zone, struct page *page)
{
	if (page_outside_zone_boundaries(zone, page))
		return 1;
	if (!page_is_consistent(zone, page))
		return 1;

	return 0;
}
#else
static inline int __maybe_unused bad_range(struct zone *zone, struct page *page)
{
	return 0;
}
#endif

static void bad_page(struct page *page, const char *reason,
		unsigned long bad_flags)
{
	static unsigned long resume;
	static unsigned long nr_shown;
	static unsigned long nr_unshown;

	/*
	 * Allow a burst of 60 reports, then keep quiet for that minute;
	 * or allow a steady drip of one report per second.
	 */
	if (nr_shown == 60) {
		if (time_before(jiffies, resume)) {
			nr_unshown++;
			goto out;
		}
		if (nr_unshown) {
			pr_alert(
			      "BUG: Bad page state: %lu messages suppressed\n",
				nr_unshown);
			nr_unshown = 0;
		}
		nr_shown = 0;
	}
	if (nr_shown++ == 0)
		resume = jiffies + 60 * HZ;

	pr_alert("BUG: Bad page state in process %s  pfn:%05lx\n",
		current->comm, page_to_pfn(page));
	__dump_page(page, reason);
	bad_flags &= page->flags;
	if (bad_flags)
		pr_alert("bad because of flags: %#lx(%pGp)\n",
						bad_flags, &bad_flags);
	dump_page_owner(page);

	print_modules();
	dump_stack();
out:
	/* Leave bad fields for debug, except PageBuddy could make trouble */
	page_mapcount_reset(page); /* remove PageBuddy */
	add_taint(TAINT_BAD_PAGE, LOCKDEP_NOW_UNRELIABLE);
}

/*
 * Higher-order pages are called "compound pages".  They are structured thusly:
 *
 * The first PAGE_SIZE page is called the "head page" and have PG_head set.
 *
 * The remaining PAGE_SIZE pages are called "tail pages". PageTail() is encoded
 * in bit 0 of page->compound_head. The rest of bits is pointer to head page.
 *
 * The first tail page's ->compound_dtor holds the offset in array of compound
 * page destructors. See compound_page_dtors.
 *
 * The first tail page's ->compound_order holds the order of allocation.
 * This usage means that zero-order pages may not be compound.
 */

void free_compound_page(struct page *page)
{
	__free_pages_ok(page, compound_order(page));
}

void prep_compound_page(struct page *page, unsigned int order)
{
	int i;
	int nr_pages = 1 << order;

	set_compound_page_dtor(page, COMPOUND_PAGE_DTOR);
	set_compound_order(page, order);
	__SetPageHead(page);
	for (i = 1; i < nr_pages; i++) {
		struct page *p = page + i;
		set_page_count(p, 0);
		p->mapping = TAIL_MAPPING;
		set_compound_head(p, page);
	}
	atomic_set(compound_mapcount_ptr(page), -1);
}

#ifdef CONFIG_DEBUG_PAGEALLOC
unsigned int _debug_guardpage_minorder;
bool _debug_pagealloc_enabled __read_mostly
			= IS_ENABLED(CONFIG_DEBUG_PAGEALLOC_ENABLE_DEFAULT);
EXPORT_SYMBOL(_debug_pagealloc_enabled);
bool _debug_guardpage_enabled __read_mostly;

static int __init early_debug_pagealloc(char *buf)
{
	if (!buf)
		return -EINVAL;
	return kstrtobool(buf, &_debug_pagealloc_enabled);
}
early_param("debug_pagealloc", early_debug_pagealloc);

static bool need_debug_guardpage(void)
{
	/* If we don't use debug_pagealloc, we don't need guard page */
	if (!debug_pagealloc_enabled())
		return false;

	if (!debug_guardpage_minorder())
		return false;

	return true;
}

static void init_debug_guardpage(void)
{
	if (!debug_pagealloc_enabled())
		return;

	if (!debug_guardpage_minorder())
		return;

	_debug_guardpage_enabled = true;
}

struct page_ext_operations debug_guardpage_ops = {
	.need = need_debug_guardpage,
	.init = init_debug_guardpage,
};

static int __init debug_guardpage_minorder_setup(char *buf)
{
	unsigned long res;

	if (kstrtoul(buf, 10, &res) < 0 ||  res > MAX_ORDER / 2) {
		pr_err("Bad debug_guardpage_minorder value\n");
		return 0;
	}
	_debug_guardpage_minorder = res;
	pr_info("Setting debug_guardpage_minorder to %lu\n", res);
	return 0;
}
early_param("debug_guardpage_minorder", debug_guardpage_minorder_setup);

static inline bool set_page_guard(struct zone *zone, struct page *page,
				unsigned int order, int migratetype)
{
	struct page_ext *page_ext;

	if (!debug_guardpage_enabled())
		return false;

	if (order >= debug_guardpage_minorder())
		return false;

	page_ext = lookup_page_ext(page);
	if (unlikely(!page_ext))
		return false;

	__set_bit(PAGE_EXT_DEBUG_GUARD, &page_ext->flags);

	INIT_LIST_HEAD(&page->lru);
	set_page_private(page, order);
	/* Guard pages are not available for any usage */
	__mod_zone_freepage_state(zone, -(1 << order), migratetype);

	return true;
}

static inline void clear_page_guard(struct zone *zone, struct page *page,
				unsigned int order, int migratetype)
{
	struct page_ext *page_ext;

	if (!debug_guardpage_enabled())
		return;

	page_ext = lookup_page_ext(page);
	if (unlikely(!page_ext))
		return;

	__clear_bit(PAGE_EXT_DEBUG_GUARD, &page_ext->flags);

	set_page_private(page, 0);
	if (!is_migrate_isolate(migratetype))
		__mod_zone_freepage_state(zone, (1 << order), migratetype);
}
#else
struct page_ext_operations debug_guardpage_ops;
static inline bool set_page_guard(struct zone *zone, struct page *page,
			unsigned int order, int migratetype) { return false; }
static inline void clear_page_guard(struct zone *zone, struct page *page,
				unsigned int order, int migratetype) {}
#endif

static inline void set_page_order(struct page *page, unsigned int order)
{
	set_page_private(page, order);
	__SetPageBuddy(page);
}

static inline void rmv_page_order(struct page *page)
{
	__ClearPageBuddy(page);
	set_page_private(page, 0);
}

/*
 * This function checks whether a page is free && is the buddy
 * we can coalesce a page and its buddy if
 * (a) the buddy is not in a hole (check before calling!) &&
 * (b) the buddy is in the buddy system &&
 * (c) a page and its buddy have the same order &&
 * (d) a page and its buddy are in the same zone.
 *
 * For recording whether a page is in the buddy system, we set PageBuddy.
 * Setting, clearing, and testing PageBuddy is serialized by zone->lock.
 *
 * For recording page's order, we use page_private(page).
 */
static inline int page_is_buddy(struct page *page, struct page *buddy,
							unsigned int order)
{
	if (page_is_guard(buddy) && page_order(buddy) == order) {
		if (page_zone_id(page) != page_zone_id(buddy))
			return 0;

		VM_BUG_ON_PAGE(page_count(buddy) != 0, buddy);

		return 1;
	}

	if (PageBuddy(buddy) && page_order(buddy) == order) {
		/*
		 * zone check is done late to avoid uselessly
		 * calculating zone/node ids for pages that could
		 * never merge.
		 */
		if (page_zone_id(page) != page_zone_id(buddy))
			return 0;

		VM_BUG_ON_PAGE(page_count(buddy) != 0, buddy);

		return 1;
	}
	return 0;
}

#ifdef CONFIG_COMPACTION
static inline struct capture_control *task_capc(struct zone *zone)
{
	struct capture_control *capc = current->capture_control;

	return capc &&
		!(current->flags & PF_KTHREAD) &&
		!capc->page &&
		capc->cc->zone == zone &&
		capc->cc->direct_compaction ? capc : NULL;
}

static inline bool
compaction_capture(struct capture_control *capc, struct page *page,
		   int order, int migratetype)
{
	if (!capc || order != capc->cc->order)
		return false;

	/* Do not accidentally pollute CMA or isolated regions*/
	if (is_migrate_cma(migratetype) ||
	    is_migrate_isolate(migratetype))
		return false;

	/*
	 * Do not let lower order allocations polluate a movable pageblock.
	 * This might let an unmovable request use a reclaimable pageblock
	 * and vice-versa but no more than normal fallback logic which can
	 * have trouble finding a high-order free page.
	 */
	if (order < pageblock_order && migratetype == MIGRATE_MOVABLE)
		return false;

	capc->page = page;
	return true;
}

#else
static inline struct capture_control *task_capc(struct zone *zone)
{
	return NULL;
}

static inline bool
compaction_capture(struct capture_control *capc, struct page *page,
		   int order, int migratetype)
{
	return false;
}
#endif /* CONFIG_COMPACTION */

/*
 * Freeing function for a buddy system allocator.
 *
 * The concept of a buddy system is to maintain direct-mapped table
 * (containing bit values) for memory blocks of various "orders".
 * The bottom level table contains the map for the smallest allocatable
 * units of memory (here, pages), and each level above it describes
 * pairs of units from the levels below, hence, "buddies".
 * At a high level, all that happens here is marking the table entry
 * at the bottom level available, and propagating the changes upward
 * as necessary, plus some accounting needed to play nicely with other
 * parts of the VM system.
 * At each level, we keep a list of pages, which are heads of continuous
 * free pages of length of (1 << order) and marked with PageBuddy.
 * Page's order is recorded in page_private(page) field.
 * So when we are allocating or freeing one, we can derive the state of the
 * other.  That is, if we allocate a small block, and both were
 * free, the remainder of the region must be split into blocks.
 * If a block is freed, and its buddy is also free, then this
 * triggers coalescing into a block of larger size.
 *
 * -- nyc
 */

static inline void __free_one_page(struct page *page,
		unsigned long pfn,
		struct zone *zone, unsigned int order,
		int migratetype)
{
	unsigned long combined_pfn;
	unsigned long uninitialized_var(buddy_pfn);
	struct page *buddy;
	unsigned int max_order;
	struct capture_control *capc = task_capc(zone);

	max_order = min_t(unsigned int, MAX_ORDER, pageblock_order + 1);

	VM_BUG_ON(!zone_is_initialized(zone));
	VM_BUG_ON_PAGE(page->flags & PAGE_FLAGS_CHECK_AT_PREP, page);

	VM_BUG_ON(migratetype == -1);
	if (likely(!is_migrate_isolate(migratetype)))
		__mod_zone_freepage_state(zone, 1 << order, migratetype);

	VM_BUG_ON_PAGE(pfn & ((1 << order) - 1), page);
	VM_BUG_ON_PAGE(bad_range(zone, page), page);

continue_merging:
	while (order < max_order - 1) {
		if (compaction_capture(capc, page, order, migratetype)) {
			__mod_zone_freepage_state(zone, -(1 << order),
								migratetype);
			return;
		}
		buddy_pfn = __find_buddy_pfn(pfn, order);
		buddy = page + (buddy_pfn - pfn);

		if (!pfn_valid_within(buddy_pfn))
			goto done_merging;
		if (!page_is_buddy(page, buddy, order))
			goto done_merging;
		/*
		 * Our buddy is free or it is CONFIG_DEBUG_PAGEALLOC guard page,
		 * merge with it and move up one order.
		 */
		if (page_is_guard(buddy)) {
			clear_page_guard(zone, buddy, order, migratetype);
		} else {
			list_del(&buddy->lru);
			zone->free_area[order].nr_free--;
			rmv_page_order(buddy);
		}
		combined_pfn = buddy_pfn & pfn;
		page = page + (combined_pfn - pfn);
		pfn = combined_pfn;
		order++;
	}
	if (max_order < MAX_ORDER) {
		/* If we are here, it means order is >= pageblock_order.
		 * We want to prevent merge between freepages on isolate
		 * pageblock and normal pageblock. Without this, pageblock
		 * isolation could cause incorrect freepage or CMA accounting.
		 *
		 * We don't want to hit this code for the more frequent
		 * low-order merging.
		 */
		if (unlikely(has_isolate_pageblock(zone))) {
			int buddy_mt;

			buddy_pfn = __find_buddy_pfn(pfn, order);
			buddy = page + (buddy_pfn - pfn);
			buddy_mt = get_pageblock_migratetype(buddy);

			if (migratetype != buddy_mt
					&& (is_migrate_isolate(migratetype) ||
						is_migrate_isolate(buddy_mt)))
				goto done_merging;
		}
		max_order++;
		goto continue_merging;
	}

done_merging:
	set_page_order(page, order);

	/*
	 * If this is not the largest possible page, check if the buddy
	 * of the next-highest order is free. If it is, it's possible
	 * that pages are being freed that will coalesce soon. In case,
	 * that is happening, add the free page to the tail of the list
	 * so it's less likely to be used soon and more likely to be merged
	 * as a higher order page
	 */
	if ((order < MAX_ORDER-2) && pfn_valid_within(buddy_pfn)) {
		struct page *higher_page, *higher_buddy;
		combined_pfn = buddy_pfn & pfn;
		higher_page = page + (combined_pfn - pfn);
		buddy_pfn = __find_buddy_pfn(combined_pfn, order + 1);
		higher_buddy = higher_page + (buddy_pfn - combined_pfn);
		if (pfn_valid_within(buddy_pfn) &&
		    page_is_buddy(higher_page, higher_buddy, order + 1)) {
			list_add_tail(&page->lru,
				&zone->free_area[order].free_list[migratetype]);
			goto out;
		}
	}

	list_add(&page->lru, &zone->free_area[order].free_list[migratetype]);
out:
	zone->free_area[order].nr_free++;
}

/*
 * A bad page could be due to a number of fields. Instead of multiple branches,
 * try and check multiple fields with one check. The caller must do a detailed
 * check if necessary.
 */
static inline bool page_expected_state(struct page *page,
					unsigned long check_flags)
{
	if (unlikely(atomic_read(&page->_mapcount) != -1))
		return false;

	if (unlikely((unsigned long)page->mapping |
			page_ref_count(page) |
#ifdef CONFIG_MEMCG
			(unsigned long)page->mem_cgroup |
#endif
			(page->flags & check_flags)))
		return false;

	return true;
}

static void free_pages_check_bad(struct page *page)
{
	const char *bad_reason;
	unsigned long bad_flags;

	bad_reason = NULL;
	bad_flags = 0;

	if (unlikely(atomic_read(&page->_mapcount) != -1))
		bad_reason = "nonzero mapcount";
	if (unlikely(page->mapping != NULL))
		bad_reason = "non-NULL mapping";
	if (unlikely(page_ref_count(page) != 0))
		bad_reason = "nonzero _refcount";
	if (unlikely(page->flags & PAGE_FLAGS_CHECK_AT_FREE)) {
		bad_reason = "PAGE_FLAGS_CHECK_AT_FREE flag(s) set";
		bad_flags = PAGE_FLAGS_CHECK_AT_FREE;
	}
#ifdef CONFIG_MEMCG
	if (unlikely(page->mem_cgroup))
		bad_reason = "page still charged to cgroup";
#endif
	bad_page(page, bad_reason, bad_flags);
}

static inline int free_pages_check(struct page *page)
{
	if (likely(page_expected_state(page, PAGE_FLAGS_CHECK_AT_FREE)))
		return 0;

	/* Something has gone sideways, find it */
	free_pages_check_bad(page);
	return 1;
}

static int free_tail_pages_check(struct page *head_page, struct page *page)
{
	int ret = 1;

	/*
	 * We rely page->lru.next never has bit 0 set, unless the page
	 * is PageTail(). Let's make sure that's true even for poisoned ->lru.
	 */
	BUILD_BUG_ON((unsigned long)LIST_POISON1 & 1);

	if (!IS_ENABLED(CONFIG_DEBUG_VM)) {
		ret = 0;
		goto out;
	}
	switch (page - head_page) {
	case 1:
		/* the first tail page: ->mapping may be compound_mapcount() */
		if (unlikely(compound_mapcount(page))) {
			bad_page(page, "nonzero compound_mapcount", 0);
			goto out;
		}
		break;
	case 2:
		/*
		 * the second tail page: ->mapping is
		 * deferred_list.next -- ignore value.
		 */
		break;
	default:
		if (page->mapping != TAIL_MAPPING) {
			bad_page(page, "corrupted mapping in tail page", 0);
			goto out;
		}
		break;
	}
	if (unlikely(!PageTail(page))) {
		bad_page(page, "PageTail not set", 0);
		goto out;
	}
	if (unlikely(compound_head(page) != head_page)) {
		bad_page(page, "compound_head not consistent", 0);
		goto out;
	}
	ret = 0;
out:
	page->mapping = NULL;
	clear_compound_head(page);
	return ret;
}

static __always_inline bool free_pages_prepare(struct page *page,
					unsigned int order, bool check_free)
{
	int bad = 0;

	VM_BUG_ON_PAGE(PageTail(page), page);

	trace_mm_page_free(page, order);

	/*
	 * Check tail pages before head page information is cleared to
	 * avoid checking PageCompound for order-0 pages.
	 */
	if (unlikely(order)) {
		bool compound = PageCompound(page);
		int i;

		VM_BUG_ON_PAGE(compound && compound_order(page) != order, page);

		if (compound)
			ClearPageDoubleMap(page);
		for (i = 1; i < (1 << order); i++) {
			if (compound)
				bad += free_tail_pages_check(page, page + i);
			if (unlikely(free_pages_check(page + i))) {
				bad++;
				continue;
			}
			(page + i)->flags &= ~PAGE_FLAGS_CHECK_AT_PREP;
		}
	}
	if (PageMappingFlags(page))
		page->mapping = NULL;
	if (memcg_kmem_enabled() && PageKmemcg(page))
		__memcg_kmem_uncharge(page, order);
	if (check_free)
		bad += free_pages_check(page);
	if (bad)
		return false;

	page_cpupid_reset_last(page);
	page->flags &= ~PAGE_FLAGS_CHECK_AT_PREP;
	reset_page_owner(page, order);

	if (!PageHighMem(page)) {
		debug_check_no_locks_freed(page_address(page),
					   PAGE_SIZE << order);
		debug_check_no_obj_freed(page_address(page),
					   PAGE_SIZE << order);
	}
	arch_free_page(page, order);
	kernel_poison_pages(page, 1 << order, 0);
	kernel_map_pages(page, 1 << order, 0);
	kasan_free_nondeferred_pages(page, order);

	return true;
}

#ifdef CONFIG_DEBUG_VM
static inline bool free_pcp_prepare(struct page *page)
{
	return free_pages_prepare(page, 0, true);
}

static inline bool bulkfree_pcp_prepare(struct page *page)
{
	return false;
}
#else
static bool free_pcp_prepare(struct page *page)
{
	return free_pages_prepare(page, 0, false);
}

static bool bulkfree_pcp_prepare(struct page *page)
{
	return free_pages_check(page);
}
#endif /* CONFIG_DEBUG_VM */

static inline void prefetch_buddy(struct page *page)
{
	unsigned long pfn = page_to_pfn(page);
	unsigned long buddy_pfn = __find_buddy_pfn(pfn, 0);
	struct page *buddy = page + (buddy_pfn - pfn);

	prefetch(buddy);
}

/*
 * Frees a number of pages from the PCP lists
 * Assumes all pages on list are in same zone, and of same order.
 * count is the number of pages to free.
 *
 * If the zone was previously in an "all pages pinned" state then look to
 * see if this freeing clears that state.
 *
 * And clear the zone's pages_scanned counter, to hold off the "all pages are
 * pinned" detection logic.
 */
static void free_pcppages_bulk(struct zone *zone, int count,
					struct per_cpu_pages *pcp)
{
	int migratetype = 0;
	int batch_free = 0;
	int prefetch_nr = 0;
	bool isolated_pageblocks;
	struct page *page, *tmp;
	LIST_HEAD(head);

	while (count) {
		struct list_head *list;

		/*
		 * Remove pages from lists in a round-robin fashion. A
		 * batch_free count is maintained that is incremented when an
		 * empty list is encountered.  This is so more pages are freed
		 * off fuller lists instead of spinning excessively around empty
		 * lists
		 */
		do {
			batch_free++;
			if (++migratetype == MIGRATE_PCPTYPES)
				migratetype = 0;
			list = &pcp->lists[migratetype];
		} while (list_empty(list));

		/* This is the only non-empty list. Free them all. */
		if (batch_free == MIGRATE_PCPTYPES)
			batch_free = count;

		do {
			page = list_last_entry(list, struct page, lru);
			/* must delete to avoid corrupting pcp list */
			list_del(&page->lru);
			pcp->count--;

			if (bulkfree_pcp_prepare(page))
				continue;

			list_add_tail(&page->lru, &head);

			/*
			 * We are going to put the page back to the global
			 * pool, prefetch its buddy to speed up later access
			 * under zone->lock. It is believed the overhead of
			 * an additional test and calculating buddy_pfn here
			 * can be offset by reduced memory latency later. To
			 * avoid excessive prefetching due to large count, only
			 * prefetch buddy for the first pcp->batch nr of pages.
			 */
			if (prefetch_nr++ < pcp->batch)
				prefetch_buddy(page);
		} while (--count && --batch_free && !list_empty(list));
	}

	spin_lock(&zone->lock);
	isolated_pageblocks = has_isolate_pageblock(zone);

	/*
	 * Use safe version since after __free_one_page(),
	 * page->lru.next will not point to original list.
	 */
	list_for_each_entry_safe(page, tmp, &head, lru) {
		int mt = get_pcppage_migratetype(page);
		/* MIGRATE_ISOLATE page should not go to pcplists */
		VM_BUG_ON_PAGE(is_migrate_isolate(mt), page);
		/* Pageblock could have been isolated meanwhile */
		if (unlikely(isolated_pageblocks))
			mt = get_pageblock_migratetype(page);

		__free_one_page(page, page_to_pfn(page), zone, 0, mt);
		trace_mm_page_pcpu_drain(page, 0, mt);
	}
	spin_unlock(&zone->lock);
}

static void free_one_page(struct zone *zone,
				struct page *page, unsigned long pfn,
				unsigned int order,
				int migratetype)
{
	spin_lock(&zone->lock);
	if (unlikely(has_isolate_pageblock(zone) ||
		is_migrate_isolate(migratetype))) {
		migratetype = get_pfnblock_migratetype(page, pfn);
	}
	__free_one_page(page, pfn, zone, order, migratetype);
	spin_unlock(&zone->lock);
}

static void __meminit __init_single_page(struct page *page, unsigned long pfn,
				unsigned long zone, int nid)
{
	mm_zero_struct_page(page);
	set_page_links(page, zone, nid, pfn);
	init_page_count(page);
	page_mapcount_reset(page);
	page_cpupid_reset_last(page);
	page_kasan_tag_reset(page);

	INIT_LIST_HEAD(&page->lru);
#ifdef WANT_PAGE_VIRTUAL
	/* The shift won't overflow because ZONE_NORMAL is below 4G. */
	if (!is_highmem_idx(zone))
		set_page_address(page, __va(pfn << PAGE_SHIFT));
#endif
}

#ifdef CONFIG_DEFERRED_STRUCT_PAGE_INIT
static void __meminit init_reserved_page(unsigned long pfn)
{
	pg_data_t *pgdat;
	int nid, zid;

	if (!early_page_uninitialised(pfn))
		return;

	nid = early_pfn_to_nid(pfn);
	pgdat = NODE_DATA(nid);

	for (zid = 0; zid < MAX_NR_ZONES; zid++) {
		struct zone *zone = &pgdat->node_zones[zid];

		if (pfn >= zone->zone_start_pfn && pfn < zone_end_pfn(zone))
			break;
	}
	__init_single_page(pfn_to_page(pfn), pfn, zid, nid);
}
#else
static inline void init_reserved_page(unsigned long pfn)
{
}
#endif /* CONFIG_DEFERRED_STRUCT_PAGE_INIT */

/*
 * Initialised pages do not have PageReserved set. This function is
 * called for each range allocated by the bootmem allocator and
 * marks the pages PageReserved. The remaining valid pages are later
 * sent to the buddy page allocator.
 */
void __meminit reserve_bootmem_region(phys_addr_t start, phys_addr_t end)
{
	unsigned long start_pfn = PFN_DOWN(start);
	unsigned long end_pfn = PFN_UP(end);

	for (; start_pfn < end_pfn; start_pfn++) {
		if (pfn_valid(start_pfn)) {
			struct page *page = pfn_to_page(start_pfn);

			init_reserved_page(start_pfn);

			/* Avoid false-positive PageTail() */
			INIT_LIST_HEAD(&page->lru);

			/*
			 * no need for atomic set_bit because the struct
			 * page is not visible yet so nobody should
			 * access it yet.
			 */
			__SetPageReserved(page);
		}
	}
}

static void __free_pages_ok(struct page *page, unsigned int order)
{
	unsigned long flags;
	int migratetype;
	unsigned long pfn = page_to_pfn(page);

	if (!free_pages_prepare(page, order, true))
		return;

	migratetype = get_pfnblock_migratetype(page, pfn);
	local_irq_save(flags);
	__count_vm_events(PGFREE, 1 << order);
	free_one_page(page_zone(page), page, pfn, order, migratetype);
	local_irq_restore(flags);
}

void __free_pages_core(struct page *page, unsigned int order)
{
	unsigned int nr_pages = 1 << order;
	struct page *p = page;
	unsigned int loop;

	prefetchw(p);
	for (loop = 0; loop < (nr_pages - 1); loop++, p++) {
		prefetchw(p + 1);
		__ClearPageReserved(p);
		set_page_count(p, 0);
	}
	__ClearPageReserved(p);
	set_page_count(p, 0);

	atomic_long_add(nr_pages, &page_zone(page)->managed_pages);
	set_page_refcounted(page);
	__free_pages(page, order);
}

#if defined(CONFIG_HAVE_ARCH_EARLY_PFN_TO_NID) || \
	defined(CONFIG_HAVE_MEMBLOCK_NODE_MAP)

static struct mminit_pfnnid_cache early_pfnnid_cache __meminitdata;

int __meminit early_pfn_to_nid(unsigned long pfn)
{
	static DEFINE_SPINLOCK(early_pfn_lock);
	int nid;

	spin_lock(&early_pfn_lock);
	nid = __early_pfn_to_nid(pfn, &early_pfnnid_cache);
	if (nid < 0)
		nid = first_online_node;
	spin_unlock(&early_pfn_lock);

	return nid;
}
#endif

#ifdef CONFIG_NODES_SPAN_OTHER_NODES
static inline bool __meminit __maybe_unused
meminit_pfn_in_nid(unsigned long pfn, int node,
		   struct mminit_pfnnid_cache *state)
{
	int nid;

	nid = __early_pfn_to_nid(pfn, state);
	if (nid >= 0 && nid != node)
		return false;
	return true;
}

/* Only safe to use early in boot when initialisation is single-threaded */
static inline bool __meminit early_pfn_in_nid(unsigned long pfn, int node)
{
	return meminit_pfn_in_nid(pfn, node, &early_pfnnid_cache);
}

#else

static inline bool __meminit early_pfn_in_nid(unsigned long pfn, int node)
{
	return true;
}
static inline bool __meminit  __maybe_unused
meminit_pfn_in_nid(unsigned long pfn, int node,
		   struct mminit_pfnnid_cache *state)
{
	return true;
}
#endif


void __init memblock_free_pages(struct page *page, unsigned long pfn,
							unsigned int order)
{
	if (early_page_uninitialised(pfn))
		return;
	__free_pages_core(page, order);
}

/*
 * Check that the whole (or subset of) a pageblock given by the interval of
 * [start_pfn, end_pfn) is valid and within the same zone, before scanning it
 * with the migration of free compaction scanner. The scanners then need to
 * use only pfn_valid_within() check for arches that allow holes within
 * pageblocks.
 *
 * Return struct page pointer of start_pfn, or NULL if checks were not passed.
 *
 * It's possible on some configurations to have a setup like node0 node1 node0
 * i.e. it's possible that all pages within a zones range of pages do not
 * belong to a single zone. We assume that a border between node0 and node1
 * can occur within a single pageblock, but not a node0 node1 node0
 * interleaving within a single pageblock. It is therefore sufficient to check
 * the first and last page of a pageblock and avoid checking each individual
 * page in a pageblock.
 */
struct page *__pageblock_pfn_to_page(unsigned long start_pfn,
				     unsigned long end_pfn, struct zone *zone)
{
	struct page *start_page;
	struct page *end_page;

	/* end_pfn is one past the range we are checking */
	end_pfn--;

	if (!pfn_valid(start_pfn) || !pfn_valid(end_pfn))
		return NULL;

	start_page = pfn_to_online_page(start_pfn);
	if (!start_page)
		return NULL;

	if (page_zone(start_page) != zone)
		return NULL;

	end_page = pfn_to_page(end_pfn);

	/* This gives a shorter code than deriving page_zone(end_page) */
	if (page_zone_id(start_page) != page_zone_id(end_page))
		return NULL;

	return start_page;
}

void set_zone_contiguous(struct zone *zone)
{
	unsigned long block_start_pfn = zone->zone_start_pfn;
	unsigned long block_end_pfn;

	block_end_pfn = ALIGN(block_start_pfn + 1, pageblock_nr_pages);
	for (; block_start_pfn < zone_end_pfn(zone);
			block_start_pfn = block_end_pfn,
			 block_end_pfn += pageblock_nr_pages) {

		block_end_pfn = min(block_end_pfn, zone_end_pfn(zone));

		if (!__pageblock_pfn_to_page(block_start_pfn,
					     block_end_pfn, zone))
			return;
	}

	/* We confirm that there is no hole */
	zone->contiguous = true;
}

void clear_zone_contiguous(struct zone *zone)
{
	zone->contiguous = false;
}

#ifdef CONFIG_DEFERRED_STRUCT_PAGE_INIT
static void __init deferred_free_range(unsigned long pfn,
				       unsigned long nr_pages)
{
	struct page *page;
	unsigned long i;

	if (!nr_pages)
		return;

	page = pfn_to_page(pfn);

	/* Free a large naturally-aligned chunk if possible */
	if (nr_pages == pageblock_nr_pages &&
	    (pfn & (pageblock_nr_pages - 1)) == 0) {
		set_pageblock_migratetype(page, MIGRATE_MOVABLE);
		__free_pages_core(page, pageblock_order);
		return;
	}

	for (i = 0; i < nr_pages; i++, page++, pfn++) {
		if ((pfn & (pageblock_nr_pages - 1)) == 0)
			set_pageblock_migratetype(page, MIGRATE_MOVABLE);
		__free_pages_core(page, 0);
	}
}

/* Completion tracking for deferred_init_memmap() threads */
static atomic_t pgdat_init_n_undone __initdata;
static __initdata DECLARE_COMPLETION(pgdat_init_all_done_comp);

static inline void __init pgdat_init_report_one_done(void)
{
	if (atomic_dec_and_test(&pgdat_init_n_undone))
		complete(&pgdat_init_all_done_comp);
}

/*
 * Returns true if page needs to be initialized or freed to buddy allocator.
 *
 * First we check if pfn is valid on architectures where it is possible to have
 * holes within pageblock_nr_pages. On systems where it is not possible, this
 * function is optimized out.
 *
 * Then, we check if a current large page is valid by only checking the validity
 * of the head pfn.
 *
 * Finally, meminit_pfn_in_nid is checked on systems where pfns can interleave
 * within a node: a pfn is between start and end of a node, but does not belong
 * to this memory node.
 */
static inline bool __init
deferred_pfn_valid(int nid, unsigned long pfn,
		   struct mminit_pfnnid_cache *nid_init_state)
{
	if (!pfn_valid_within(pfn))
		return false;
	if (!(pfn & (pageblock_nr_pages - 1)) && !pfn_valid(pfn))
		return false;
	if (!meminit_pfn_in_nid(pfn, nid, nid_init_state))
		return false;
	return true;
}

/*
 * Free pages to buddy allocator. Try to free aligned pages in
 * pageblock_nr_pages sizes.
 */
static void __init deferred_free_pages(int nid, int zid, unsigned long pfn,
				       unsigned long end_pfn)
{
	struct mminit_pfnnid_cache nid_init_state = { };
	unsigned long nr_pgmask = pageblock_nr_pages - 1;
	unsigned long nr_free = 0;

	for (; pfn < end_pfn; pfn++) {
		if (!deferred_pfn_valid(nid, pfn, &nid_init_state)) {
			deferred_free_range(pfn - nr_free, nr_free);
			nr_free = 0;
		} else if (!(pfn & nr_pgmask)) {
			deferred_free_range(pfn - nr_free, nr_free);
			nr_free = 1;
			touch_nmi_watchdog();
		} else {
			nr_free++;
		}
	}
	/* Free the last block of pages to allocator */
	deferred_free_range(pfn - nr_free, nr_free);
}

/*
 * Initialize struct pages.  We minimize pfn page lookups and scheduler checks
 * by performing it only once every pageblock_nr_pages.
 * Return number of pages initialized.
 */
static unsigned long  __init deferred_init_pages(int nid, int zid,
						 unsigned long pfn,
						 unsigned long end_pfn)
{
	struct mminit_pfnnid_cache nid_init_state = { };
	unsigned long nr_pgmask = pageblock_nr_pages - 1;
	unsigned long nr_pages = 0;
	struct page *page = NULL;

	for (; pfn < end_pfn; pfn++) {
		if (!deferred_pfn_valid(nid, pfn, &nid_init_state)) {
			page = NULL;
			continue;
		} else if (!page || !(pfn & nr_pgmask)) {
			page = pfn_to_page(pfn);
			touch_nmi_watchdog();
		} else {
			page++;
		}
		__init_single_page(page, pfn, zid, nid);
		nr_pages++;
	}
	return (nr_pages);
}

/* Initialise remaining memory on a node */
static int __init deferred_init_memmap(void *data)
{
	pg_data_t *pgdat = data;
	int nid = pgdat->node_id;
	unsigned long start = jiffies;
	unsigned long nr_pages = 0;
	unsigned long spfn, epfn, first_init_pfn, flags;
	phys_addr_t spa, epa;
	int zid;
	struct zone *zone;
	const struct cpumask *cpumask = cpumask_of_node(pgdat->node_id);
	u64 i;

	/* Bind memory initialisation thread to a local node if possible */
	if (!cpumask_empty(cpumask))
		set_cpus_allowed_ptr(current, cpumask);

	pgdat_resize_lock(pgdat, &flags);
	first_init_pfn = pgdat->first_deferred_pfn;
	if (first_init_pfn == ULONG_MAX) {
		pgdat_resize_unlock(pgdat, &flags);
		pgdat_init_report_one_done();
		return 0;
	}

	/* Sanity check boundaries */
	BUG_ON(pgdat->first_deferred_pfn < pgdat->node_start_pfn);
	BUG_ON(pgdat->first_deferred_pfn > pgdat_end_pfn(pgdat));
	pgdat->first_deferred_pfn = ULONG_MAX;

	/* Only the highest zone is deferred so find it */
	for (zid = 0; zid < MAX_NR_ZONES; zid++) {
		zone = pgdat->node_zones + zid;
		if (first_init_pfn < zone_end_pfn(zone))
			break;
	}
	first_init_pfn = max(zone->zone_start_pfn, first_init_pfn);

	/*
	 * Initialize and free pages. We do it in two loops: first we initialize
	 * struct page, than free to buddy allocator, because while we are
	 * freeing pages we can access pages that are ahead (computing buddy
	 * page in __free_one_page()).
	 */
	for_each_free_mem_range(i, nid, MEMBLOCK_NONE, &spa, &epa, NULL) {
		spfn = max_t(unsigned long, first_init_pfn, PFN_UP(spa));
		epfn = min_t(unsigned long, zone_end_pfn(zone), PFN_DOWN(epa));
		nr_pages += deferred_init_pages(nid, zid, spfn, epfn);
	}
	for_each_free_mem_range(i, nid, MEMBLOCK_NONE, &spa, &epa, NULL) {
		spfn = max_t(unsigned long, first_init_pfn, PFN_UP(spa));
		epfn = min_t(unsigned long, zone_end_pfn(zone), PFN_DOWN(epa));
		deferred_free_pages(nid, zid, spfn, epfn);
	}
	pgdat_resize_unlock(pgdat, &flags);

	/* Sanity check that the next zone really is unpopulated */
	WARN_ON(++zid < MAX_NR_ZONES && populated_zone(++zone));

	pr_info("node %d initialised, %lu pages in %ums\n", nid, nr_pages,
					jiffies_to_msecs(jiffies - start));

	pgdat_init_report_one_done();
	return 0;
}

/*
 * If this zone has deferred pages, try to grow it by initializing enough
 * deferred pages to satisfy the allocation specified by order, rounded up to
 * the nearest PAGES_PER_SECTION boundary.  So we're adding memory in increments
 * of SECTION_SIZE bytes by initializing struct pages in increments of
 * PAGES_PER_SECTION * sizeof(struct page) bytes.
 *
 * Return true when zone was grown, otherwise return false. We return true even
 * when we grow less than requested, to let the caller decide if there are
 * enough pages to satisfy the allocation.
 *
 * Note: We use noinline because this function is needed only during boot, and
 * it is called from a __ref function _deferred_grow_zone. This way we are
 * making sure that it is not inlined into permanent text section.
 */
static noinline bool __init
deferred_grow_zone(struct zone *zone, unsigned int order)
{
	int zid = zone_idx(zone);
	int nid = zone_to_nid(zone);
	pg_data_t *pgdat = NODE_DATA(nid);
	unsigned long nr_pages_needed = ALIGN(1 << order, PAGES_PER_SECTION);
	unsigned long nr_pages = 0;
	unsigned long first_init_pfn, spfn, epfn, t, flags;
	unsigned long first_deferred_pfn = pgdat->first_deferred_pfn;
	phys_addr_t spa, epa;
	u64 i;

	/* Only the last zone may have deferred pages */
	if (zone_end_pfn(zone) != pgdat_end_pfn(pgdat))
		return false;

	pgdat_resize_lock(pgdat, &flags);

	/*
	 * If deferred pages have been initialized while we were waiting for
	 * the lock, return true, as the zone was grown.  The caller will retry
	 * this zone.  We won't return to this function since the caller also
	 * has this static branch.
	 */
	if (!static_branch_unlikely(&deferred_pages)) {
		pgdat_resize_unlock(pgdat, &flags);
		return true;
	}

	/*
	 * If someone grew this zone while we were waiting for spinlock, return
	 * true, as there might be enough pages already.
	 */
	if (first_deferred_pfn != pgdat->first_deferred_pfn) {
		pgdat_resize_unlock(pgdat, &flags);
		return true;
	}

	first_init_pfn = max(zone->zone_start_pfn, first_deferred_pfn);

	if (first_init_pfn >= pgdat_end_pfn(pgdat)) {
		pgdat_resize_unlock(pgdat, &flags);
		return false;
	}

	for_each_free_mem_range(i, nid, MEMBLOCK_NONE, &spa, &epa, NULL) {
		spfn = max_t(unsigned long, first_init_pfn, PFN_UP(spa));
		epfn = min_t(unsigned long, zone_end_pfn(zone), PFN_DOWN(epa));

		while (spfn < epfn && nr_pages < nr_pages_needed) {
			t = ALIGN(spfn + PAGES_PER_SECTION, PAGES_PER_SECTION);
			first_deferred_pfn = min(t, epfn);
			nr_pages += deferred_init_pages(nid, zid, spfn,
							first_deferred_pfn);
			spfn = first_deferred_pfn;
		}

		if (nr_pages >= nr_pages_needed)
			break;
	}

	for_each_free_mem_range(i, nid, MEMBLOCK_NONE, &spa, &epa, NULL) {
		spfn = max_t(unsigned long, first_init_pfn, PFN_UP(spa));
		epfn = min_t(unsigned long, first_deferred_pfn, PFN_DOWN(epa));
		deferred_free_pages(nid, zid, spfn, epfn);

		if (first_deferred_pfn == epfn)
			break;
	}
	pgdat->first_deferred_pfn = first_deferred_pfn;
	pgdat_resize_unlock(pgdat, &flags);

	return nr_pages > 0;
}

/*
 * deferred_grow_zone() is __init, but it is called from
 * get_page_from_freelist() during early boot until deferred_pages permanently
 * disables this call. This is why we have refdata wrapper to avoid warning,
 * and to ensure that the function body gets unloaded.
 */
static bool __ref
_deferred_grow_zone(struct zone *zone, unsigned int order)
{
	return deferred_grow_zone(zone, order);
}

#endif /* CONFIG_DEFERRED_STRUCT_PAGE_INIT */

void __init page_alloc_init_late(void)
{
	struct zone *zone;

#ifdef CONFIG_DEFERRED_STRUCT_PAGE_INIT
	int nid;

	/* There will be num_node_state(N_MEMORY) threads */
	atomic_set(&pgdat_init_n_undone, num_node_state(N_MEMORY));
	for_each_node_state(nid, N_MEMORY) {
		kthread_run(deferred_init_memmap, NODE_DATA(nid), "pgdatinit%d", nid);
	}

	/* Block until all are initialised */
	wait_for_completion(&pgdat_init_all_done_comp);

	/*
	 * We initialized the rest of the deferred pages.  Permanently disable
	 * on-demand struct page initialization.
	 */
	static_branch_disable(&deferred_pages);

	/* Reinit limits that are based on free pages after the kernel is up */
	files_maxfiles_init();
#endif
#ifdef CONFIG_ARCH_DISCARD_MEMBLOCK
	/* Discard memblock private memory */
	memblock_discard();
#endif

	for_each_populated_zone(zone)
		set_zone_contiguous(zone);
}

#ifdef CONFIG_CMA
/* Free whole pageblock and set its migration type to MIGRATE_CMA. */
void __init init_cma_reserved_pageblock(struct page *page)
{
	unsigned i = pageblock_nr_pages;
	struct page *p = page;

	do {
		__ClearPageReserved(p);
		set_page_count(p, 0);
	} while (++p, --i);

	set_pageblock_migratetype(page, MIGRATE_CMA);

	if (pageblock_order >= MAX_ORDER) {
		i = pageblock_nr_pages;
		p = page;
		do {
			set_page_refcounted(p);
			__free_pages(p, MAX_ORDER - 1);
			p += MAX_ORDER_NR_PAGES;
		} while (i -= MAX_ORDER_NR_PAGES);
	} else {
		set_page_refcounted(page);
		__free_pages(page, pageblock_order);
	}

	adjust_managed_page_count(page, pageblock_nr_pages);
}
#endif

/*
 * The order of subdivision here is critical for the IO subsystem.
 * Please do not alter this order without good reasons and regression
 * testing. Specifically, as large blocks of memory are subdivided,
 * the order in which smaller blocks are delivered depends on the order
 * they're subdivided in this function. This is the primary factor
 * influencing the order in which pages are delivered to the IO
 * subsystem according to empirical testing, and this is also justified
 * by considering the behavior of a buddy system containing a single
 * large block of memory acted on by a series of small allocations.
 * This behavior is a critical factor in sglist merging's success.
 *
 * -- nyc
 */
static inline void expand(struct zone *zone, struct page *page,
	int low, int high, struct free_area *area,
	int migratetype)
{
	unsigned long size = 1 << high;

	while (high > low) {
		area--;
		high--;
		size >>= 1;
		VM_BUG_ON_PAGE(bad_range(zone, &page[size]), &page[size]);

		/*
		 * Mark as guard pages (or page), that will allow to
		 * merge back to allocator when buddy will be freed.
		 * Corresponding page table entries will not be touched,
		 * pages will stay not present in virtual address space
		 */
		if (set_page_guard(zone, &page[size], high, migratetype))
			continue;

		list_add(&page[size].lru, &area->free_list[migratetype]);
		area->nr_free++;
		set_page_order(&page[size], high);
	}
}

static void check_new_page_bad(struct page *page)
{
	const char *bad_reason = NULL;
	unsigned long bad_flags = 0;

	if (unlikely(atomic_read(&page->_mapcount) != -1))
		bad_reason = "nonzero mapcount";
	if (unlikely(page->mapping != NULL))
		bad_reason = "non-NULL mapping";
	if (unlikely(page_ref_count(page) != 0))
		bad_reason = "nonzero _count";
	if (unlikely(page->flags & __PG_HWPOISON)) {
		bad_reason = "HWPoisoned (hardware-corrupted)";
		bad_flags = __PG_HWPOISON;
		/* Don't complain about hwpoisoned pages */
		page_mapcount_reset(page); /* remove PageBuddy */
		return;
	}
	if (unlikely(page->flags & PAGE_FLAGS_CHECK_AT_PREP)) {
		bad_reason = "PAGE_FLAGS_CHECK_AT_PREP flag set";
		bad_flags = PAGE_FLAGS_CHECK_AT_PREP;
	}
#ifdef CONFIG_MEMCG
	if (unlikely(page->mem_cgroup))
		bad_reason = "page still charged to cgroup";
#endif
	bad_page(page, bad_reason, bad_flags);
}

/*
 * This page is about to be returned from the page allocator
 */
static inline int check_new_page(struct page *page)
{
	if (likely(page_expected_state(page,
				PAGE_FLAGS_CHECK_AT_PREP|__PG_HWPOISON)))
		return 0;

	check_new_page_bad(page);
	return 1;
}

static inline bool free_pages_prezeroed(void)
{
	return IS_ENABLED(CONFIG_PAGE_POISONING_ZERO) &&
		page_poisoning_enabled();
}

#ifdef CONFIG_DEBUG_VM
static bool check_pcp_refill(struct page *page)
{
	return false;
}

static bool check_new_pcp(struct page *page)
{
	return check_new_page(page);
}
#else
static bool check_pcp_refill(struct page *page)
{
	return check_new_page(page);
}
static bool check_new_pcp(struct page *page)
{
	return false;
}
#endif /* CONFIG_DEBUG_VM */

static bool check_new_pages(struct page *page, unsigned int order)
{
	int i;
	for (i = 0; i < (1 << order); i++) {
		struct page *p = page + i;

		if (unlikely(check_new_page(p)))
			return true;
	}

	return false;
}

inline void post_alloc_hook(struct page *page, unsigned int order,
				gfp_t gfp_flags)
{
	set_page_private(page, 0);
	set_page_refcounted(page);

	arch_alloc_page(page, order);
	kernel_map_pages(page, 1 << order, 1);
	kasan_alloc_pages(page, order);
	kernel_poison_pages(page, 1 << order, 1);
	set_page_owner(page, order, gfp_flags);
}

static void prep_new_page(struct page *page, unsigned int order, gfp_t gfp_flags,
							unsigned int alloc_flags)
{
	int i;

	post_alloc_hook(page, order, gfp_flags);

	if (!free_pages_prezeroed() && (gfp_flags & __GFP_ZERO))
		for (i = 0; i < (1 << order); i++)
			clear_highpage(page + i);

	if (order && (gfp_flags & __GFP_COMP))
		prep_compound_page(page, order);

	/*
	 * page is set pfmemalloc when ALLOC_NO_WATERMARKS was necessary to
	 * allocate the page. The expectation is that the caller is taking
	 * steps that will free more memory. The caller should avoid the page
	 * being used for !PFMEMALLOC purposes.
	 */
	if (alloc_flags & ALLOC_NO_WATERMARKS)
		set_page_pfmemalloc(page);
	else
		clear_page_pfmemalloc(page);
}

/*
 * Go through the free lists for the given migratetype and remove
 * the smallest available page from the freelists
 */
static __always_inline
struct page *__rmqueue_smallest(struct zone *zone, unsigned int order,
						int migratetype)
{
	unsigned int current_order;
	struct free_area *area;
	struct page *page;

	/* Find a page of the appropriate size in the preferred list */
	for (current_order = order; current_order < MAX_ORDER; ++current_order) {
		area = &(zone->free_area[current_order]);
		page = list_first_entry_or_null(&area->free_list[migratetype],
							struct page, lru);
		if (!page)
			continue;
		list_del(&page->lru);
		rmv_page_order(page);
		area->nr_free--;
		expand(zone, page, order, current_order, area, migratetype);
		set_pcppage_migratetype(page, migratetype);
		return page;
	}

	return NULL;
}


/*
 * This array describes the order lists are fallen back to when
 * the free lists for the desirable migrate type are depleted
 */
static int fallbacks[MIGRATE_TYPES][4] = {
	[MIGRATE_UNMOVABLE]   = { MIGRATE_RECLAIMABLE, MIGRATE_MOVABLE,   MIGRATE_TYPES },
	[MIGRATE_MOVABLE]     = { MIGRATE_RECLAIMABLE, MIGRATE_UNMOVABLE, MIGRATE_TYPES },
	[MIGRATE_RECLAIMABLE] = { MIGRATE_UNMOVABLE,   MIGRATE_MOVABLE,   MIGRATE_TYPES },
#ifdef CONFIG_CMA
	[MIGRATE_CMA]         = { MIGRATE_TYPES }, /* Never used */
#endif
#ifdef CONFIG_MEMORY_ISOLATION
	[MIGRATE_ISOLATE]     = { MIGRATE_TYPES }, /* Never used */
#endif
};

#ifdef CONFIG_CMA
static __always_inline struct page *__rmqueue_cma_fallback(struct zone *zone,
					unsigned int order)
{
	return __rmqueue_smallest(zone, order, MIGRATE_CMA);
}
#else
static inline struct page *__rmqueue_cma_fallback(struct zone *zone,
					unsigned int order) { return NULL; }
#endif

/*
 * Move the free pages in a range to the free lists of the requested type.
 * Note that start_page and end_pages are not aligned on a pageblock
 * boundary. If alignment is required, use move_freepages_block()
 */
static int move_freepages(struct zone *zone,
			  struct page *start_page, struct page *end_page,
			  int migratetype, int *num_movable)
{
	struct page *page;
	unsigned int order;
	int pages_moved = 0;

#ifndef CONFIG_HOLES_IN_ZONE
	/*
	 * page_zone is not safe to call in this context when
	 * CONFIG_HOLES_IN_ZONE is set. This bug check is probably redundant
	 * anyway as we check zone boundaries in move_freepages_block().
	 * Remove at a later date when no bug reports exist related to
	 * grouping pages by mobility
	 */
	VM_BUG_ON(pfn_valid(page_to_pfn(start_page)) &&
	          pfn_valid(page_to_pfn(end_page)) &&
	          page_zone(start_page) != page_zone(end_page));
#endif
	for (page = start_page; page <= end_page;) {
		if (!pfn_valid_within(page_to_pfn(page))) {
			page++;
			continue;
		}

		/* Make sure we are not inadvertently changing nodes */
		VM_BUG_ON_PAGE(page_to_nid(page) != zone_to_nid(zone), page);

		if (!PageBuddy(page)) {
			/*
			 * We assume that pages that could be isolated for
			 * migration are movable. But we don't actually try
			 * isolating, as that would be expensive.
			 */
			if (num_movable &&
					(PageLRU(page) || __PageMovable(page)))
				(*num_movable)++;

			page++;
			continue;
		}

		order = page_order(page);
		list_move(&page->lru,
			  &zone->free_area[order].free_list[migratetype]);
		page += 1 << order;
		pages_moved += 1 << order;
	}

	return pages_moved;
}

int move_freepages_block(struct zone *zone, struct page *page,
				int migratetype, int *num_movable)
{
	unsigned long start_pfn, end_pfn;
	struct page *start_page, *end_page;

	if (num_movable)
		*num_movable = 0;

	start_pfn = page_to_pfn(page);
	start_pfn = start_pfn & ~(pageblock_nr_pages-1);
	start_page = pfn_to_page(start_pfn);
	end_page = start_page + pageblock_nr_pages - 1;
	end_pfn = start_pfn + pageblock_nr_pages - 1;

	/* Do not cross zone boundaries */
	if (!zone_spans_pfn(zone, start_pfn))
		start_page = page;
	if (!zone_spans_pfn(zone, end_pfn))
		return 0;

	return move_freepages(zone, start_page, end_page, migratetype,
								num_movable);
}

static void change_pageblock_range(struct page *pageblock_page,
					int start_order, int migratetype)
{
	int nr_pageblocks = 1 << (start_order - pageblock_order);

	while (nr_pageblocks--) {
		set_pageblock_migratetype(pageblock_page, migratetype);
		pageblock_page += pageblock_nr_pages;
	}
}

/*
 * When we are falling back to another migratetype during allocation, try to
 * steal extra free pages from the same pageblocks to satisfy further
 * allocations, instead of polluting multiple pageblocks.
 *
 * If we are stealing a relatively large buddy page, it is likely there will
 * be more free pages in the pageblock, so try to steal them all. For
 * reclaimable and unmovable allocations, we steal regardless of page size,
 * as fragmentation caused by those allocations polluting movable pageblocks
 * is worse than movable allocations stealing from unmovable and reclaimable
 * pageblocks.
 */
static bool can_steal_fallback(unsigned int order, int start_mt)
{
	/*
	 * Leaving this order check is intended, although there is
	 * relaxed order check in next check. The reason is that
	 * we can actually steal whole pageblock if this condition met,
	 * but, below check doesn't guarantee it and that is just heuristic
	 * so could be changed anytime.
	 */
	if (order >= pageblock_order)
		return true;

	if (order >= pageblock_order / 2 ||
		start_mt == MIGRATE_RECLAIMABLE ||
		start_mt == MIGRATE_UNMOVABLE ||
		page_group_by_mobility_disabled)
		return true;

	return false;
}

static inline void boost_watermark(struct zone *zone)
{
	unsigned long max_boost;

	if (!watermark_boost_factor)
		return;

	max_boost = mult_frac(zone->_watermark[WMARK_HIGH],
			watermark_boost_factor, 10000);

	/*
	 * high watermark may be uninitialised if fragmentation occurs
	 * very early in boot so do not boost. We do not fall
	 * through and boost by pageblock_nr_pages as failing
	 * allocations that early means that reclaim is not going
	 * to help and it may even be impossible to reclaim the
	 * boosted watermark resulting in a hang.
	 */
	if (!max_boost)
		return;

	max_boost = max(pageblock_nr_pages, max_boost);

	zone->watermark_boost = min(zone->watermark_boost + pageblock_nr_pages,
		max_boost);
}

/*
 * This function implements actual steal behaviour. If order is large enough,
 * we can steal whole pageblock. If not, we first move freepages in this
 * pageblock to our migratetype and determine how many already-allocated pages
 * are there in the pageblock with a compatible migratetype. If at least half
 * of pages are free or compatible, we can change migratetype of the pageblock
 * itself, so pages freed in the future will be put on the correct free list.
 */
static void steal_suitable_fallback(struct zone *zone, struct page *page,
		unsigned int alloc_flags, int start_type, bool whole_block)
{
	unsigned int current_order = page_order(page);
	struct free_area *area;
	int free_pages, movable_pages, alike_pages;
	int old_block_type;

	old_block_type = get_pageblock_migratetype(page);

	/*
	 * This can happen due to races and we want to prevent broken
	 * highatomic accounting.
	 */
	if (is_migrate_highatomic(old_block_type))
		goto single_page;

	/* Take ownership for orders >= pageblock_order */
	if (current_order >= pageblock_order) {
		change_pageblock_range(page, current_order, start_type);
		goto single_page;
	}

	/*
	 * Boost watermarks to increase reclaim pressure to reduce the
	 * likelihood of future fallbacks. Wake kswapd now as the node
	 * may be balanced overall and kswapd will not wake naturally.
	 */
	boost_watermark(zone);
	if (alloc_flags & ALLOC_KSWAPD)
		set_bit(ZONE_BOOSTED_WATERMARK, &zone->flags);

	/* We are not allowed to try stealing from the whole block */
	if (!whole_block)
		goto single_page;

	free_pages = move_freepages_block(zone, page, start_type,
						&movable_pages);
	/*
	 * Determine how many pages are compatible with our allocation.
	 * For movable allocation, it's the number of movable pages which
	 * we just obtained. For other types it's a bit more tricky.
	 */
	if (start_type == MIGRATE_MOVABLE) {
		alike_pages = movable_pages;
	} else {
		/*
		 * If we are falling back a RECLAIMABLE or UNMOVABLE allocation
		 * to MOVABLE pageblock, consider all non-movable pages as
		 * compatible. If it's UNMOVABLE falling back to RECLAIMABLE or
		 * vice versa, be conservative since we can't distinguish the
		 * exact migratetype of non-movable pages.
		 */
		if (old_block_type == MIGRATE_MOVABLE)
			alike_pages = pageblock_nr_pages
						- (free_pages + movable_pages);
		else
			alike_pages = 0;
	}

	/* moving whole block can fail due to zone boundary conditions */
	if (!free_pages)
		goto single_page;

	/*
	 * If a sufficient number of pages in the block are either free or of
	 * comparable migratability as our allocation, claim the whole block.
	 */
	if (free_pages + alike_pages >= (1 << (pageblock_order-1)) ||
			page_group_by_mobility_disabled)
		set_pageblock_migratetype(page, start_type);

	return;

single_page:
	area = &zone->free_area[current_order];
	list_move(&page->lru, &area->free_list[start_type]);
}

/*
 * Check whether there is a suitable fallback freepage with requested order.
 * If only_stealable is true, this function returns fallback_mt only if
 * we can steal other freepages all together. This would help to reduce
 * fragmentation due to mixed migratetype pages in one pageblock.
 */
int find_suitable_fallback(struct free_area *area, unsigned int order,
			int migratetype, bool only_stealable, bool *can_steal)
{
	int i;
	int fallback_mt;

	if (area->nr_free == 0)
		return -1;

	*can_steal = false;
	for (i = 0;; i++) {
		fallback_mt = fallbacks[migratetype][i];
		if (fallback_mt == MIGRATE_TYPES)
			break;

		if (list_empty(&area->free_list[fallback_mt]))
			continue;

		if (can_steal_fallback(order, migratetype))
			*can_steal = true;

		if (!only_stealable)
			return fallback_mt;

		if (*can_steal)
			return fallback_mt;
	}

	return -1;
}

/*
 * Reserve a pageblock for exclusive use of high-order atomic allocations if
 * there are no empty page blocks that contain a page with a suitable order
 */
static void reserve_highatomic_pageblock(struct page *page, struct zone *zone,
				unsigned int alloc_order)
{
	int mt;
	unsigned long max_managed, flags;

	/*
	 * Limit the number reserved to 1 pageblock or roughly 1% of a zone.
	 * Check is race-prone but harmless.
	 */
	max_managed = (zone_managed_pages(zone) / 100) + pageblock_nr_pages;
	if (zone->nr_reserved_highatomic >= max_managed)
		return;

	spin_lock_irqsave(&zone->lock, flags);

	/* Recheck the nr_reserved_highatomic limit under the lock */
	if (zone->nr_reserved_highatomic >= max_managed)
		goto out_unlock;

	/* Yoink! */
	mt = get_pageblock_migratetype(page);
	if (!is_migrate_highatomic(mt) && !is_migrate_isolate(mt)
	    && !is_migrate_cma(mt)) {
		zone->nr_reserved_highatomic += pageblock_nr_pages;
		set_pageblock_migratetype(page, MIGRATE_HIGHATOMIC);
		move_freepages_block(zone, page, MIGRATE_HIGHATOMIC, NULL);
	}

out_unlock:
	spin_unlock_irqrestore(&zone->lock, flags);
}

/*
 * Used when an allocation is about to fail under memory pressure. This
 * potentially hurts the reliability of high-order allocations when under
 * intense memory pressure but failed atomic allocations should be easier
 * to recover from than an OOM.
 *
 * If @force is true, try to unreserve a pageblock even though highatomic
 * pageblock is exhausted.
 */
static bool unreserve_highatomic_pageblock(const struct alloc_context *ac,
						bool force)
{
	struct zonelist *zonelist = ac->zonelist;
	unsigned long flags;
	struct zoneref *z;
	struct zone *zone;
	struct page *page;
	int order;
	bool ret;

	for_each_zone_zonelist_nodemask(zone, z, zonelist, ac->high_zoneidx,
								ac->nodemask) {
		/*
		 * Preserve at least one pageblock unless memory pressure
		 * is really high.
		 */
		if (!force && zone->nr_reserved_highatomic <=
					pageblock_nr_pages)
			continue;

		spin_lock_irqsave(&zone->lock, flags);
		for (order = 0; order < MAX_ORDER; order++) {
			struct free_area *area = &(zone->free_area[order]);

			page = list_first_entry_or_null(
					&area->free_list[MIGRATE_HIGHATOMIC],
					struct page, lru);
			if (!page)
				continue;

			/*
			 * In page freeing path, migratetype change is racy so
			 * we can counter several free pages in a pageblock
			 * in this loop althoug we changed the pageblock type
			 * from highatomic to ac->migratetype. So we should
			 * adjust the count once.
			 */
			if (is_migrate_highatomic_page(page)) {
				/*
				 * It should never happen but changes to
				 * locking could inadvertently allow a per-cpu
				 * drain to add pages to MIGRATE_HIGHATOMIC
				 * while unreserving so be safe and watch for
				 * underflows.
				 */
				zone->nr_reserved_highatomic -= min(
						pageblock_nr_pages,
						zone->nr_reserved_highatomic);
			}

			/*
			 * Convert to ac->migratetype and avoid the normal
			 * pageblock stealing heuristics. Minimally, the caller
			 * is doing the work and needs the pages. More
			 * importantly, if the block was always converted to
			 * MIGRATE_UNMOVABLE or another type then the number
			 * of pageblocks that cannot be completely freed
			 * may increase.
			 */
			set_pageblock_migratetype(page, ac->migratetype);
			ret = move_freepages_block(zone, page, ac->migratetype,
									NULL);
			if (ret) {
				spin_unlock_irqrestore(&zone->lock, flags);
				return ret;
			}
		}
		spin_unlock_irqrestore(&zone->lock, flags);
	}

	return false;
}

/*
 * Try finding a free buddy page on the fallback list and put it on the free
 * list of requested migratetype, possibly along with other pages from the same
 * block, depending on fragmentation avoidance heuristics. Returns true if
 * fallback was found so that __rmqueue_smallest() can grab it.
 *
 * The use of signed ints for order and current_order is a deliberate
 * deviation from the rest of this file, to make the for loop
 * condition simpler.
 */
static __always_inline bool
__rmqueue_fallback(struct zone *zone, int order, int start_migratetype,
						unsigned int alloc_flags)
{
	struct free_area *area;
	int current_order;
	int min_order = order;
	struct page *page;
	int fallback_mt;
	bool can_steal;

	/*
	 * Do not steal pages from freelists belonging to other pageblocks
	 * i.e. orders < pageblock_order. If there are no local zones free,
	 * the zonelists will be reiterated without ALLOC_NOFRAGMENT.
	 */
	if (alloc_flags & ALLOC_NOFRAGMENT)
		min_order = pageblock_order;

	/*
	 * Find the largest available free page in the other list. This roughly
	 * approximates finding the pageblock with the most free pages, which
	 * would be too costly to do exactly.
	 */
	for (current_order = MAX_ORDER - 1; current_order >= min_order;
				--current_order) {
		area = &(zone->free_area[current_order]);
		fallback_mt = find_suitable_fallback(area, current_order,
				start_migratetype, false, &can_steal);
		if (fallback_mt == -1)
			continue;

		/*
		 * We cannot steal all free pages from the pageblock and the
		 * requested migratetype is movable. In that case it's better to
		 * steal and split the smallest available page instead of the
		 * largest available page, because even if the next movable
		 * allocation falls back into a different pageblock than this
		 * one, it won't cause permanent fragmentation.
		 */
		if (!can_steal && start_migratetype == MIGRATE_MOVABLE
					&& current_order > order)
			goto find_smallest;

		goto do_steal;
	}

	return false;

find_smallest:
	for (current_order = order; current_order < MAX_ORDER;
							current_order++) {
		area = &(zone->free_area[current_order]);
		fallback_mt = find_suitable_fallback(area, current_order,
				start_migratetype, false, &can_steal);
		if (fallback_mt != -1)
			break;
	}

	/*
	 * This should not happen - we already found a suitable fallback
	 * when looking for the largest page.
	 */
	VM_BUG_ON(current_order == MAX_ORDER);

do_steal:
	page = list_first_entry(&area->free_list[fallback_mt],
							struct page, lru);

	steal_suitable_fallback(zone, page, alloc_flags, start_migratetype,
								can_steal);

	trace_mm_page_alloc_extfrag(page, order, current_order,
		start_migratetype, fallback_mt);

	return true;

}

/*
 * Do the hard work of removing an element from the buddy allocator.
 * Call me with the zone->lock already held.
 */
static __always_inline struct page *
__rmqueue(struct zone *zone, unsigned int order, int migratetype,
						unsigned int alloc_flags)
{
	struct page *page;

retry:
	page = __rmqueue_smallest(zone, order, migratetype);
	if (unlikely(!page)) {
		if (migratetype == MIGRATE_MOVABLE)
			page = __rmqueue_cma_fallback(zone, order);

		if (!page && __rmqueue_fallback(zone, order, migratetype,
								alloc_flags))
			goto retry;
	}

	trace_mm_page_alloc_zone_locked(page, order, migratetype);
	return page;
}

/*
 * Obtain a specified number of elements from the buddy allocator, all under
 * a single hold of the lock, for efficiency.  Add them to the supplied list.
 * Returns the number of new pages which were placed at *list.
 */
static int rmqueue_bulk(struct zone *zone, unsigned int order,
			unsigned long count, struct list_head *list,
			int migratetype, unsigned int alloc_flags)
{
	int i, alloced = 0;

	spin_lock(&zone->lock);
	for (i = 0; i < count; ++i) {
		struct page *page = __rmqueue(zone, order, migratetype,
								alloc_flags);
		if (unlikely(page == NULL))
			break;

		if (unlikely(check_pcp_refill(page)))
			continue;

		/*
		 * Split buddy pages returned by expand() are received here in
		 * physical page order. The page is added to the tail of
		 * caller's list. From the callers perspective, the linked list
		 * is ordered by page number under some conditions. This is
		 * useful for IO devices that can forward direction from the
		 * head, thus also in the physical page order. This is useful
		 * for IO devices that can merge IO requests if the physical
		 * pages are ordered properly.
		 */
		list_add_tail(&page->lru, list);
		alloced++;
		if (is_migrate_cma(get_pcppage_migratetype(page)))
			__mod_zone_page_state(zone, NR_FREE_CMA_PAGES,
					      -(1 << order));
	}

	/*
	 * i pages were removed from the buddy list even if some leak due
	 * to check_pcp_refill failing so adjust NR_FREE_PAGES based
	 * on i. Do not confuse with 'alloced' which is the number of
	 * pages added to the pcp list.
	 */
	__mod_zone_page_state(zone, NR_FREE_PAGES, -(i << order));
	spin_unlock(&zone->lock);
	return alloced;
}

#ifdef CONFIG_NUMA
/*
 * Called from the vmstat counter updater to drain pagesets of this
 * currently executing processor on remote nodes after they have
 * expired.
 *
 * Note that this function must be called with the thread pinned to
 * a single processor.
 */
void drain_zone_pages(struct zone *zone, struct per_cpu_pages *pcp)
{
	unsigned long flags;
	int to_drain, batch;

	local_irq_save(flags);
	batch = READ_ONCE(pcp->batch);
	to_drain = min(pcp->count, batch);
	if (to_drain > 0)
		free_pcppages_bulk(zone, to_drain, pcp);
	local_irq_restore(flags);
}
#endif

/*
 * Drain pcplists of the indicated processor and zone.
 *
 * The processor must either be the current processor and the
 * thread pinned to the current processor or a processor that
 * is not online.
 */
static void drain_pages_zone(unsigned int cpu, struct zone *zone)
{
	unsigned long flags;
	struct per_cpu_pageset *pset;
	struct per_cpu_pages *pcp;

	local_irq_save(flags);
	pset = per_cpu_ptr(zone->pageset, cpu);

	pcp = &pset->pcp;
	if (pcp->count)
		free_pcppages_bulk(zone, pcp->count, pcp);
	local_irq_restore(flags);
}

/*
 * Drain pcplists of all zones on the indicated processor.
 *
 * The processor must either be the current processor and the
 * thread pinned to the current processor or a processor that
 * is not online.
 */
static void drain_pages(unsigned int cpu)
{
	struct zone *zone;

	for_each_populated_zone(zone) {
		drain_pages_zone(cpu, zone);
	}
}

/*
 * Spill all of this CPU's per-cpu pages back into the buddy allocator.
 *
 * The CPU has to be pinned. When zone parameter is non-NULL, spill just
 * the single zone's pages.
 */
void drain_local_pages(struct zone *zone)
{
	int cpu = smp_processor_id();

	if (zone)
		drain_pages_zone(cpu, zone);
	else
		drain_pages(cpu);
}

static void drain_local_pages_wq(struct work_struct *work)
{
	struct pcpu_drain *drain;

	drain = container_of(work, struct pcpu_drain, work);

	/*
	 * drain_all_pages doesn't use proper cpu hotplug protection so
	 * we can race with cpu offline when the WQ can move this from
	 * a cpu pinned worker to an unbound one. We can operate on a different
	 * cpu which is allright but we also have to make sure to not move to
	 * a different one.
	 */
	preempt_disable();
	drain_local_pages(drain->zone);
	preempt_enable();
}

/*
 * Spill all the per-cpu pages from all CPUs back into the buddy allocator.
 *
 * When zone parameter is non-NULL, spill just the single zone's pages.
 *
 * Note that this can be extremely slow as the draining happens in a workqueue.
 */
void drain_all_pages(struct zone *zone)
{
	int cpu;

	/*
	 * Allocate in the BSS so we wont require allocation in
	 * direct reclaim path for CONFIG_CPUMASK_OFFSTACK=y
	 */
	static cpumask_t cpus_with_pcps;

	/*
	 * Make sure nobody triggers this path before mm_percpu_wq is fully
	 * initialized.
	 */
	if (WARN_ON_ONCE(!mm_percpu_wq))
		return;

	/*
	 * Do not drain if one is already in progress unless it's specific to
	 * a zone. Such callers are primarily CMA and memory hotplug and need
	 * the drain to be complete when the call returns.
	 */
	if (unlikely(!mutex_trylock(&pcpu_drain_mutex))) {
		if (!zone)
			return;
		mutex_lock(&pcpu_drain_mutex);
	}

	/*
	 * We don't care about racing with CPU hotplug event
	 * as offline notification will cause the notified
	 * cpu to drain that CPU pcps and on_each_cpu_mask
	 * disables preemption as part of its processing
	 */
	for_each_online_cpu(cpu) {
		struct per_cpu_pageset *pcp;
		struct zone *z;
		bool has_pcps = false;

		if (zone) {
			pcp = per_cpu_ptr(zone->pageset, cpu);
			if (pcp->pcp.count)
				has_pcps = true;
		} else {
			for_each_populated_zone(z) {
				pcp = per_cpu_ptr(z->pageset, cpu);
				if (pcp->pcp.count) {
					has_pcps = true;
					break;
				}
			}
		}

		if (has_pcps)
			cpumask_set_cpu(cpu, &cpus_with_pcps);
		else
			cpumask_clear_cpu(cpu, &cpus_with_pcps);
	}

	for_each_cpu(cpu, &cpus_with_pcps) {
		struct pcpu_drain *drain = per_cpu_ptr(&pcpu_drain, cpu);

		drain->zone = zone;
		INIT_WORK(&drain->work, drain_local_pages_wq);
		queue_work_on(cpu, mm_percpu_wq, &drain->work);
	}
	for_each_cpu(cpu, &cpus_with_pcps)
		flush_work(&per_cpu_ptr(&pcpu_drain, cpu)->work);

	mutex_unlock(&pcpu_drain_mutex);
}

#ifdef CONFIG_HIBERNATION

/*
 * Touch the watchdog for every WD_PAGE_COUNT pages.
 */
#define WD_PAGE_COUNT	(128*1024)

void mark_free_pages(struct zone *zone)
{
	unsigned long pfn, max_zone_pfn, page_count = WD_PAGE_COUNT;
	unsigned long flags;
	unsigned int order, t;
	struct page *page;

	if (zone_is_empty(zone))
		return;

	spin_lock_irqsave(&zone->lock, flags);

	max_zone_pfn = zone_end_pfn(zone);
	for (pfn = zone->zone_start_pfn; pfn < max_zone_pfn; pfn++)
		if (pfn_valid(pfn)) {
			page = pfn_to_page(pfn);

			if (!--page_count) {
				touch_nmi_watchdog();
				page_count = WD_PAGE_COUNT;
			}

			if (page_zone(page) != zone)
				continue;

			if (!swsusp_page_is_forbidden(page))
				swsusp_unset_page_free(page);
		}

	for_each_migratetype_order(order, t) {
		list_for_each_entry(page,
				&zone->free_area[order].free_list[t], lru) {
			unsigned long i;

			pfn = page_to_pfn(page);
			for (i = 0; i < (1UL << order); i++) {
				if (!--page_count) {
					touch_nmi_watchdog();
					page_count = WD_PAGE_COUNT;
				}
				swsusp_set_page_free(pfn_to_page(pfn + i));
			}
		}
	}
	spin_unlock_irqrestore(&zone->lock, flags);
}
#endif /* CONFIG_PM */

static bool free_unref_page_prepare(struct page *page, unsigned long pfn)
{
	int migratetype;

	if (!free_pcp_prepare(page))
		return false;

	migratetype = get_pfnblock_migratetype(page, pfn);
	set_pcppage_migratetype(page, migratetype);
	return true;
}

static void free_unref_page_commit(struct page *page, unsigned long pfn)
{
	struct zone *zone = page_zone(page);
	struct per_cpu_pages *pcp;
	int migratetype;

	migratetype = get_pcppage_migratetype(page);
	__count_vm_event(PGFREE);

	/*
	 * We only track unmovable, reclaimable and movable on pcp lists.
	 * Free ISOLATE pages back to the allocator because they are being
	 * offlined but treat HIGHATOMIC as movable pages so we can get those
	 * areas back if necessary. Otherwise, we may have to free
	 * excessively into the page allocator
	 */
	if (migratetype >= MIGRATE_PCPTYPES) {
		if (unlikely(is_migrate_isolate(migratetype))) {
			free_one_page(zone, page, pfn, 0, migratetype);
			return;
		}
		migratetype = MIGRATE_MOVABLE;
	}

	pcp = &this_cpu_ptr(zone->pageset)->pcp;
	list_add(&page->lru, &pcp->lists[migratetype]);
	pcp->count++;
	if (pcp->count >= pcp->high) {
		unsigned long batch = READ_ONCE(pcp->batch);
		free_pcppages_bulk(zone, batch, pcp);
	}
}

/*
 * Free a 0-order page
 */
void free_unref_page(struct page *page)
{
	unsigned long flags;
	unsigned long pfn = page_to_pfn(page);

	if (!free_unref_page_prepare(page, pfn))
		return;

	local_irq_save(flags);
	free_unref_page_commit(page, pfn);
	local_irq_restore(flags);
}

/*
 * Free a list of 0-order pages
 */
void free_unref_page_list(struct list_head *list)
{
	struct page *page, *next;
	unsigned long flags, pfn;
	int batch_count = 0;

	/* Prepare pages for freeing */
	list_for_each_entry_safe(page, next, list, lru) {
		pfn = page_to_pfn(page);
		if (!free_unref_page_prepare(page, pfn))
			list_del(&page->lru);
		set_page_private(page, pfn);
	}

	local_irq_save(flags);
	list_for_each_entry_safe(page, next, list, lru) {
		unsigned long pfn = page_private(page);

		set_page_private(page, 0);
		trace_mm_page_free_batched(page);
		free_unref_page_commit(page, pfn);

		/*
		 * Guard against excessive IRQ disabled times when we get
		 * a large list of pages to free.
		 */
		if (++batch_count == SWAP_CLUSTER_MAX) {
			local_irq_restore(flags);
			batch_count = 0;
			local_irq_save(flags);
		}
	}
	local_irq_restore(flags);
}

/*
 * split_page takes a non-compound higher-order page, and splits it into
 * n (1<<order) sub-pages: page[0..n]
 * Each sub-page must be freed individually.
 *
 * Note: this is probably too low level an operation for use in drivers.
 * Please consult with lkml before using this in your driver.
 */
void split_page(struct page *page, unsigned int order)
{
	int i;

	VM_BUG_ON_PAGE(PageCompound(page), page);
	VM_BUG_ON_PAGE(!page_count(page), page);

	for (i = 1; i < (1 << order); i++)
		set_page_refcounted(page + i);
	split_page_owner(page, order);
}
EXPORT_SYMBOL_GPL(split_page);

int __isolate_free_page(struct page *page, unsigned int order)
{
	unsigned long watermark;
	struct zone *zone;
	int mt;

	BUG_ON(!PageBuddy(page));

	zone = page_zone(page);
	mt = get_pageblock_migratetype(page);

	if (!is_migrate_isolate(mt)) {
		/*
		 * Obey watermarks as if the page was being allocated. We can
		 * emulate a high-order watermark check with a raised order-0
		 * watermark, because we already know our high-order page
		 * exists.
		 */
		watermark = zone->_watermark[WMARK_MIN] + (1UL << order);
		if (!zone_watermark_ok(zone, 0, watermark, 0, ALLOC_CMA))
			return 0;

		__mod_zone_freepage_state(zone, -(1UL << order), mt);
	}

	/* Remove page from free list */
	list_del(&page->lru);
	zone->free_area[order].nr_free--;
	rmv_page_order(page);

	/*
	 * Set the pageblock if the isolated page is at least half of a
	 * pageblock
	 */
	if (order >= pageblock_order - 1) {
		struct page *endpage = page + (1 << order) - 1;
		for (; page < endpage; page += pageblock_nr_pages) {
			int mt = get_pageblock_migratetype(page);
			if (!is_migrate_isolate(mt) && !is_migrate_cma(mt)
			    && !is_migrate_highatomic(mt))
				set_pageblock_migratetype(page,
							  MIGRATE_MOVABLE);
		}
	}


	return 1UL << order;
}

/*
 * Update NUMA hit/miss statistics
 *
 * Must be called with interrupts disabled.
 */
static inline void zone_statistics(struct zone *preferred_zone, struct zone *z)
{
#ifdef CONFIG_NUMA
	enum numa_stat_item local_stat = NUMA_LOCAL;

	/* skip numa counters update if numa stats is disabled */
	if (!static_branch_likely(&vm_numa_stat_key))
		return;

	if (zone_to_nid(z) != numa_node_id())
		local_stat = NUMA_OTHER;

	if (zone_to_nid(z) == zone_to_nid(preferred_zone))
		__inc_numa_state(z, NUMA_HIT);
	else {
		__inc_numa_state(z, NUMA_MISS);
		__inc_numa_state(preferred_zone, NUMA_FOREIGN);
	}
	__inc_numa_state(z, local_stat);
#endif
}

/* Remove page from the per-cpu list, caller must protect the list */
static struct page *__rmqueue_pcplist(struct zone *zone, int migratetype,
			unsigned int alloc_flags,
			struct per_cpu_pages *pcp,
			struct list_head *list)
{
	struct page *page;

	do {
		if (list_empty(list)) {
			pcp->count += rmqueue_bulk(zone, 0,
					pcp->batch, list,
					migratetype, alloc_flags);
			if (unlikely(list_empty(list)))
				return NULL;
		}

		page = list_first_entry(list, struct page, lru);
		list_del(&page->lru);
		pcp->count--;
	} while (check_new_pcp(page));

	return page;
}

/* Lock and remove page from the per-cpu list */
static struct page *rmqueue_pcplist(struct zone *preferred_zone,
			struct zone *zone, unsigned int order,
			gfp_t gfp_flags, int migratetype,
			unsigned int alloc_flags)
{
	struct per_cpu_pages *pcp;
	struct list_head *list;
	struct page *page;
	unsigned long flags;

	local_irq_save(flags);
	pcp = &this_cpu_ptr(zone->pageset)->pcp;
	list = &pcp->lists[migratetype];
	page = __rmqueue_pcplist(zone,  migratetype, alloc_flags, pcp, list);
	if (page) {
		__count_zid_vm_events(PGALLOC, page_zonenum(page), 1 << order);
		zone_statistics(preferred_zone, zone);
	}
	local_irq_restore(flags);
	return page;
}

/*
 * Allocate a page from the given zone. Use pcplists for order-0 allocations.
 */
static inline
struct page *rmqueue(struct zone *preferred_zone,
			struct zone *zone, unsigned int order,
			gfp_t gfp_flags, unsigned int alloc_flags,
			int migratetype)
{
	unsigned long flags;
	struct page *page;

	if (likely(order == 0)) {
		page = rmqueue_pcplist(preferred_zone, zone, order,
				gfp_flags, migratetype, alloc_flags);
		goto out;
	}

	/*
	 * We most definitely don't want callers attempting to
	 * allocate greater than order-1 page units with __GFP_NOFAIL.
	 */
	WARN_ON_ONCE((gfp_flags & __GFP_NOFAIL) && (order > 1));
	spin_lock_irqsave(&zone->lock, flags);

	do {
		page = NULL;
		if (alloc_flags & ALLOC_HARDER) {
			page = __rmqueue_smallest(zone, order, MIGRATE_HIGHATOMIC);
			if (page)
				trace_mm_page_alloc_zone_locked(page, order, migratetype);
		}
		if (!page)
			page = __rmqueue(zone, order, migratetype, alloc_flags);
	} while (page && check_new_pages(page, order));
	spin_unlock(&zone->lock);
	if (!page)
		goto failed;
	__mod_zone_freepage_state(zone, -(1 << order),
				  get_pcppage_migratetype(page));

	__count_zid_vm_events(PGALLOC, page_zonenum(page), 1 << order);
	zone_statistics(preferred_zone, zone);
	local_irq_restore(flags);

out:
	/* Separate test+clear to avoid unnecessary atomics */
	if (test_bit(ZONE_BOOSTED_WATERMARK, &zone->flags)) {
		clear_bit(ZONE_BOOSTED_WATERMARK, &zone->flags);
		wakeup_kswapd(zone, 0, 0, zone_idx(zone));
	}

	VM_BUG_ON_PAGE(page && bad_range(zone, page), page);
	return page;

failed:
	local_irq_restore(flags);
	return NULL;
}

#ifdef CONFIG_FAIL_PAGE_ALLOC

static struct {
	struct fault_attr attr;

	bool ignore_gfp_highmem;
	bool ignore_gfp_reclaim;
	u32 min_order;
} fail_page_alloc = {
	.attr = FAULT_ATTR_INITIALIZER,
	.ignore_gfp_reclaim = true,
	.ignore_gfp_highmem = true,
	.min_order = 1,
};

static int __init setup_fail_page_alloc(char *str)
{
	return setup_fault_attr(&fail_page_alloc.attr, str);
}
__setup("fail_page_alloc=", setup_fail_page_alloc);

static bool __should_fail_alloc_page(gfp_t gfp_mask, unsigned int order)
{
	if (order < fail_page_alloc.min_order)
		return false;
	if (gfp_mask & __GFP_NOFAIL)
		return false;
	if (fail_page_alloc.ignore_gfp_highmem && (gfp_mask & __GFP_HIGHMEM))
		return false;
	if (fail_page_alloc.ignore_gfp_reclaim &&
			(gfp_mask & __GFP_DIRECT_RECLAIM))
		return false;

	return should_fail(&fail_page_alloc.attr, 1 << order);
}

#ifdef CONFIG_FAULT_INJECTION_DEBUG_FS

static int __init fail_page_alloc_debugfs(void)
{
	umode_t mode = S_IFREG | 0600;
	struct dentry *dir;

	dir = fault_create_debugfs_attr("fail_page_alloc", NULL,
					&fail_page_alloc.attr);

	debugfs_create_bool("ignore-gfp-wait", mode, dir,
			    &fail_page_alloc.ignore_gfp_reclaim);
	debugfs_create_bool("ignore-gfp-highmem", mode, dir,
			    &fail_page_alloc.ignore_gfp_highmem);
	debugfs_create_u32("min-order", mode, dir, &fail_page_alloc.min_order);

	return 0;
}

late_initcall(fail_page_alloc_debugfs);

#endif /* CONFIG_FAULT_INJECTION_DEBUG_FS */

#else /* CONFIG_FAIL_PAGE_ALLOC */

static inline bool __should_fail_alloc_page(gfp_t gfp_mask, unsigned int order)
{
	return false;
}

#endif /* CONFIG_FAIL_PAGE_ALLOC */

static noinline bool should_fail_alloc_page(gfp_t gfp_mask, unsigned int order)
{
	return __should_fail_alloc_page(gfp_mask, order);
}
ALLOW_ERROR_INJECTION(should_fail_alloc_page, TRUE);

/*
 * Return true if free base pages are above 'mark'. For high-order checks it
 * will return true of the order-0 watermark is reached and there is at least
 * one free page of a suitable size. Checking now avoids taking the zone lock
 * to check in the allocation paths if no pages are free.
 */
bool __zone_watermark_ok(struct zone *z, unsigned int order, unsigned long mark,
			 int classzone_idx, unsigned int alloc_flags,
			 long free_pages)
{
	long min = mark;
	int o;
	const bool alloc_harder = (alloc_flags & (ALLOC_HARDER|ALLOC_OOM));

	/* free_pages may go negative - that's OK */
	free_pages -= (1 << order) - 1;

	if (alloc_flags & ALLOC_HIGH)
		min -= min / 2;

	/*
	 * If the caller does not have rights to ALLOC_HARDER then subtract
	 * the high-atomic reserves. This will over-estimate the size of the
	 * atomic reserve but it avoids a search.
	 */
	if (likely(!alloc_harder)) {
		free_pages -= z->nr_reserved_highatomic;
	} else {
		/*
		 * OOM victims can try even harder than normal ALLOC_HARDER
		 * users on the grounds that it's definitely going to be in
		 * the exit path shortly and free memory. Any allocation it
		 * makes during the free path will be small and short-lived.
		 */
		if (alloc_flags & ALLOC_OOM)
			min -= min / 2;
		else
			min -= min / 4;
	}


#ifdef CONFIG_CMA
	/* If allocation can't use CMA areas don't use free CMA pages */
	if (!(alloc_flags & ALLOC_CMA))
		free_pages -= zone_page_state(z, NR_FREE_CMA_PAGES);
#endif

	/*
	 * Check watermarks for an order-0 allocation request. If these
	 * are not met, then a high-order request also cannot go ahead
	 * even if a suitable page happened to be free.
	 */
	if (free_pages <= min + z->lowmem_reserve[classzone_idx])
		return false;

	/* If this is an order-0 request then the watermark is fine */
	if (!order)
		return true;

	/* For a high-order request, check at least one suitable page is free */
	for (o = order; o < MAX_ORDER; o++) {
		struct free_area *area = &z->free_area[o];
		int mt;

		if (!area->nr_free)
			continue;

		for (mt = 0; mt < MIGRATE_PCPTYPES; mt++) {
			if (!list_empty(&area->free_list[mt]))
				return true;
		}

#ifdef CONFIG_CMA
		if ((alloc_flags & ALLOC_CMA) &&
		    !list_empty(&area->free_list[MIGRATE_CMA])) {
			return true;
		}
#endif
		if (alloc_harder &&
			!list_empty(&area->free_list[MIGRATE_HIGHATOMIC]))
			return true;
	}
	return false;
}

bool zone_watermark_ok(struct zone *z, unsigned int order, unsigned long mark,
		      int classzone_idx, unsigned int alloc_flags)
{
	return __zone_watermark_ok(z, order, mark, classzone_idx, alloc_flags,
					zone_page_state(z, NR_FREE_PAGES));
}

static inline bool zone_watermark_fast(struct zone *z, unsigned int order,
		unsigned long mark, int classzone_idx, unsigned int alloc_flags)
{
	long free_pages = zone_page_state(z, NR_FREE_PAGES);
	long cma_pages = 0;

#ifdef CONFIG_CMA
	/* If allocation can't use CMA areas don't use free CMA pages */
	if (!(alloc_flags & ALLOC_CMA))
		cma_pages = zone_page_state(z, NR_FREE_CMA_PAGES);
#endif

	/*
	 * Fast check for order-0 only. If this fails then the reserves
	 * need to be calculated. There is a corner case where the check
	 * passes but only the high-order atomic reserve are free. If
	 * the caller is !atomic then it'll uselessly search the free
	 * list. That corner case is then slower but it is harmless.
	 */
	if (!order && (free_pages - cma_pages) > mark + z->lowmem_reserve[classzone_idx])
		return true;

	return __zone_watermark_ok(z, order, mark, classzone_idx, alloc_flags,
					free_pages);
}

bool zone_watermark_ok_safe(struct zone *z, unsigned int order,
			unsigned long mark, int classzone_idx)
{
	long free_pages = zone_page_state(z, NR_FREE_PAGES);

	if (z->percpu_drift_mark && free_pages < z->percpu_drift_mark)
		free_pages = zone_page_state_snapshot(z, NR_FREE_PAGES);

	return __zone_watermark_ok(z, order, mark, classzone_idx, 0,
								free_pages);
}

#ifdef CONFIG_NUMA
static bool zone_allows_reclaim(struct zone *local_zone, struct zone *zone)
{
	return node_distance(zone_to_nid(local_zone), zone_to_nid(zone)) <=
				RECLAIM_DISTANCE;
}
#else	/* CONFIG_NUMA */
static bool zone_allows_reclaim(struct zone *local_zone, struct zone *zone)
{
	return true;
}
#endif	/* CONFIG_NUMA */

/*
 * The restriction on ZONE_DMA32 as being a suitable zone to use to avoid
 * fragmentation is subtle. If the preferred zone was HIGHMEM then
 * premature use of a lower zone may cause lowmem pressure problems that
 * are worse than fragmentation. If the next zone is ZONE_DMA then it is
 * probably too small. It only makes sense to spread allocations to avoid
 * fragmentation between the Normal and DMA32 zones.
 */
static inline unsigned int
alloc_flags_nofragment(struct zone *zone, gfp_t gfp_mask)
{
	unsigned int alloc_flags = 0;

	if (gfp_mask & __GFP_KSWAPD_RECLAIM)
		alloc_flags |= ALLOC_KSWAPD;

#ifdef CONFIG_ZONE_DMA32
	if (!zone)
		return alloc_flags;

	if (zone_idx(zone) != ZONE_NORMAL)
		return alloc_flags;

	/*
	 * If ZONE_DMA32 exists, assume it is the one after ZONE_NORMAL and
	 * the pointer is within zone->zone_pgdat->node_zones[]. Also assume
	 * on UMA that if Normal is populated then so is DMA32.
	 */
	BUILD_BUG_ON(ZONE_NORMAL - ZONE_DMA32 != 1);
	if (nr_online_nodes > 1 && !populated_zone(--zone))
		return alloc_flags;

	alloc_flags |= ALLOC_NOFRAGMENT;
#endif /* CONFIG_ZONE_DMA32 */
	return alloc_flags;
}

/*
 * get_page_from_freelist goes through the zonelist trying to allocate
 * a page.
 */
static struct page *
get_page_from_freelist(gfp_t gfp_mask, unsigned int order, int alloc_flags,
						const struct alloc_context *ac)
{
	struct zoneref *z;
	struct zone *zone;
	struct pglist_data *last_pgdat_dirty_limit = NULL;
	bool no_fallback;

retry:
	/*
	 * Scan zonelist, looking for a zone with enough free.
	 * See also __cpuset_node_allowed() comment in kernel/cpuset.c.
	 */
	no_fallback = alloc_flags & ALLOC_NOFRAGMENT;
	z = ac->preferred_zoneref;
	for_next_zone_zonelist_nodemask(zone, z, ac->zonelist, ac->high_zoneidx,
								ac->nodemask) {
		struct page *page;
		unsigned long mark;

		if (cpusets_enabled() &&
			(alloc_flags & ALLOC_CPUSET) &&
			!__cpuset_zone_allowed(zone, gfp_mask))
				continue;
		/*
		 * When allocating a page cache page for writing, we
		 * want to get it from a node that is within its dirty
		 * limit, such that no single node holds more than its
		 * proportional share of globally allowed dirty pages.
		 * The dirty limits take into account the node's
		 * lowmem reserves and high watermark so that kswapd
		 * should be able to balance it without having to
		 * write pages from its LRU list.
		 *
		 * XXX: For now, allow allocations to potentially
		 * exceed the per-node dirty limit in the slowpath
		 * (spread_dirty_pages unset) before going into reclaim,
		 * which is important when on a NUMA setup the allowed
		 * nodes are together not big enough to reach the
		 * global limit.  The proper fix for these situations
		 * will require awareness of nodes in the
		 * dirty-throttling and the flusher threads.
		 */
		if (ac->spread_dirty_pages) {
			if (last_pgdat_dirty_limit == zone->zone_pgdat)
				continue;

			if (!node_dirty_ok(zone->zone_pgdat)) {
				last_pgdat_dirty_limit = zone->zone_pgdat;
				continue;
			}
		}

		if (no_fallback && nr_online_nodes > 1 &&
		    zone != ac->preferred_zoneref->zone) {
			int local_nid;

			/*
			 * If moving to a remote node, retry but allow
			 * fragmenting fallbacks. Locality is more important
			 * than fragmentation avoidance.
			 */
			local_nid = zone_to_nid(ac->preferred_zoneref->zone);
			if (zone_to_nid(zone) != local_nid) {
				alloc_flags &= ~ALLOC_NOFRAGMENT;
				goto retry;
			}
		}

		mark = wmark_pages(zone, alloc_flags & ALLOC_WMARK_MASK);
		if (!zone_watermark_fast(zone, order, mark,
				       ac_classzone_idx(ac), alloc_flags)) {
			int ret;

#ifdef CONFIG_DEFERRED_STRUCT_PAGE_INIT
			/*
			 * Watermark failed for this zone, but see if we can
			 * grow this zone if it contains deferred pages.
			 */
			if (static_branch_unlikely(&deferred_pages)) {
				if (_deferred_grow_zone(zone, order))
					goto try_this_zone;
			}
#endif
			/* Checked here to keep the fast path fast */
			BUILD_BUG_ON(ALLOC_NO_WATERMARKS < NR_WMARK);
			if (alloc_flags & ALLOC_NO_WATERMARKS)
				goto try_this_zone;

			if (node_reclaim_mode == 0 ||
			    !zone_allows_reclaim(ac->preferred_zoneref->zone, zone))
				continue;

			ret = node_reclaim(zone->zone_pgdat, gfp_mask, order);
			switch (ret) {
			case NODE_RECLAIM_NOSCAN:
				/* did not scan */
				continue;
			case NODE_RECLAIM_FULL:
				/* scanned but unreclaimable */
				continue;
			default:
				/* did we reclaim enough */
				if (zone_watermark_ok(zone, order, mark,
						ac_classzone_idx(ac), alloc_flags))
					goto try_this_zone;

				continue;
			}
		}

try_this_zone:
		page = rmqueue(ac->preferred_zoneref->zone, zone, order,
				gfp_mask, alloc_flags, ac->migratetype);
		if (page) {
			prep_new_page(page, order, gfp_mask, alloc_flags);

			/*
			 * If this is a high-order atomic allocation then check
			 * if the pageblock should be reserved for the future
			 */
			if (unlikely(order && (alloc_flags & ALLOC_HARDER)))
				reserve_highatomic_pageblock(page, zone, order);

			return page;
		} else {
#ifdef CONFIG_DEFERRED_STRUCT_PAGE_INIT
			/* Try again if zone has deferred pages */
			if (static_branch_unlikely(&deferred_pages)) {
				if (_deferred_grow_zone(zone, order))
					goto try_this_zone;
			}
#endif
		}
	}

	/*
	 * It's possible on a UMA machine to get through all zones that are
	 * fragmented. If avoiding fragmentation, reset and try again.
	 */
	if (no_fallback) {
		alloc_flags &= ~ALLOC_NOFRAGMENT;
		goto retry;
	}

	return NULL;
}

static void warn_alloc_show_mem(gfp_t gfp_mask, nodemask_t *nodemask)
{
	unsigned int filter = SHOW_MEM_FILTER_NODES;
	static DEFINE_RATELIMIT_STATE(show_mem_rs, HZ, 1);

	if (!__ratelimit(&show_mem_rs))
		return;

	/*
	 * This documents exceptions given to allocations in certain
	 * contexts that are allowed to allocate outside current's set
	 * of allowed nodes.
	 */
	if (!(gfp_mask & __GFP_NOMEMALLOC))
		if (tsk_is_oom_victim(current) ||
		    (current->flags & (PF_MEMALLOC | PF_EXITING)))
			filter &= ~SHOW_MEM_FILTER_NODES;
	if (in_interrupt() || !(gfp_mask & __GFP_DIRECT_RECLAIM))
		filter &= ~SHOW_MEM_FILTER_NODES;

	show_mem(filter, nodemask);
}

void warn_alloc(gfp_t gfp_mask, nodemask_t *nodemask, const char *fmt, ...)
{
	struct va_format vaf;
	va_list args;
	static DEFINE_RATELIMIT_STATE(nopage_rs, DEFAULT_RATELIMIT_INTERVAL,
				      DEFAULT_RATELIMIT_BURST);

	if ((gfp_mask & __GFP_NOWARN) || !__ratelimit(&nopage_rs))
		return;

	va_start(args, fmt);
	vaf.fmt = fmt;
	vaf.va = &args;
	pr_warn("%s: %pV, mode:%#x(%pGg), nodemask=%*pbl",
			current->comm, &vaf, gfp_mask, &gfp_mask,
			nodemask_pr_args(nodemask));
	va_end(args);

	cpuset_print_current_mems_allowed();
	pr_cont("\n");
	dump_stack();
	warn_alloc_show_mem(gfp_mask, nodemask);
}

static inline struct page *
__alloc_pages_cpuset_fallback(gfp_t gfp_mask, unsigned int order,
			      unsigned int alloc_flags,
			      const struct alloc_context *ac)
{
	struct page *page;

	page = get_page_from_freelist(gfp_mask, order,
			alloc_flags|ALLOC_CPUSET, ac);
	/*
	 * fallback to ignore cpuset restriction if our nodes
	 * are depleted
	 */
	if (!page)
		page = get_page_from_freelist(gfp_mask, order,
				alloc_flags, ac);

	return page;
}

static inline struct page *
__alloc_pages_may_oom(gfp_t gfp_mask, unsigned int order,
	const struct alloc_context *ac, unsigned long *did_some_progress)
{
	struct oom_control oc = {
		.zonelist = ac->zonelist,
		.nodemask = ac->nodemask,
		.memcg = NULL,
		.gfp_mask = gfp_mask,
		.order = order,
	};
	struct page *page;

	*did_some_progress = 0;

	/*
	 * Acquire the oom lock.  If that fails, somebody else is
	 * making progress for us.
	 */
	if (!mutex_trylock(&oom_lock)) {
		*did_some_progress = 1;
		schedule_timeout_uninterruptible(1);
		return NULL;
	}

	/*
	 * Go through the zonelist yet one more time, keep very high watermark
	 * here, this is only to catch a parallel oom killing, we must fail if
	 * we're still under heavy pressure. But make sure that this reclaim
	 * attempt shall not depend on __GFP_DIRECT_RECLAIM && !__GFP_NORETRY
	 * allocation which will never fail due to oom_lock already held.
	 */
	page = get_page_from_freelist((gfp_mask | __GFP_HARDWALL) &
				      ~__GFP_DIRECT_RECLAIM, order,
				      ALLOC_WMARK_HIGH|ALLOC_CPUSET, ac);
	if (page)
		goto out;

	/* Coredumps can quickly deplete all memory reserves */
	if (current->flags & PF_DUMPCORE)
		goto out;
	/* The OOM killer will not help higher order allocs */
	if (order > PAGE_ALLOC_COSTLY_ORDER)
		goto out;
	/*
	 * We have already exhausted all our reclaim opportunities without any
	 * success so it is time to admit defeat. We will skip the OOM killer
	 * because it is very likely that the caller has a more reasonable
	 * fallback than shooting a random task.
	 */
	if (gfp_mask & __GFP_RETRY_MAYFAIL)
		goto out;
	/* The OOM killer does not needlessly kill tasks for lowmem */
	if (ac->high_zoneidx < ZONE_NORMAL)
		goto out;
	if (pm_suspended_storage())
		goto out;
	/*
	 * XXX: GFP_NOFS allocations should rather fail than rely on
	 * other request to make a forward progress.
	 * We are in an unfortunate situation where out_of_memory cannot
	 * do much for this context but let's try it to at least get
	 * access to memory reserved if the current task is killed (see
	 * out_of_memory). Once filesystems are ready to handle allocation
	 * failures more gracefully we should just bail out here.
	 */

	/* The OOM killer may not free memory on a specific node */
	if (gfp_mask & __GFP_THISNODE)
		goto out;

	/* Exhausted what can be done so it's blame time */
	if (out_of_memory(&oc) || WARN_ON_ONCE(gfp_mask & __GFP_NOFAIL)) {
		*did_some_progress = 1;

		/*
		 * Help non-failing allocations by giving them access to memory
		 * reserves
		 */
		if (gfp_mask & __GFP_NOFAIL)
			page = __alloc_pages_cpuset_fallback(gfp_mask, order,
					ALLOC_NO_WATERMARKS, ac);
	}
out:
	mutex_unlock(&oom_lock);
	return page;
}

/*
 * Maximum number of compaction retries wit a progress before OOM
 * killer is consider as the only way to move forward.
 */
#define MAX_COMPACT_RETRIES 16

#ifdef CONFIG_COMPACTION
/* Try memory compaction for high-order allocations before reclaim */
static struct page *
__alloc_pages_direct_compact(gfp_t gfp_mask, unsigned int order,
		unsigned int alloc_flags, const struct alloc_context *ac,
		enum compact_priority prio, enum compact_result *compact_result)
{
	struct page *page = NULL;
	unsigned long pflags;
	unsigned int noreclaim_flag;

	if (!order)
		return NULL;

	psi_memstall_enter(&pflags);
	noreclaim_flag = memalloc_noreclaim_save();

	*compact_result = try_to_compact_pages(gfp_mask, order, alloc_flags, ac,
								prio, &page);

	memalloc_noreclaim_restore(noreclaim_flag);
	psi_memstall_leave(&pflags);

	/*
	 * At least in one zone compaction wasn't deferred or skipped, so let's
	 * count a compaction stall
	 */
	count_vm_event(COMPACTSTALL);

	/* Prep a captured page if available */
	if (page)
		prep_new_page(page, order, gfp_mask, alloc_flags);

	/* Try get a page from the freelist if available */
	if (!page)
		page = get_page_from_freelist(gfp_mask, order, alloc_flags, ac);

	if (page) {
		struct zone *zone = page_zone(page);

		zone->compact_blockskip_flush = false;
		compaction_defer_reset(zone, order, true);
		count_vm_event(COMPACTSUCCESS);
		return page;
	}

	/*
	 * It's bad if compaction run occurs and fails. The most likely reason
	 * is that pages exist, but not enough to satisfy watermarks.
	 */
	count_vm_event(COMPACTFAIL);

	cond_resched();

	return NULL;
}

static inline bool
should_compact_retry(struct alloc_context *ac, int order, int alloc_flags,
		     enum compact_result compact_result,
		     enum compact_priority *compact_priority,
		     int *compaction_retries)
{
	int max_retries = MAX_COMPACT_RETRIES;
	int min_priority;
	bool ret = false;
	int retries = *compaction_retries;
	enum compact_priority priority = *compact_priority;

	if (!order)
		return false;

	if (compaction_made_progress(compact_result))
		(*compaction_retries)++;

	/*
	 * compaction considers all the zone as desperately out of memory
	 * so it doesn't really make much sense to retry except when the
	 * failure could be caused by insufficient priority
	 */
	if (compaction_failed(compact_result))
		goto check_priority;

	/*
	 * make sure the compaction wasn't deferred or didn't bail out early
	 * due to locks contention before we declare that we should give up.
	 * But do not retry if the given zonelist is not suitable for
	 * compaction.
	 */
	if (compaction_withdrawn(compact_result)) {
		ret = compaction_zonelist_suitable(ac, order, alloc_flags);
		goto out;
	}

	/*
	 * !costly requests are much more important than __GFP_RETRY_MAYFAIL
	 * costly ones because they are de facto nofail and invoke OOM
	 * killer to move on while costly can fail and users are ready
	 * to cope with that. 1/4 retries is rather arbitrary but we
	 * would need much more detailed feedback from compaction to
	 * make a better decision.
	 */
	if (order > PAGE_ALLOC_COSTLY_ORDER)
		max_retries /= 4;
	if (*compaction_retries <= max_retries) {
		ret = true;
		goto out;
	}

	/*
	 * Make sure there are attempts at the highest priority if we exhausted
	 * all retries or failed at the lower priorities.
	 */
check_priority:
	min_priority = (order > PAGE_ALLOC_COSTLY_ORDER) ?
			MIN_COMPACT_COSTLY_PRIORITY : MIN_COMPACT_PRIORITY;

	if (*compact_priority > min_priority) {
		(*compact_priority)--;
		*compaction_retries = 0;
		ret = true;
	}
out:
	trace_compact_retry(order, priority, compact_result, retries, max_retries, ret);
	return ret;
}
#else
static inline struct page *
__alloc_pages_direct_compact(gfp_t gfp_mask, unsigned int order,
		unsigned int alloc_flags, const struct alloc_context *ac,
		enum compact_priority prio, enum compact_result *compact_result)
{
	*compact_result = COMPACT_SKIPPED;
	return NULL;
}

static inline bool
should_compact_retry(struct alloc_context *ac, unsigned int order, int alloc_flags,
		     enum compact_result compact_result,
		     enum compact_priority *compact_priority,
		     int *compaction_retries)
{
	struct zone *zone;
	struct zoneref *z;

	if (!order || order > PAGE_ALLOC_COSTLY_ORDER)
		return false;

	/*
	 * There are setups with compaction disabled which would prefer to loop
	 * inside the allocator rather than hit the oom killer prematurely.
	 * Let's give them a good hope and keep retrying while the order-0
	 * watermarks are OK.
	 */
	for_each_zone_zonelist_nodemask(zone, z, ac->zonelist, ac->high_zoneidx,
					ac->nodemask) {
		if (zone_watermark_ok(zone, 0, min_wmark_pages(zone),
					ac_classzone_idx(ac), alloc_flags))
			return true;
	}
	return false;
}
#endif /* CONFIG_COMPACTION */

#ifdef CONFIG_LOCKDEP
static struct lockdep_map __fs_reclaim_map =
	STATIC_LOCKDEP_MAP_INIT("fs_reclaim", &__fs_reclaim_map);

static bool __need_fs_reclaim(gfp_t gfp_mask)
{
	gfp_mask = current_gfp_context(gfp_mask);

	/* no reclaim without waiting on it */
	if (!(gfp_mask & __GFP_DIRECT_RECLAIM))
		return false;

	/* this guy won't enter reclaim */
	if (current->flags & PF_MEMALLOC)
		return false;

	/* We're only interested __GFP_FS allocations for now */
	if (!(gfp_mask & __GFP_FS))
		return false;

	if (gfp_mask & __GFP_NOLOCKDEP)
		return false;

	return true;
}

void __fs_reclaim_acquire(void)
{
	lock_map_acquire(&__fs_reclaim_map);
}

void __fs_reclaim_release(void)
{
	lock_map_release(&__fs_reclaim_map);
}

void fs_reclaim_acquire(gfp_t gfp_mask)
{
	if (__need_fs_reclaim(gfp_mask))
		__fs_reclaim_acquire();
}
EXPORT_SYMBOL_GPL(fs_reclaim_acquire);

void fs_reclaim_release(gfp_t gfp_mask)
{
	if (__need_fs_reclaim(gfp_mask))
		__fs_reclaim_release();
}
EXPORT_SYMBOL_GPL(fs_reclaim_release);
#endif

/* Perform direct synchronous page reclaim */
static int
__perform_reclaim(gfp_t gfp_mask, unsigned int order,
					const struct alloc_context *ac)
{
	struct reclaim_state reclaim_state;
	int progress;
	unsigned int noreclaim_flag;
	unsigned long pflags;

	cond_resched();

	/* We now go into synchronous reclaim */
	cpuset_memory_pressure_bump();
	psi_memstall_enter(&pflags);
	fs_reclaim_acquire(gfp_mask);
	noreclaim_flag = memalloc_noreclaim_save();
	reclaim_state.reclaimed_slab = 0;
	current->reclaim_state = &reclaim_state;

	progress = try_to_free_pages(ac->zonelist, order, gfp_mask,
								ac->nodemask);

	current->reclaim_state = NULL;
	memalloc_noreclaim_restore(noreclaim_flag);
	fs_reclaim_release(gfp_mask);
	psi_memstall_leave(&pflags);

	cond_resched();

	return progress;
}

/* The really slow allocator path where we enter direct reclaim */
static inline struct page *
__alloc_pages_direct_reclaim(gfp_t gfp_mask, unsigned int order,
		unsigned int alloc_flags, const struct alloc_context *ac,
		unsigned long *did_some_progress)
{
	struct page *page = NULL;
	bool drained = false;

	*did_some_progress = __perform_reclaim(gfp_mask, order, ac);
	if (unlikely(!(*did_some_progress)))
		return NULL;

retry:
	page = get_page_from_freelist(gfp_mask, order, alloc_flags, ac);

	/*
	 * If an allocation failed after direct reclaim, it could be because
	 * pages are pinned on the per-cpu lists or in high alloc reserves.
	 * Shrink them them and try again
	 */
	if (!page && !drained) {
		unreserve_highatomic_pageblock(ac, false);
		drain_all_pages(NULL);
		drained = true;
		goto retry;
	}

	return page;
}

static void wake_all_kswapds(unsigned int order, gfp_t gfp_mask,
			     const struct alloc_context *ac)
{
	struct zoneref *z;
	struct zone *zone;
	pg_data_t *last_pgdat = NULL;
	enum zone_type high_zoneidx = ac->high_zoneidx;

	for_each_zone_zonelist_nodemask(zone, z, ac->zonelist, high_zoneidx,
					ac->nodemask) {
		if (last_pgdat != zone->zone_pgdat)
			wakeup_kswapd(zone, gfp_mask, order, high_zoneidx);
		last_pgdat = zone->zone_pgdat;
	}
}

static inline unsigned int
gfp_to_alloc_flags(gfp_t gfp_mask)
{
	unsigned int alloc_flags = ALLOC_WMARK_MIN | ALLOC_CPUSET;

	/* __GFP_HIGH is assumed to be the same as ALLOC_HIGH to save a branch. */
	BUILD_BUG_ON(__GFP_HIGH != (__force gfp_t) ALLOC_HIGH);

	/*
	 * The caller may dip into page reserves a bit more if the caller
	 * cannot run direct reclaim, or if the caller has realtime scheduling
	 * policy or is asking for __GFP_HIGH memory.  GFP_ATOMIC requests will
	 * set both ALLOC_HARDER (__GFP_ATOMIC) and ALLOC_HIGH (__GFP_HIGH).
	 */
	alloc_flags |= (__force int) (gfp_mask & __GFP_HIGH);

	if (gfp_mask & __GFP_ATOMIC) {
		/*
		 * Not worth trying to allocate harder for __GFP_NOMEMALLOC even
		 * if it can't schedule.
		 */
		if (!(gfp_mask & __GFP_NOMEMALLOC))
			alloc_flags |= ALLOC_HARDER;
		/*
		 * Ignore cpuset mems for GFP_ATOMIC rather than fail, see the
		 * comment for __cpuset_node_allowed().
		 */
		alloc_flags &= ~ALLOC_CPUSET;
	} else if (unlikely(rt_task(current)) && !in_interrupt())
		alloc_flags |= ALLOC_HARDER;

	if (gfp_mask & __GFP_KSWAPD_RECLAIM)
		alloc_flags |= ALLOC_KSWAPD;

#ifdef CONFIG_CMA
	if (gfpflags_to_migratetype(gfp_mask) == MIGRATE_MOVABLE)
		alloc_flags |= ALLOC_CMA;
#endif
	return alloc_flags;
}

static bool oom_reserves_allowed(struct task_struct *tsk)
{
	if (!tsk_is_oom_victim(tsk))
		return false;

	/*
	 * !MMU doesn't have oom reaper so give access to memory reserves
	 * only to the thread with TIF_MEMDIE set
	 */
	if (!IS_ENABLED(CONFIG_MMU) && !test_thread_flag(TIF_MEMDIE))
		return false;

	return true;
}

/*
 * Distinguish requests which really need access to full memory
 * reserves from oom victims which can live with a portion of it
 */
static inline int __gfp_pfmemalloc_flags(gfp_t gfp_mask)
{
	if (unlikely(gfp_mask & __GFP_NOMEMALLOC))
		return 0;
	if (gfp_mask & __GFP_MEMALLOC)
		return ALLOC_NO_WATERMARKS;
	if (in_serving_softirq() && (current->flags & PF_MEMALLOC))
		return ALLOC_NO_WATERMARKS;
	if (!in_interrupt()) {
		if (current->flags & PF_MEMALLOC)
			return ALLOC_NO_WATERMARKS;
		else if (oom_reserves_allowed(current))
			return ALLOC_OOM;
	}

	return 0;
}

bool gfp_pfmemalloc_allowed(gfp_t gfp_mask)
{
	return !!__gfp_pfmemalloc_flags(gfp_mask);
}

/*
 * Checks whether it makes sense to retry the reclaim to make a forward progress
 * for the given allocation request.
 *
 * We give up when we either have tried MAX_RECLAIM_RETRIES in a row
 * without success, or when we couldn't even meet the watermark if we
 * reclaimed all remaining pages on the LRU lists.
 *
 * Returns true if a retry is viable or false to enter the oom path.
 */
static inline bool
should_reclaim_retry(gfp_t gfp_mask, unsigned order,
		     struct alloc_context *ac, int alloc_flags,
		     bool did_some_progress, int *no_progress_loops)
{
	struct zone *zone;
	struct zoneref *z;
	bool ret = false;

	/*
	 * Costly allocations might have made a progress but this doesn't mean
	 * their order will become available due to high fragmentation so
	 * always increment the no progress counter for them
	 */
	if (did_some_progress && order <= PAGE_ALLOC_COSTLY_ORDER)
		*no_progress_loops = 0;
	else
		(*no_progress_loops)++;

	/*
	 * Make sure we converge to OOM if we cannot make any progress
	 * several times in the row.
	 */
	if (*no_progress_loops > MAX_RECLAIM_RETRIES) {
		/* Before OOM, exhaust highatomic_reserve */
		return unreserve_highatomic_pageblock(ac, true);
	}

	/*
	 * Keep reclaiming pages while there is a chance this will lead
	 * somewhere.  If none of the target zones can satisfy our allocation
	 * request even if all reclaimable pages are considered then we are
	 * screwed and have to go OOM.
	 */
	for_each_zone_zonelist_nodemask(zone, z, ac->zonelist, ac->high_zoneidx,
					ac->nodemask) {
		unsigned long available;
		unsigned long reclaimable;
		unsigned long min_wmark = min_wmark_pages(zone);
		bool wmark;

		available = reclaimable = zone_reclaimable_pages(zone);
		available += zone_page_state_snapshot(zone, NR_FREE_PAGES);

		/*
		 * Would the allocation succeed if we reclaimed all
		 * reclaimable pages?
		 */
		wmark = __zone_watermark_ok(zone, order, min_wmark,
				ac_classzone_idx(ac), alloc_flags, available);
		trace_reclaim_retry_zone(z, order, reclaimable,
				available, min_wmark, *no_progress_loops, wmark);
		if (wmark) {
			/*
			 * If we didn't make any progress and have a lot of
			 * dirty + writeback pages then we should wait for
			 * an IO to complete to slow down the reclaim and
			 * prevent from pre mature OOM
			 */
			if (!did_some_progress) {
				unsigned long write_pending;

				write_pending = zone_page_state_snapshot(zone,
							NR_ZONE_WRITE_PENDING);

				if (2 * write_pending > reclaimable) {
					congestion_wait(BLK_RW_ASYNC, HZ/10);
					return true;
				}
			}

			ret = true;
			goto out;
		}
	}

out:
	/*
	 * Memory allocation/reclaim might be called from a WQ context and the
	 * current implementation of the WQ concurrency control doesn't
	 * recognize that a particular WQ is congested if the worker thread is
	 * looping without ever sleeping. Therefore we have to do a short sleep
	 * here rather than calling cond_resched().
	 */
	if (current->flags & PF_WQ_WORKER)
		schedule_timeout_uninterruptible(1);
	else
		cond_resched();
	return ret;
}

static inline bool
check_retry_cpuset(int cpuset_mems_cookie, struct alloc_context *ac)
{
	/*
	 * It's possible that cpuset's mems_allowed and the nodemask from
	 * mempolicy don't intersect. This should be normally dealt with by
	 * policy_nodemask(), but it's possible to race with cpuset update in
	 * such a way the check therein was true, and then it became false
	 * before we got our cpuset_mems_cookie here.
	 * This assumes that for all allocations, ac->nodemask can come only
	 * from MPOL_BIND mempolicy (whose documented semantics is to be ignored
	 * when it does not intersect with the cpuset restrictions) or the
	 * caller can deal with a violated nodemask.
	 */
	if (cpusets_enabled() && ac->nodemask &&
			!cpuset_nodemask_valid_mems_allowed(ac->nodemask)) {
		ac->nodemask = NULL;
		return true;
	}

	/*
	 * When updating a task's mems_allowed or mempolicy nodemask, it is
	 * possible to race with parallel threads in such a way that our
	 * allocation can fail while the mask is being updated. If we are about
	 * to fail, check if the cpuset changed during allocation and if so,
	 * retry.
	 */
	if (read_mems_allowed_retry(cpuset_mems_cookie))
		return true;

	return false;
}

static inline struct page *
__alloc_pages_slowpath(gfp_t gfp_mask, unsigned int order,
						struct alloc_context *ac)
{
	bool can_direct_reclaim = gfp_mask & __GFP_DIRECT_RECLAIM;
	const bool costly_order = order > PAGE_ALLOC_COSTLY_ORDER;
	struct page *page = NULL;
	unsigned int alloc_flags;
	unsigned long did_some_progress;
	enum compact_priority compact_priority;
	enum compact_result compact_result;
	int compaction_retries;
	int no_progress_loops;
	unsigned int cpuset_mems_cookie;
	int reserve_flags;

	/*
	 * We also sanity check to catch abuse of atomic reserves being used by
	 * callers that are not in atomic context.
	 */
	if (WARN_ON_ONCE((gfp_mask & (__GFP_ATOMIC|__GFP_DIRECT_RECLAIM)) ==
				(__GFP_ATOMIC|__GFP_DIRECT_RECLAIM)))
		gfp_mask &= ~__GFP_ATOMIC;

retry_cpuset:
	compaction_retries = 0;
	no_progress_loops = 0;
	compact_priority = DEF_COMPACT_PRIORITY;
	cpuset_mems_cookie = read_mems_allowed_begin();

	/*
	 * The fast path uses conservative alloc_flags to succeed only until
	 * kswapd needs to be woken up, and to avoid the cost of setting up
	 * alloc_flags precisely. So we do that now.
	 */
	alloc_flags = gfp_to_alloc_flags(gfp_mask);

	/*
	 * We need to recalculate the starting point for the zonelist iterator
	 * because we might have used different nodemask in the fast path, or
	 * there was a cpuset modification and we are retrying - otherwise we
	 * could end up iterating over non-eligible zones endlessly.
	 */
	ac->preferred_zoneref = first_zones_zonelist(ac->zonelist,
					ac->high_zoneidx, ac->nodemask);
	if (!ac->preferred_zoneref->zone)
		goto nopage;

	if (alloc_flags & ALLOC_KSWAPD)
		wake_all_kswapds(order, gfp_mask, ac);

	/*
	 * The adjusted alloc_flags might result in immediate success, so try
	 * that first
	 */
	page = get_page_from_freelist(gfp_mask, order, alloc_flags, ac);
	if (page)
		goto got_pg;

	/*
	 * For costly allocations, try direct compaction first, as it's likely
	 * that we have enough base pages and don't need to reclaim. For non-
	 * movable high-order allocations, do that as well, as compaction will
	 * try prevent permanent fragmentation by migrating from blocks of the
	 * same migratetype.
	 * Don't try this for allocations that are allowed to ignore
	 * watermarks, as the ALLOC_NO_WATERMARKS attempt didn't yet happen.
	 */
	if (can_direct_reclaim &&
			(costly_order ||
			   (order > 0 && ac->migratetype != MIGRATE_MOVABLE))
			&& !gfp_pfmemalloc_allowed(gfp_mask)) {
		page = __alloc_pages_direct_compact(gfp_mask, order,
						alloc_flags, ac,
						INIT_COMPACT_PRIORITY,
						&compact_result);
		if (page)
			goto got_pg;

		/*
		 * Checks for costly allocations with __GFP_NORETRY, which
		 * includes THP page fault allocations
		 */
		if (costly_order && (gfp_mask & __GFP_NORETRY)) {
			/*
			 * If compaction is deferred for high-order allocations,
			 * it is because sync compaction recently failed. If
			 * this is the case and the caller requested a THP
			 * allocation, we do not want to heavily disrupt the
			 * system, so we fail the allocation instead of entering
			 * direct reclaim.
			 */
			if (compact_result == COMPACT_DEFERRED)
				goto nopage;

			/*
			 * Looks like reclaim/compaction is worth trying, but
			 * sync compaction could be very expensive, so keep
			 * using async compaction.
			 */
			compact_priority = INIT_COMPACT_PRIORITY;
		}
	}

retry:
	/* Ensure kswapd doesn't accidentally go to sleep as long as we loop */
	if (alloc_flags & ALLOC_KSWAPD)
		wake_all_kswapds(order, gfp_mask, ac);

	reserve_flags = __gfp_pfmemalloc_flags(gfp_mask);
	if (reserve_flags)
		alloc_flags = reserve_flags;

	/*
	 * Reset the nodemask and zonelist iterators if memory policies can be
	 * ignored. These allocations are high priority and system rather than
	 * user oriented.
	 */
	if (!(alloc_flags & ALLOC_CPUSET) || reserve_flags) {
		ac->nodemask = NULL;
		ac->preferred_zoneref = first_zones_zonelist(ac->zonelist,
					ac->high_zoneidx, ac->nodemask);
	}

	/* Attempt with potentially adjusted zonelist and alloc_flags */
	page = get_page_from_freelist(gfp_mask, order, alloc_flags, ac);
	if (page)
		goto got_pg;

	/* Caller is not willing to reclaim, we can't balance anything */
	if (!can_direct_reclaim)
		goto nopage;

	/* Avoid recursion of direct reclaim */
	if (current->flags & PF_MEMALLOC)
		goto nopage;

	/* Try direct reclaim and then allocating */
	page = __alloc_pages_direct_reclaim(gfp_mask, order, alloc_flags, ac,
							&did_some_progress);
	if (page)
		goto got_pg;

	/* Try direct compaction and then allocating */
	page = __alloc_pages_direct_compact(gfp_mask, order, alloc_flags, ac,
					compact_priority, &compact_result);
	if (page)
		goto got_pg;

	/* Do not loop if specifically requested */
	if (gfp_mask & __GFP_NORETRY)
		goto nopage;

	/*
	 * Do not retry costly high order allocations unless they are
	 * __GFP_RETRY_MAYFAIL
	 */
	if (costly_order && !(gfp_mask & __GFP_RETRY_MAYFAIL))
		goto nopage;

	if (should_reclaim_retry(gfp_mask, order, ac, alloc_flags,
				 did_some_progress > 0, &no_progress_loops))
		goto retry;

	/*
	 * It doesn't make any sense to retry for the compaction if the order-0
	 * reclaim is not able to make any progress because the current
	 * implementation of the compaction depends on the sufficient amount
	 * of free memory (see __compaction_suitable)
	 */
	if (did_some_progress > 0 &&
			should_compact_retry(ac, order, alloc_flags,
				compact_result, &compact_priority,
				&compaction_retries))
		goto retry;


	/* Deal with possible cpuset update races before we start OOM killing */
	if (check_retry_cpuset(cpuset_mems_cookie, ac))
		goto retry_cpuset;

	/* Reclaim has failed us, start killing things */
	page = __alloc_pages_may_oom(gfp_mask, order, ac, &did_some_progress);
	if (page)
		goto got_pg;

	/* Avoid allocations with no watermarks from looping endlessly */
	if (tsk_is_oom_victim(current) &&
	    (alloc_flags == ALLOC_OOM ||
	     (gfp_mask & __GFP_NOMEMALLOC)))
		goto nopage;

	/* Retry as long as the OOM killer is making progress */
	if (did_some_progress) {
		no_progress_loops = 0;
		goto retry;
	}

nopage:
	/* Deal with possible cpuset update races before we fail */
	if (check_retry_cpuset(cpuset_mems_cookie, ac))
		goto retry_cpuset;

	/*
	 * Make sure that __GFP_NOFAIL request doesn't leak out and make sure
	 * we always retry
	 */
	if (gfp_mask & __GFP_NOFAIL) {
		/*
		 * All existing users of the __GFP_NOFAIL are blockable, so warn
		 * of any new users that actually require GFP_NOWAIT
		 */
		if (WARN_ON_ONCE(!can_direct_reclaim))
			goto fail;

		/*
		 * PF_MEMALLOC request from this context is rather bizarre
		 * because we cannot reclaim anything and only can loop waiting
		 * for somebody to do a work for us
		 */
		WARN_ON_ONCE(current->flags & PF_MEMALLOC);

		/*
		 * non failing costly orders are a hard requirement which we
		 * are not prepared for much so let's warn about these users
		 * so that we can identify them and convert them to something
		 * else.
		 */
		WARN_ON_ONCE(order > PAGE_ALLOC_COSTLY_ORDER);

		/*
		 * Help non-failing allocations by giving them access to memory
		 * reserves but do not use ALLOC_NO_WATERMARKS because this
		 * could deplete whole memory reserves which would just make
		 * the situation worse
		 */
		page = __alloc_pages_cpuset_fallback(gfp_mask, order, ALLOC_HARDER, ac);
		if (page)
			goto got_pg;

		cond_resched();
		goto retry;
	}
fail:
	warn_alloc(gfp_mask, ac->nodemask,
			"page allocation failure: order:%u", order);
got_pg:
	return page;
}

static inline bool prepare_alloc_pages(gfp_t gfp_mask, unsigned int order,
		int preferred_nid, nodemask_t *nodemask,
		struct alloc_context *ac, gfp_t *alloc_mask,
		unsigned int *alloc_flags)
{
	ac->high_zoneidx = gfp_zone(gfp_mask);
	ac->zonelist = node_zonelist(preferred_nid, gfp_mask);
	ac->nodemask = nodemask;
	ac->migratetype = gfpflags_to_migratetype(gfp_mask);

	if (cpusets_enabled()) {
		*alloc_mask |= __GFP_HARDWALL;
		if (!ac->nodemask)
			ac->nodemask = &cpuset_current_mems_allowed;
		else
			*alloc_flags |= ALLOC_CPUSET;
	}

	fs_reclaim_acquire(gfp_mask);
	fs_reclaim_release(gfp_mask);

	might_sleep_if(gfp_mask & __GFP_DIRECT_RECLAIM);

	if (should_fail_alloc_page(gfp_mask, order))
		return false;

	if (IS_ENABLED(CONFIG_CMA) && ac->migratetype == MIGRATE_MOVABLE)
		*alloc_flags |= ALLOC_CMA;

	return true;
}

/* Determine whether to spread dirty pages and what the first usable zone */
static inline void finalise_ac(gfp_t gfp_mask, struct alloc_context *ac)
{
	/* Dirty zone balancing only done in the fast path */
	ac->spread_dirty_pages = (gfp_mask & __GFP_WRITE);

	/*
	 * The preferred zone is used for statistics but crucially it is
	 * also used as the starting point for the zonelist iterator. It
	 * may get reset for allocations that ignore memory policies.
	 */
	ac->preferred_zoneref = first_zones_zonelist(ac->zonelist,
					ac->high_zoneidx, ac->nodemask);
}

/*
 * This is the 'heart' of the zoned buddy allocator.
 */
struct page *
__alloc_pages_nodemask(gfp_t gfp_mask, unsigned int order, int preferred_nid,
							nodemask_t *nodemask)
{
	struct page *page;
	unsigned int alloc_flags = ALLOC_WMARK_LOW;
	gfp_t alloc_mask; /* The gfp_t that was actually used for allocation */
	struct alloc_context ac = { };

	/*
	 * There are several places where we assume that the order value is sane
	 * so bail out early if the request is out of bound.
	 */
	if (unlikely(order >= MAX_ORDER)) {
		WARN_ON_ONCE(!(gfp_mask & __GFP_NOWARN));
		return NULL;
	}

	gfp_mask &= gfp_allowed_mask;
	alloc_mask = gfp_mask;
	if (!prepare_alloc_pages(gfp_mask, order, preferred_nid, nodemask, &ac, &alloc_mask, &alloc_flags))
		return NULL;

	finalise_ac(gfp_mask, &ac);

	/*
	 * Forbid the first pass from falling back to types that fragment
	 * memory until all local zones are considered.
	 */
	alloc_flags |= alloc_flags_nofragment(ac.preferred_zoneref->zone, gfp_mask);

	/* First allocation attempt */
	page = get_page_from_freelist(alloc_mask, order, alloc_flags, &ac);
	if (likely(page))
		goto out;

	/*
	 * Apply scoped allocation constraints. This is mainly about GFP_NOFS
	 * resp. GFP_NOIO which has to be inherited for all allocation requests
	 * from a particular context which has been marked by
	 * memalloc_no{fs,io}_{save,restore}.
	 */
	alloc_mask = current_gfp_context(gfp_mask);
	ac.spread_dirty_pages = false;

	/*
	 * Restore the original nodemask if it was potentially replaced with
	 * &cpuset_current_mems_allowed to optimize the fast-path attempt.
	 */
	if (unlikely(ac.nodemask != nodemask))
		ac.nodemask = nodemask;

	page = __alloc_pages_slowpath(alloc_mask, order, &ac);

out:
	if (memcg_kmem_enabled() && (gfp_mask & __GFP_ACCOUNT) && page &&
	    unlikely(__memcg_kmem_charge(page, gfp_mask, order) != 0)) {
		__free_pages(page, order);
		page = NULL;
	}

	trace_mm_page_alloc(page, order, alloc_mask, ac.migratetype);

	return page;
}
EXPORT_SYMBOL(__alloc_pages_nodemask);

/*
 * Common helper functions. Never use with __GFP_HIGHMEM because the returned
 * address cannot represent highmem pages. Use alloc_pages and then kmap if
 * you need to access high mem.
 */
unsigned long __get_free_pages(gfp_t gfp_mask, unsigned int order)
{
	struct page *page;

	page = alloc_pages(gfp_mask & ~__GFP_HIGHMEM, order);
	if (!page)
		return 0;
	return (unsigned long) page_address(page);
}
EXPORT_SYMBOL(__get_free_pages);

unsigned long get_zeroed_page(gfp_t gfp_mask)
{
	return __get_free_pages(gfp_mask | __GFP_ZERO, 0);
}
EXPORT_SYMBOL(get_zeroed_page);

static inline void free_the_page(struct page *page, unsigned int order)
{
	if (order == 0)		/* Via pcp? */
		free_unref_page(page);
	else
		__free_pages_ok(page, order);
}

void __free_pages(struct page *page, unsigned int order)
{
	if (put_page_testzero(page))
		free_the_page(page, order);
}
EXPORT_SYMBOL(__free_pages);

void free_pages(unsigned long addr, unsigned int order)
{
	if (addr != 0) {
		VM_BUG_ON(!virt_addr_valid((void *)addr));
		__free_pages(virt_to_page((void *)addr), order);
	}
}

EXPORT_SYMBOL(free_pages);

/*
 * Page Fragment:
 *  An arbitrary-length arbitrary-offset area of memory which resides
 *  within a 0 or higher order page.  Multiple fragments within that page
 *  are individually refcounted, in the page's reference counter.
 *
 * The page_frag functions below provide a simple allocation framework for
 * page fragments.  This is used by the network stack and network device
 * drivers to provide a backing region of memory for use as either an
 * sk_buff->head, or to be used in the "frags" portion of skb_shared_info.
 */
static struct page *__page_frag_cache_refill(struct page_frag_cache *nc,
					     gfp_t gfp_mask)
{
	struct page *page = NULL;
	gfp_t gfp = gfp_mask;

#if (PAGE_SIZE < PAGE_FRAG_CACHE_MAX_SIZE)
	gfp_mask |= __GFP_COMP | __GFP_NOWARN | __GFP_NORETRY |
		    __GFP_NOMEMALLOC;
	page = alloc_pages_node(NUMA_NO_NODE, gfp_mask,
				PAGE_FRAG_CACHE_MAX_ORDER);
	nc->size = page ? PAGE_FRAG_CACHE_MAX_SIZE : PAGE_SIZE;
#endif
	if (unlikely(!page))
		page = alloc_pages_node(NUMA_NO_NODE, gfp, 0);

	nc->va = page ? page_address(page) : NULL;

	return page;
}

void __page_frag_cache_drain(struct page *page, unsigned int count)
{
	VM_BUG_ON_PAGE(page_ref_count(page) == 0, page);

	if (page_ref_sub_and_test(page, count))
		free_the_page(page, compound_order(page));
}
EXPORT_SYMBOL(__page_frag_cache_drain);

void *page_frag_alloc(struct page_frag_cache *nc,
		      unsigned int fragsz, gfp_t gfp_mask)
{
	unsigned int size = PAGE_SIZE;
	struct page *page;
	int offset;

	if (unlikely(!nc->va)) {
refill:
		page = __page_frag_cache_refill(nc, gfp_mask);
		if (!page)
			return NULL;

#if (PAGE_SIZE < PAGE_FRAG_CACHE_MAX_SIZE)
		/* if size can vary use size else just use PAGE_SIZE */
		size = nc->size;
#endif
		/* Even if we own the page, we do not use atomic_set().
		 * This would break get_page_unless_zero() users.
		 */
		page_ref_add(page, PAGE_FRAG_CACHE_MAX_SIZE);

		/* reset page count bias and offset to start of new frag */
		nc->pfmemalloc = page_is_pfmemalloc(page);
		nc->pagecnt_bias = PAGE_FRAG_CACHE_MAX_SIZE + 1;
		nc->offset = size;
	}

	offset = nc->offset - fragsz;
	if (unlikely(offset < 0)) {
		page = virt_to_page(nc->va);

		if (!page_ref_sub_and_test(page, nc->pagecnt_bias))
			goto refill;

#if (PAGE_SIZE < PAGE_FRAG_CACHE_MAX_SIZE)
		/* if size can vary use size else just use PAGE_SIZE */
		size = nc->size;
#endif
		/* OK, page count is 0, we can safely set it */
		set_page_count(page, PAGE_FRAG_CACHE_MAX_SIZE + 1);

		/* reset page count bias and offset to start of new frag */
		nc->pagecnt_bias = PAGE_FRAG_CACHE_MAX_SIZE + 1;
		offset = size - fragsz;
	}

	nc->pagecnt_bias--;
	nc->offset = offset;

	return nc->va + offset;
}
EXPORT_SYMBOL(page_frag_alloc);

/*
 * Frees a page fragment allocated out of either a compound or order 0 page.
 */
void page_frag_free(void *addr)
{
	struct page *page = virt_to_head_page(addr);

	if (unlikely(put_page_testzero(page)))
		free_the_page(page, compound_order(page));
}
EXPORT_SYMBOL(page_frag_free);

static void *make_alloc_exact(unsigned long addr, unsigned int order,
		size_t size)
{
	if (addr) {
		unsigned long alloc_end = addr + (PAGE_SIZE << order);
		unsigned long used = addr + PAGE_ALIGN(size);

		split_page(virt_to_page((void *)addr), order);
		while (used < alloc_end) {
			free_page(used);
			used += PAGE_SIZE;
		}
	}
	return (void *)addr;
}

/**
 * alloc_pages_exact - allocate an exact number physically-contiguous pages.
 * @size: the number of bytes to allocate
 * @gfp_mask: GFP flags for the allocation
 *
 * This function is similar to alloc_pages(), except that it allocates the
 * minimum number of pages to satisfy the request.  alloc_pages() can only
 * allocate memory in power-of-two pages.
 *
 * This function is also limited by MAX_ORDER.
 *
 * Memory allocated by this function must be released by free_pages_exact().
 *
 * Return: pointer to the allocated area or %NULL in case of error.
 */
void *alloc_pages_exact(size_t size, gfp_t gfp_mask)
{
	unsigned int order = get_order(size);
	unsigned long addr;

	addr = __get_free_pages(gfp_mask, order);
	return make_alloc_exact(addr, order, size);
}
EXPORT_SYMBOL(alloc_pages_exact);

/**
 * alloc_pages_exact_nid - allocate an exact number of physically-contiguous
 *			   pages on a node.
 * @nid: the preferred node ID where memory should be allocated
 * @size: the number of bytes to allocate
 * @gfp_mask: GFP flags for the allocation
 *
 * Like alloc_pages_exact(), but try to allocate on node nid first before falling
 * back.
 *
 * Return: pointer to the allocated area or %NULL in case of error.
 */
void * __meminit alloc_pages_exact_nid(int nid, size_t size, gfp_t gfp_mask)
{
	unsigned int order = get_order(size);
	struct page *p = alloc_pages_node(nid, gfp_mask, order);
	if (!p)
		return NULL;
	return make_alloc_exact((unsigned long)page_address(p), order, size);
}

/**
 * free_pages_exact - release memory allocated via alloc_pages_exact()
 * @virt: the value returned by alloc_pages_exact.
 * @size: size of allocation, same value as passed to alloc_pages_exact().
 *
 * Release the memory allocated by a previous call to alloc_pages_exact.
 */
void free_pages_exact(void *virt, size_t size)
{
	unsigned long addr = (unsigned long)virt;
	unsigned long end = addr + PAGE_ALIGN(size);

	while (addr < end) {
		free_page(addr);
		addr += PAGE_SIZE;
	}
}
EXPORT_SYMBOL(free_pages_exact);

/**
 * nr_free_zone_pages - count number of pages beyond high watermark
 * @offset: The zone index of the highest zone
 *
 * nr_free_zone_pages() counts the number of pages which are beyond the
 * high watermark within all zones at or below a given zone index.  For each
 * zone, the number of pages is calculated as:
 *
 *     nr_free_zone_pages = managed_pages - high_pages
 *
 * Return: number of pages beyond high watermark.
 */
static unsigned long nr_free_zone_pages(int offset)
{
	struct zoneref *z;
	struct zone *zone;

	/* Just pick one node, since fallback list is circular */
	unsigned long sum = 0;

	struct zonelist *zonelist = node_zonelist(numa_node_id(), GFP_KERNEL);

	for_each_zone_zonelist(zone, z, zonelist, offset) {
		unsigned long size = zone_managed_pages(zone);
		unsigned long high = high_wmark_pages(zone);
		if (size > high)
			sum += size - high;
	}

	return sum;
}

/**
 * nr_free_buffer_pages - count number of pages beyond high watermark
 *
 * nr_free_buffer_pages() counts the number of pages which are beyond the high
 * watermark within ZONE_DMA and ZONE_NORMAL.
 *
 * Return: number of pages beyond high watermark within ZONE_DMA and
 * ZONE_NORMAL.
 */
unsigned long nr_free_buffer_pages(void)
{
	return nr_free_zone_pages(gfp_zone(GFP_USER));
}
EXPORT_SYMBOL_GPL(nr_free_buffer_pages);

/**
 * nr_free_pagecache_pages - count number of pages beyond high watermark
 *
 * nr_free_pagecache_pages() counts the number of pages which are beyond the
 * high watermark within all zones.
 *
 * Return: number of pages beyond high watermark within all zones.
 */
unsigned long nr_free_pagecache_pages(void)
{
	return nr_free_zone_pages(gfp_zone(GFP_HIGHUSER_MOVABLE));
}

static inline void show_node(struct zone *zone)
{
	if (IS_ENABLED(CONFIG_NUMA))
		printk("Node %d ", zone_to_nid(zone));
}

long si_mem_available(void)
{
	long available;
	unsigned long pagecache;
	unsigned long wmark_low = 0;
	unsigned long pages[NR_LRU_LISTS];
	unsigned long reclaimable;
	struct zone *zone;
	int lru;

	for (lru = LRU_BASE; lru < NR_LRU_LISTS; lru++)
		pages[lru] = global_node_page_state(NR_LRU_BASE + lru);

	for_each_zone(zone)
		wmark_low += low_wmark_pages(zone);

	/*
	 * Estimate the amount of memory available for userspace allocations,
	 * without causing swapping.
	 */
	available = global_zone_page_state(NR_FREE_PAGES) - totalreserve_pages;

	/*
	 * Not all the page cache can be freed, otherwise the system will
	 * start swapping. Assume at least half of the page cache, or the
	 * low watermark worth of cache, needs to stay.
	 */
	pagecache = pages[LRU_ACTIVE_FILE] + pages[LRU_INACTIVE_FILE];
	pagecache -= min(pagecache / 2, wmark_low);
	available += pagecache;

	/*
	 * Part of the reclaimable slab and other kernel memory consists of
	 * items that are in use, and cannot be freed. Cap this estimate at the
	 * low watermark.
	 */
	reclaimable = global_node_page_state(NR_SLAB_RECLAIMABLE) +
			global_node_page_state(NR_KERNEL_MISC_RECLAIMABLE);
	available += reclaimable - min(reclaimable / 2, wmark_low);

	if (available < 0)
		available = 0;
	return available;
}
EXPORT_SYMBOL_GPL(si_mem_available);

void si_meminfo(struct sysinfo *val)
{
	val->totalram = totalram_pages();
	val->sharedram = global_node_page_state(NR_SHMEM);
	val->freeram = global_zone_page_state(NR_FREE_PAGES);
	val->bufferram = nr_blockdev_pages();
	val->totalhigh = totalhigh_pages();
	val->freehigh = nr_free_highpages();
	val->mem_unit = PAGE_SIZE;
}

EXPORT_SYMBOL(si_meminfo);

#ifdef CONFIG_NUMA
void si_meminfo_node(struct sysinfo *val, int nid)
{
	int zone_type;		/* needs to be signed */
	unsigned long managed_pages = 0;
	unsigned long managed_highpages = 0;
	unsigned long free_highpages = 0;
	pg_data_t *pgdat = NODE_DATA(nid);

	for (zone_type = 0; zone_type < MAX_NR_ZONES; zone_type++)
		managed_pages += zone_managed_pages(&pgdat->node_zones[zone_type]);
	val->totalram = managed_pages;
	val->sharedram = node_page_state(pgdat, NR_SHMEM);
	val->freeram = sum_zone_node_page_state(nid, NR_FREE_PAGES);
#ifdef CONFIG_HIGHMEM
	for (zone_type = 0; zone_type < MAX_NR_ZONES; zone_type++) {
		struct zone *zone = &pgdat->node_zones[zone_type];

		if (is_highmem(zone)) {
			managed_highpages += zone_managed_pages(zone);
			free_highpages += zone_page_state(zone, NR_FREE_PAGES);
		}
	}
	val->totalhigh = managed_highpages;
	val->freehigh = free_highpages;
#else
	val->totalhigh = managed_highpages;
	val->freehigh = free_highpages;
#endif
	val->mem_unit = PAGE_SIZE;
}
#endif

/*
 * Determine whether the node should be displayed or not, depending on whether
 * SHOW_MEM_FILTER_NODES was passed to show_free_areas().
 */
static bool show_mem_node_skip(unsigned int flags, int nid, nodemask_t *nodemask)
{
	if (!(flags & SHOW_MEM_FILTER_NODES))
		return false;

	/*
	 * no node mask - aka implicit memory numa policy. Do not bother with
	 * the synchronization - read_mems_allowed_begin - because we do not
	 * have to be precise here.
	 */
	if (!nodemask)
		nodemask = &cpuset_current_mems_allowed;

	return !node_isset(nid, *nodemask);
}

#define K(x) ((x) << (PAGE_SHIFT-10))

static void show_migration_types(unsigned char type)
{
	static const char types[MIGRATE_TYPES] = {
		[MIGRATE_UNMOVABLE]	= 'U',
		[MIGRATE_MOVABLE]	= 'M',
		[MIGRATE_RECLAIMABLE]	= 'E',
		[MIGRATE_HIGHATOMIC]	= 'H',
#ifdef CONFIG_CMA
		[MIGRATE_CMA]		= 'C',
#endif
#ifdef CONFIG_MEMORY_ISOLATION
		[MIGRATE_ISOLATE]	= 'I',
#endif
	};
	char tmp[MIGRATE_TYPES + 1];
	char *p = tmp;
	int i;

	for (i = 0; i < MIGRATE_TYPES; i++) {
		if (type & (1 << i))
			*p++ = types[i];
	}

	*p = '\0';
	printk(KERN_CONT "(%s) ", tmp);
}

/*
 * Show free area list (used inside shift_scroll-lock stuff)
 * We also calculate the percentage fragmentation. We do this by counting the
 * memory on each free list with the exception of the first item on the list.
 *
 * Bits in @filter:
 * SHOW_MEM_FILTER_NODES: suppress nodes that are not allowed by current's
 *   cpuset.
 */
void show_free_areas(unsigned int filter, nodemask_t *nodemask)
{
	unsigned long free_pcp = 0;
	int cpu;
	struct zone *zone;
	pg_data_t *pgdat;

	for_each_populated_zone(zone) {
		if (show_mem_node_skip(filter, zone_to_nid(zone), nodemask))
			continue;

		for_each_online_cpu(cpu)
			free_pcp += per_cpu_ptr(zone->pageset, cpu)->pcp.count;
	}

	printk("active_anon:%lu inactive_anon:%lu isolated_anon:%lu\n"
		" active_file:%lu inactive_file:%lu isolated_file:%lu\n"
		" unevictable:%lu dirty:%lu writeback:%lu unstable:%lu\n"
		" slab_reclaimable:%lu slab_unreclaimable:%lu\n"
		" mapped:%lu shmem:%lu pagetables:%lu bounce:%lu\n"
		" free:%lu free_pcp:%lu free_cma:%lu\n",
		global_node_page_state(NR_ACTIVE_ANON),
		global_node_page_state(NR_INACTIVE_ANON),
		global_node_page_state(NR_ISOLATED_ANON),
		global_node_page_state(NR_ACTIVE_FILE),
		global_node_page_state(NR_INACTIVE_FILE),
		global_node_page_state(NR_ISOLATED_FILE),
		global_node_page_state(NR_UNEVICTABLE),
		global_node_page_state(NR_FILE_DIRTY),
		global_node_page_state(NR_WRITEBACK),
		global_node_page_state(NR_UNSTABLE_NFS),
		global_node_page_state(NR_SLAB_RECLAIMABLE),
		global_node_page_state(NR_SLAB_UNRECLAIMABLE),
		global_node_page_state(NR_FILE_MAPPED),
		global_node_page_state(NR_SHMEM),
		global_zone_page_state(NR_PAGETABLE),
		global_zone_page_state(NR_BOUNCE),
		global_zone_page_state(NR_FREE_PAGES),
		free_pcp,
		global_zone_page_state(NR_FREE_CMA_PAGES));

	for_each_online_pgdat(pgdat) {
		if (show_mem_node_skip(filter, pgdat->node_id, nodemask))
			continue;

		printk("Node %d"
			" active_anon:%lukB"
			" inactive_anon:%lukB"
			" active_file:%lukB"
			" inactive_file:%lukB"
			" unevictable:%lukB"
			" isolated(anon):%lukB"
			" isolated(file):%lukB"
			" mapped:%lukB"
			" dirty:%lukB"
			" writeback:%lukB"
			" shmem:%lukB"
#ifdef CONFIG_TRANSPARENT_HUGEPAGE
			" shmem_thp: %lukB"
			" shmem_pmdmapped: %lukB"
			" anon_thp: %lukB"
#endif
			" writeback_tmp:%lukB"
			" unstable:%lukB"
			" all_unreclaimable? %s"
			"\n",
			pgdat->node_id,
			K(node_page_state(pgdat, NR_ACTIVE_ANON)),
			K(node_page_state(pgdat, NR_INACTIVE_ANON)),
			K(node_page_state(pgdat, NR_ACTIVE_FILE)),
			K(node_page_state(pgdat, NR_INACTIVE_FILE)),
			K(node_page_state(pgdat, NR_UNEVICTABLE)),
			K(node_page_state(pgdat, NR_ISOLATED_ANON)),
			K(node_page_state(pgdat, NR_ISOLATED_FILE)),
			K(node_page_state(pgdat, NR_FILE_MAPPED)),
			K(node_page_state(pgdat, NR_FILE_DIRTY)),
			K(node_page_state(pgdat, NR_WRITEBACK)),
			K(node_page_state(pgdat, NR_SHMEM)),
#ifdef CONFIG_TRANSPARENT_HUGEPAGE
			K(node_page_state(pgdat, NR_SHMEM_THPS) * HPAGE_PMD_NR),
			K(node_page_state(pgdat, NR_SHMEM_PMDMAPPED)
					* HPAGE_PMD_NR),
			K(node_page_state(pgdat, NR_ANON_THPS) * HPAGE_PMD_NR),
#endif
			K(node_page_state(pgdat, NR_WRITEBACK_TEMP)),
			K(node_page_state(pgdat, NR_UNSTABLE_NFS)),
			pgdat->kswapd_failures >= MAX_RECLAIM_RETRIES ?
				"yes" : "no");
	}

	for_each_populated_zone(zone) {
		int i;

		if (show_mem_node_skip(filter, zone_to_nid(zone), nodemask))
			continue;

		free_pcp = 0;
		for_each_online_cpu(cpu)
			free_pcp += per_cpu_ptr(zone->pageset, cpu)->pcp.count;

		show_node(zone);
		printk(KERN_CONT
			"%s"
			" free:%lukB"
			" min:%lukB"
			" low:%lukB"
			" high:%lukB"
			" active_anon:%lukB"
			" inactive_anon:%lukB"
			" active_file:%lukB"
			" inactive_file:%lukB"
			" unevictable:%lukB"
			" writepending:%lukB"
			" present:%lukB"
			" managed:%lukB"
			" mlocked:%lukB"
			" kernel_stack:%lukB"
			" pagetables:%lukB"
			" bounce:%lukB"
			" free_pcp:%lukB"
			" local_pcp:%ukB"
			" free_cma:%lukB"
			"\n",
			zone->name,
			K(zone_page_state(zone, NR_FREE_PAGES)),
			K(min_wmark_pages(zone)),
			K(low_wmark_pages(zone)),
			K(high_wmark_pages(zone)),
			K(zone_page_state(zone, NR_ZONE_ACTIVE_ANON)),
			K(zone_page_state(zone, NR_ZONE_INACTIVE_ANON)),
			K(zone_page_state(zone, NR_ZONE_ACTIVE_FILE)),
			K(zone_page_state(zone, NR_ZONE_INACTIVE_FILE)),
			K(zone_page_state(zone, NR_ZONE_UNEVICTABLE)),
			K(zone_page_state(zone, NR_ZONE_WRITE_PENDING)),
			K(zone->present_pages),
			K(zone_managed_pages(zone)),
			K(zone_page_state(zone, NR_MLOCK)),
			zone_page_state(zone, NR_KERNEL_STACK_KB),
			K(zone_page_state(zone, NR_PAGETABLE)),
			K(zone_page_state(zone, NR_BOUNCE)),
			K(free_pcp),
			K(this_cpu_read(zone->pageset->pcp.count)),
			K(zone_page_state(zone, NR_FREE_CMA_PAGES)));
		printk("lowmem_reserve[]:");
		for (i = 0; i < MAX_NR_ZONES; i++)
			printk(KERN_CONT " %ld", zone->lowmem_reserve[i]);
		printk(KERN_CONT "\n");
	}

	for_each_populated_zone(zone) {
		unsigned int order;
		unsigned long nr[MAX_ORDER], flags, total = 0;
		unsigned char types[MAX_ORDER];

		if (show_mem_node_skip(filter, zone_to_nid(zone), nodemask))
			continue;
		show_node(zone);
		printk(KERN_CONT "%s: ", zone->name);

		spin_lock_irqsave(&zone->lock, flags);
		for (order = 0; order < MAX_ORDER; order++) {
			struct free_area *area = &zone->free_area[order];
			int type;

			nr[order] = area->nr_free;
			total += nr[order] << order;

			types[order] = 0;
			for (type = 0; type < MIGRATE_TYPES; type++) {
				if (!list_empty(&area->free_list[type]))
					types[order] |= 1 << type;
			}
		}
		spin_unlock_irqrestore(&zone->lock, flags);
		for (order = 0; order < MAX_ORDER; order++) {
			printk(KERN_CONT "%lu*%lukB ",
			       nr[order], K(1UL) << order);
			if (nr[order])
				show_migration_types(types[order]);
		}
		printk(KERN_CONT "= %lukB\n", K(total));
	}

	hugetlb_show_meminfo();

	printk("%ld total pagecache pages\n", global_node_page_state(NR_FILE_PAGES));

	show_swap_cache_info();
}

static void zoneref_set_zone(struct zone *zone, struct zoneref *zoneref)
{
	zoneref->zone = zone;
	zoneref->zone_idx = zone_idx(zone);
}

/*
 * Builds allocation fallback zone lists.
 *
 * Add all populated zones of a node to the zonelist.
 */
static int build_zonerefs_node(pg_data_t *pgdat, struct zoneref *zonerefs)
{
	struct zone *zone;
	enum zone_type zone_type = MAX_NR_ZONES;
	int nr_zones = 0;

	do {
		zone_type--;
		zone = pgdat->node_zones + zone_type;
		if (managed_zone(zone)) {
			zoneref_set_zone(zone, &zonerefs[nr_zones++]);
			check_highest_zone(zone_type);
		}
	} while (zone_type);

	return nr_zones;
}

#ifdef CONFIG_NUMA

static int __parse_numa_zonelist_order(char *s)
{
	/*
	 * We used to support different zonlists modes but they turned
	 * out to be just not useful. Let's keep the warning in place
	 * if somebody still use the cmd line parameter so that we do
	 * not fail it silently
	 */
	if (!(*s == 'd' || *s == 'D' || *s == 'n' || *s == 'N')) {
		pr_warn("Ignoring unsupported numa_zonelist_order value:  %s\n", s);
		return -EINVAL;
	}
	return 0;
}

static __init int setup_numa_zonelist_order(char *s)
{
	if (!s)
		return 0;

	return __parse_numa_zonelist_order(s);
}
early_param("numa_zonelist_order", setup_numa_zonelist_order);

char numa_zonelist_order[] = "Node";

/*
 * sysctl handler for numa_zonelist_order
 */
int numa_zonelist_order_handler(struct ctl_table *table, int write,
		void __user *buffer, size_t *length,
		loff_t *ppos)
{
	char *str;
	int ret;

	if (!write)
		return proc_dostring(table, write, buffer, length, ppos);
	str = memdup_user_nul(buffer, 16);
	if (IS_ERR(str))
		return PTR_ERR(str);

	ret = __parse_numa_zonelist_order(str);
	kfree(str);
	return ret;
}


#define MAX_NODE_LOAD (nr_online_nodes)
static int node_load[MAX_NUMNODES];

/**
 * find_next_best_node - find the next node that should appear in a given node's fallback list
 * @node: node whose fallback list we're appending
 * @used_node_mask: nodemask_t of already used nodes
 *
 * We use a number of factors to determine which is the next node that should
 * appear on a given node's fallback list.  The node should not have appeared
 * already in @node's fallback list, and it should be the next closest node
 * according to the distance array (which contains arbitrary distance values
 * from each node to each node in the system), and should also prefer nodes
 * with no CPUs, since presumably they'll have very little allocation pressure
 * on them otherwise.
 *
 * Return: node id of the found node or %NUMA_NO_NODE if no node is found.
 */
static int find_next_best_node(int node, nodemask_t *used_node_mask)
{
	int n, val;
	int min_val = INT_MAX;
	int best_node = NUMA_NO_NODE;
	const struct cpumask *tmp = cpumask_of_node(0);

	/* Use the local node if we haven't already */
	if (!node_isset(node, *used_node_mask)) {
		node_set(node, *used_node_mask);
		return node;
	}

	for_each_node_state(n, N_MEMORY) {

		/* Don't want a node to appear more than once */
		if (node_isset(n, *used_node_mask))
			continue;

		/* Use the distance array to find the distance */
		val = node_distance(node, n);

		/* Penalize nodes under us ("prefer the next node") */
		val += (n < node);

		/* Give preference to headless and unused nodes */
		tmp = cpumask_of_node(n);
		if (!cpumask_empty(tmp))
			val += PENALTY_FOR_NODE_WITH_CPUS;

		/* Slight preference for less loaded node */
		val *= (MAX_NODE_LOAD*MAX_NUMNODES);
		val += node_load[n];

		if (val < min_val) {
			min_val = val;
			best_node = n;
		}
	}

	if (best_node >= 0)
		node_set(best_node, *used_node_mask);

	return best_node;
}


/*
 * Build zonelists ordered by node and zones within node.
 * This results in maximum locality--normal zone overflows into local
 * DMA zone, if any--but risks exhausting DMA zone.
 */
static void build_zonelists_in_node_order(pg_data_t *pgdat, int *node_order,
		unsigned nr_nodes)
{
	struct zoneref *zonerefs;
	int i;

	zonerefs = pgdat->node_zonelists[ZONELIST_FALLBACK]._zonerefs;

	for (i = 0; i < nr_nodes; i++) {
		int nr_zones;

		pg_data_t *node = NODE_DATA(node_order[i]);

		nr_zones = build_zonerefs_node(node, zonerefs);
		zonerefs += nr_zones;
	}
	zonerefs->zone = NULL;
	zonerefs->zone_idx = 0;
}

/*
 * Build gfp_thisnode zonelists
 */
static void build_thisnode_zonelists(pg_data_t *pgdat)
{
	struct zoneref *zonerefs;
	int nr_zones;

	zonerefs = pgdat->node_zonelists[ZONELIST_NOFALLBACK]._zonerefs;
	nr_zones = build_zonerefs_node(pgdat, zonerefs);
	zonerefs += nr_zones;
	zonerefs->zone = NULL;
	zonerefs->zone_idx = 0;
}

/*
 * Build zonelists ordered by zone and nodes within zones.
 * This results in conserving DMA zone[s] until all Normal memory is
 * exhausted, but results in overflowing to remote node while memory
 * may still exist in local DMA zone.
 */

static void build_zonelists(pg_data_t *pgdat)
{
	static int node_order[MAX_NUMNODES];
	int node, load, nr_nodes = 0;
	nodemask_t used_mask;
	int local_node, prev_node;

	/* NUMA-aware ordering of nodes */
	local_node = pgdat->node_id;
	load = nr_online_nodes;
	prev_node = local_node;
	nodes_clear(used_mask);

	memset(node_order, 0, sizeof(node_order));
	while ((node = find_next_best_node(local_node, &used_mask)) >= 0) {
		/*
		 * We don't want to pressure a particular node.
		 * So adding penalty to the first node in same
		 * distance group to make it round-robin.
		 */
		if (node_distance(local_node, node) !=
		    node_distance(local_node, prev_node))
			node_load[node] = load;

		node_order[nr_nodes++] = node;
		prev_node = node;
		load--;
	}

	build_zonelists_in_node_order(pgdat, node_order, nr_nodes);
	build_thisnode_zonelists(pgdat);
}

#ifdef CONFIG_HAVE_MEMORYLESS_NODES
/*
 * Return node id of node used for "local" allocations.
 * I.e., first node id of first zone in arg node's generic zonelist.
 * Used for initializing percpu 'numa_mem', which is used primarily
 * for kernel allocations, so use GFP_KERNEL flags to locate zonelist.
 */
int local_memory_node(int node)
{
	struct zoneref *z;

	z = first_zones_zonelist(node_zonelist(node, GFP_KERNEL),
				   gfp_zone(GFP_KERNEL),
				   NULL);
	return zone_to_nid(z->zone);
}
#endif

static void setup_min_unmapped_ratio(void);
static void setup_min_slab_ratio(void);
#else	/* CONFIG_NUMA */

static void build_zonelists(pg_data_t *pgdat)
{
	int node, local_node;
	struct zoneref *zonerefs;
	int nr_zones;

	local_node = pgdat->node_id;

	zonerefs = pgdat->node_zonelists[ZONELIST_FALLBACK]._zonerefs;
	nr_zones = build_zonerefs_node(pgdat, zonerefs);
	zonerefs += nr_zones;

	/*
	 * Now we build the zonelist so that it contains the zones
	 * of all the other nodes.
	 * We don't want to pressure a particular node, so when
	 * building the zones for node N, we make sure that the
	 * zones coming right after the local ones are those from
	 * node N+1 (modulo N)
	 */
	for (node = local_node + 1; node < MAX_NUMNODES; node++) {
		if (!node_online(node))
			continue;
		nr_zones = build_zonerefs_node(NODE_DATA(node), zonerefs);
		zonerefs += nr_zones;
	}
	for (node = 0; node < local_node; node++) {
		if (!node_online(node))
			continue;
		nr_zones = build_zonerefs_node(NODE_DATA(node), zonerefs);
		zonerefs += nr_zones;
	}

	zonerefs->zone = NULL;
	zonerefs->zone_idx = 0;
}

#endif	/* CONFIG_NUMA */

/*
 * Boot pageset table. One per cpu which is going to be used for all
 * zones and all nodes. The parameters will be set in such a way
 * that an item put on a list will immediately be handed over to
 * the buddy list. This is safe since pageset manipulation is done
 * with interrupts disabled.
 *
 * The boot_pagesets must be kept even after bootup is complete for
 * unused processors and/or zones. They do play a role for bootstrapping
 * hotplugged processors.
 *
 * zoneinfo_show() and maybe other functions do
 * not check if the processor is online before following the pageset pointer.
 * Other parts of the kernel may not check if the zone is available.
 */
static void setup_pageset(struct per_cpu_pageset *p, unsigned long batch);
static DEFINE_PER_CPU(struct per_cpu_pageset, boot_pageset);
static DEFINE_PER_CPU(struct per_cpu_nodestat, boot_nodestats);

static void __build_all_zonelists(void *data)
{
	int nid;
	int __maybe_unused cpu;
	pg_data_t *self = data;
	static DEFINE_SPINLOCK(lock);

	spin_lock(&lock);

#ifdef CONFIG_NUMA
	memset(node_load, 0, sizeof(node_load));
#endif

	/*
	 * This node is hotadded and no memory is yet present.   So just
	 * building zonelists is fine - no need to touch other nodes.
	 */
	if (self && !node_online(self->node_id)) {
		build_zonelists(self);
	} else {
		for_each_online_node(nid) {
			pg_data_t *pgdat = NODE_DATA(nid);

			build_zonelists(pgdat);
		}

#ifdef CONFIG_HAVE_MEMORYLESS_NODES
		/*
		 * We now know the "local memory node" for each node--
		 * i.e., the node of the first zone in the generic zonelist.
		 * Set up numa_mem percpu variable for on-line cpus.  During
		 * boot, only the boot cpu should be on-line;  we'll init the
		 * secondary cpus' numa_mem as they come on-line.  During
		 * node/memory hotplug, we'll fixup all on-line cpus.
		 */
		for_each_online_cpu(cpu)
			set_cpu_numa_mem(cpu, local_memory_node(cpu_to_node(cpu)));
#endif
	}

	spin_unlock(&lock);
}

static noinline void __init
build_all_zonelists_init(void)
{
	int cpu;

	__build_all_zonelists(NULL);

	/*
	 * Initialize the boot_pagesets that are going to be used
	 * for bootstrapping processors. The real pagesets for
	 * each zone will be allocated later when the per cpu
	 * allocator is available.
	 *
	 * boot_pagesets are used also for bootstrapping offline
	 * cpus if the system is already booted because the pagesets
	 * are needed to initialize allocators on a specific cpu too.
	 * F.e. the percpu allocator needs the page allocator which
	 * needs the percpu allocator in order to allocate its pagesets
	 * (a chicken-egg dilemma).
	 */
	for_each_possible_cpu(cpu)
		setup_pageset(&per_cpu(boot_pageset, cpu), 0);

	mminit_verify_zonelist();
	cpuset_init_current_mems_allowed();
}

/*
 * unless system_state == SYSTEM_BOOTING.
 *
 * __ref due to call of __init annotated helper build_all_zonelists_init
 * [protected by SYSTEM_BOOTING].
 */
void __ref build_all_zonelists(pg_data_t *pgdat)
{
	if (system_state == SYSTEM_BOOTING) {
		build_all_zonelists_init();
	} else {
		__build_all_zonelists(pgdat);
		/* cpuset refresh routine should be here */
	}
	vm_total_pages = nr_free_pagecache_pages();
	/*
	 * Disable grouping by mobility if the number of pages in the
	 * system is too low to allow the mechanism to work. It would be
	 * more accurate, but expensive to check per-zone. This check is
	 * made on memory-hotadd so a system can start with mobility
	 * disabled and enable it later
	 */
	if (vm_total_pages < (pageblock_nr_pages * MIGRATE_TYPES))
		page_group_by_mobility_disabled = 1;
	else
		page_group_by_mobility_disabled = 0;

	pr_info("Built %u zonelists, mobility grouping %s.  Total pages: %ld\n",
		nr_online_nodes,
		page_group_by_mobility_disabled ? "off" : "on",
		vm_total_pages);
#ifdef CONFIG_NUMA
	pr_info("Policy zone: %s\n", zone_names[policy_zone]);
#endif
}

/* If zone is ZONE_MOVABLE but memory is mirrored, it is an overlapped init */
static bool __meminit
overlap_memmap_init(unsigned long zone, unsigned long *pfn)
{
#ifdef CONFIG_HAVE_MEMBLOCK_NODE_MAP
	static struct memblock_region *r;

	if (mirrored_kernelcore && zone == ZONE_MOVABLE) {
		if (!r || *pfn >= memblock_region_memory_end_pfn(r)) {
			for_each_memblock(memory, r) {
				if (*pfn < memblock_region_memory_end_pfn(r))
					break;
			}
		}
		if (*pfn >= memblock_region_memory_base_pfn(r) &&
		    memblock_is_mirror(r)) {
			*pfn = memblock_region_memory_end_pfn(r);
			return true;
		}
	}
#endif
	return false;
}

/*
 * Initially all pages are reserved - free ones are freed
 * up by memblock_free_all() once the early boot process is
 * done. Non-atomic initialization, single-pass.
 */
void __meminit memmap_init_zone(unsigned long size, int nid, unsigned long zone,
		unsigned long start_pfn, enum memmap_context context,
		struct vmem_altmap *altmap)
{
	unsigned long pfn, end_pfn = start_pfn + size;
	struct page *page;

	if (highest_memmap_pfn < end_pfn - 1)
		highest_memmap_pfn = end_pfn - 1;

#ifdef CONFIG_ZONE_DEVICE
	/*
	 * Honor reservation requested by the driver for this ZONE_DEVICE
	 * memory. We limit the total number of pages to initialize to just
	 * those that might contain the memory mapping. We will defer the
	 * ZONE_DEVICE page initialization until after we have released
	 * the hotplug lock.
	 */
	if (zone == ZONE_DEVICE) {
		if (!altmap)
			return;

		if (start_pfn == altmap->base_pfn)
			start_pfn += altmap->reserve;
		end_pfn = altmap->base_pfn + vmem_altmap_offset(altmap);
	}
#endif

	for (pfn = start_pfn; pfn < end_pfn; pfn++) {
		/*
		 * There can be holes in boot-time mem_map[]s handed to this
		 * function.  They do not exist on hotplugged memory.
		 */
		if (context == MEMMAP_EARLY) {
			if (!early_pfn_valid(pfn))
				continue;
			if (!early_pfn_in_nid(pfn, nid))
				continue;
			if (overlap_memmap_init(zone, &pfn))
				continue;
			if (defer_init(nid, pfn, end_pfn))
				break;
		}

		page = pfn_to_page(pfn);
		__init_single_page(page, pfn, zone, nid);
		if (context == MEMMAP_HOTPLUG)
			__SetPageReserved(page);

		/*
		 * Mark the block movable so that blocks are reserved for
		 * movable at startup. This will force kernel allocations
		 * to reserve their blocks rather than leaking throughout
		 * the address space during boot when many long-lived
		 * kernel allocations are made.
		 *
		 * bitmap is created for zone's valid pfn range. but memmap
		 * can be created for invalid pages (for alignment)
		 * check here not to call set_pageblock_migratetype() against
		 * pfn out of zone.
		 */
		if (!(pfn & (pageblock_nr_pages - 1))) {
			set_pageblock_migratetype(page, MIGRATE_MOVABLE);
			cond_resched();
		}
	}
}

#ifdef CONFIG_ZONE_DEVICE
void __ref memmap_init_zone_device(struct zone *zone,
				   unsigned long start_pfn,
				   unsigned long size,
				   struct dev_pagemap *pgmap)
{
	unsigned long pfn, end_pfn = start_pfn + size;
	struct pglist_data *pgdat = zone->zone_pgdat;
	unsigned long zone_idx = zone_idx(zone);
	unsigned long start = jiffies;
	int nid = pgdat->node_id;

	if (WARN_ON_ONCE(!pgmap || !is_dev_zone(zone)))
		return;

	/*
	 * The call to memmap_init_zone should have already taken care
	 * of the pages reserved for the memmap, so we can just jump to
	 * the end of that region and start processing the device pages.
	 */
	if (pgmap->altmap_valid) {
		struct vmem_altmap *altmap = &pgmap->altmap;

		start_pfn = altmap->base_pfn + vmem_altmap_offset(altmap);
		size = end_pfn - start_pfn;
	}

	for (pfn = start_pfn; pfn < end_pfn; pfn++) {
		struct page *page = pfn_to_page(pfn);

		__init_single_page(page, pfn, zone_idx, nid);

		/*
		 * Mark page reserved as it will need to wait for onlining
		 * phase for it to be fully associated with a zone.
		 *
		 * We can use the non-atomic __set_bit operation for setting
		 * the flag as we are still initializing the pages.
		 */
		__SetPageReserved(page);

		/*
		 * ZONE_DEVICE pages union ->lru with a ->pgmap back
		 * pointer and hmm_data.  It is a bug if a ZONE_DEVICE
		 * page is ever freed or placed on a driver-private list.
		 */
		page->pgmap = pgmap;
		page->hmm_data = 0;

		/*
		 * Mark the block movable so that blocks are reserved for
		 * movable at startup. This will force kernel allocations
		 * to reserve their blocks rather than leaking throughout
		 * the address space during boot when many long-lived
		 * kernel allocations are made.
		 *
		 * bitmap is created for zone's valid pfn range. but memmap
		 * can be created for invalid pages (for alignment)
		 * check here not to call set_pageblock_migratetype() against
		 * pfn out of zone.
		 *
		 * Please note that MEMMAP_HOTPLUG path doesn't clear memmap
		 * because this is done early in sparse_add_one_section
		 */
		if (!(pfn & (pageblock_nr_pages - 1))) {
			set_pageblock_migratetype(page, MIGRATE_MOVABLE);
			cond_resched();
		}
	}

	pr_info("%s initialised, %lu pages in %ums\n", dev_name(pgmap->dev),
		size, jiffies_to_msecs(jiffies - start));
}

#endif
static void __meminit zone_init_free_lists(struct zone *zone)
{
	unsigned int order, t;
	for_each_migratetype_order(order, t) {
		INIT_LIST_HEAD(&zone->free_area[order].free_list[t]);
		zone->free_area[order].nr_free = 0;
	}
}

void __meminit __weak memmap_init(unsigned long size, int nid,
				  unsigned long zone, unsigned long start_pfn)
{
	memmap_init_zone(size, nid, zone, start_pfn, MEMMAP_EARLY, NULL);
}

static int zone_batchsize(struct zone *zone)
{
#ifdef CONFIG_MMU
	int batch;

	/*
	 * The per-cpu-pages pools are set to around 1000th of the
	 * size of the zone.
	 */
	batch = zone_managed_pages(zone) / 1024;
	/* But no more than a meg. */
	if (batch * PAGE_SIZE > 1024 * 1024)
		batch = (1024 * 1024) / PAGE_SIZE;
	batch /= 4;		/* We effectively *= 4 below */
	if (batch < 1)
		batch = 1;

	/*
	 * Clamp the batch to a 2^n - 1 value. Having a power
	 * of 2 value was found to be more likely to have
	 * suboptimal cache aliasing properties in some cases.
	 *
	 * For example if 2 tasks are alternately allocating
	 * batches of pages, one task can end up with a lot
	 * of pages of one half of the possible page colors
	 * and the other with pages of the other colors.
	 */
	batch = rounddown_pow_of_two(batch + batch/2) - 1;

	return batch;

#else
	/* The deferral and batching of frees should be suppressed under NOMMU
	 * conditions.
	 *
	 * The problem is that NOMMU needs to be able to allocate large chunks
	 * of contiguous memory as there's no hardware page translation to
	 * assemble apparent contiguous memory from discontiguous pages.
	 *
	 * Queueing large contiguous runs of pages for batching, however,
	 * causes the pages to actually be freed in smaller chunks.  As there
	 * can be a significant delay between the individual batches being
	 * recycled, this leads to the once large chunks of space being
	 * fragmented and becoming unavailable for high-order allocations.
	 */
	return 0;
#endif
}

/*
 * pcp->high and pcp->batch values are related and dependent on one another:
 * ->batch must never be higher then ->high.
 * The following function updates them in a safe manner without read side
 * locking.
 *
 * Any new users of pcp->batch and pcp->high should ensure they can cope with
 * those fields changing asynchronously (acording the the above rule).
 *
 * mutex_is_locked(&pcp_batch_high_lock) required when calling this function
 * outside of boot time (or some other assurance that no concurrent updaters
 * exist).
 */
static void pageset_update(struct per_cpu_pages *pcp, unsigned long high,
		unsigned long batch)
{
       /* start with a fail safe value for batch */
	pcp->batch = 1;
	smp_wmb();

       /* Update high, then batch, in order */
	pcp->high = high;
	smp_wmb();

	pcp->batch = batch;
}

/* a companion to pageset_set_high() */
static void pageset_set_batch(struct per_cpu_pageset *p, unsigned long batch)
{
	pageset_update(&p->pcp, 6 * batch, max(1UL, 1 * batch));
}

static void pageset_init(struct per_cpu_pageset *p)
{
	struct per_cpu_pages *pcp;
	int migratetype;

	memset(p, 0, sizeof(*p));

	pcp = &p->pcp;
	for (migratetype = 0; migratetype < MIGRATE_PCPTYPES; migratetype++)
		INIT_LIST_HEAD(&pcp->lists[migratetype]);
}

static void setup_pageset(struct per_cpu_pageset *p, unsigned long batch)
{
	pageset_init(p);
	pageset_set_batch(p, batch);
}

/*
 * pageset_set_high() sets the high water mark for hot per_cpu_pagelist
 * to the value high for the pageset p.
 */
static void pageset_set_high(struct per_cpu_pageset *p,
				unsigned long high)
{
	unsigned long batch = max(1UL, high / 4);
	if ((high / 4) > (PAGE_SHIFT * 8))
		batch = PAGE_SHIFT * 8;

	pageset_update(&p->pcp, high, batch);
}

static void pageset_set_high_and_batch(struct zone *zone,
				       struct per_cpu_pageset *pcp)
{
	if (percpu_pagelist_fraction)
		pageset_set_high(pcp,
			(zone_managed_pages(zone) /
				percpu_pagelist_fraction));
	else
		pageset_set_batch(pcp, zone_batchsize(zone));
}

static void __meminit zone_pageset_init(struct zone *zone, int cpu)
{
	struct per_cpu_pageset *pcp = per_cpu_ptr(zone->pageset, cpu);

	pageset_init(pcp);
	pageset_set_high_and_batch(zone, pcp);
}

void __meminit setup_zone_pageset(struct zone *zone)
{
	int cpu;
	zone->pageset = alloc_percpu(struct per_cpu_pageset);
	for_each_possible_cpu(cpu)
		zone_pageset_init(zone, cpu);
}

/*
 * Allocate per cpu pagesets and initialize them.
 * Before this call only boot pagesets were available.
 */
void __init setup_per_cpu_pageset(void)
{
	struct pglist_data *pgdat;
	struct zone *zone;

	for_each_populated_zone(zone)
		setup_zone_pageset(zone);

	for_each_online_pgdat(pgdat)
		pgdat->per_cpu_nodestats =
			alloc_percpu(struct per_cpu_nodestat);
}

static __meminit void zone_pcp_init(struct zone *zone)
{
	/*
	 * per cpu subsystem is not up at this point. The following code
	 * relies on the ability of the linker to provide the
	 * offset of a (static) per cpu variable into the per cpu area.
	 */
	zone->pageset = &boot_pageset;

	if (populated_zone(zone))
		printk(KERN_DEBUG "  %s zone: %lu pages, LIFO batch:%u\n",
			zone->name, zone->present_pages,
					 zone_batchsize(zone));
}

void __meminit init_currently_empty_zone(struct zone *zone,
					unsigned long zone_start_pfn,
					unsigned long size)
{
	struct pglist_data *pgdat = zone->zone_pgdat;
	int zone_idx = zone_idx(zone) + 1;

	if (zone_idx > pgdat->nr_zones)
		pgdat->nr_zones = zone_idx;

	zone->zone_start_pfn = zone_start_pfn;

	mminit_dprintk(MMINIT_TRACE, "memmap_init",
			"Initialising map node %d zone %lu pfns %lu -> %lu\n",
			pgdat->node_id,
			(unsigned long)zone_idx(zone),
			zone_start_pfn, (zone_start_pfn + size));

	zone_init_free_lists(zone);
	zone->initialized = 1;
}

#ifdef CONFIG_HAVE_MEMBLOCK_NODE_MAP
#ifndef CONFIG_HAVE_ARCH_EARLY_PFN_TO_NID

/*
 * Required by SPARSEMEM. Given a PFN, return what node the PFN is on.
 */
int __meminit __early_pfn_to_nid(unsigned long pfn,
					struct mminit_pfnnid_cache *state)
{
	unsigned long start_pfn, end_pfn;
	int nid;

	if (state->last_start <= pfn && pfn < state->last_end)
		return state->last_nid;

	nid = memblock_search_pfn_nid(pfn, &start_pfn, &end_pfn);
	if (nid != NUMA_NO_NODE) {
		state->last_start = start_pfn;
		state->last_end = end_pfn;
		state->last_nid = nid;
	}

	return nid;
}
#endif /* CONFIG_HAVE_ARCH_EARLY_PFN_TO_NID */

/**
 * free_bootmem_with_active_regions - Call memblock_free_early_nid for each active range
 * @nid: The node to free memory on. If MAX_NUMNODES, all nodes are freed.
 * @max_low_pfn: The highest PFN that will be passed to memblock_free_early_nid
 *
 * If an architecture guarantees that all ranges registered contain no holes
 * and may be freed, this this function may be used instead of calling
 * memblock_free_early_nid() manually.
 */
void __init free_bootmem_with_active_regions(int nid, unsigned long max_low_pfn)
{
	unsigned long start_pfn, end_pfn;
	int i, this_nid;

	for_each_mem_pfn_range(i, nid, &start_pfn, &end_pfn, &this_nid) {
		start_pfn = min(start_pfn, max_low_pfn);
		end_pfn = min(end_pfn, max_low_pfn);

		if (start_pfn < end_pfn)
			memblock_free_early_nid(PFN_PHYS(start_pfn),
					(end_pfn - start_pfn) << PAGE_SHIFT,
					this_nid);
	}
}

/**
 * sparse_memory_present_with_active_regions - Call memory_present for each active range
 * @nid: The node to call memory_present for. If MAX_NUMNODES, all nodes will be used.
 *
 * If an architecture guarantees that all ranges registered contain no holes and may
 * be freed, this function may be used instead of calling memory_present() manually.
 */
void __init sparse_memory_present_with_active_regions(int nid)
{
	unsigned long start_pfn, end_pfn;
	int i, this_nid;

	for_each_mem_pfn_range(i, nid, &start_pfn, &end_pfn, &this_nid)
		memory_present(this_nid, start_pfn, end_pfn);
}

/**
 * get_pfn_range_for_nid - Return the start and end page frames for a node
 * @nid: The nid to return the range for. If MAX_NUMNODES, the min and max PFN are returned.
 * @start_pfn: Passed by reference. On return, it will have the node start_pfn.
 * @end_pfn: Passed by reference. On return, it will have the node end_pfn.
 *
 * It returns the start and end page frame of a node based on information
 * provided by memblock_set_node(). If called for a node
 * with no available memory, a warning is printed and the start and end
 * PFNs will be 0.
 */
void __init get_pfn_range_for_nid(unsigned int nid,
			unsigned long *start_pfn, unsigned long *end_pfn)
{
	unsigned long this_start_pfn, this_end_pfn;
	int i;

	*start_pfn = -1UL;
	*end_pfn = 0;

	for_each_mem_pfn_range(i, nid, &this_start_pfn, &this_end_pfn, NULL) {
		*start_pfn = min(*start_pfn, this_start_pfn);
		*end_pfn = max(*end_pfn, this_end_pfn);
	}

	if (*start_pfn == -1UL)
		*start_pfn = 0;
}

/*
 * This finds a zone that can be used for ZONE_MOVABLE pages. The
 * assumption is made that zones within a node are ordered in monotonic
 * increasing memory addresses so that the "highest" populated zone is used
 */
static void __init find_usable_zone_for_movable(void)
{
	int zone_index;
	for (zone_index = MAX_NR_ZONES - 1; zone_index >= 0; zone_index--) {
		if (zone_index == ZONE_MOVABLE)
			continue;

		if (arch_zone_highest_possible_pfn[zone_index] >
				arch_zone_lowest_possible_pfn[zone_index])
			break;
	}

	VM_BUG_ON(zone_index == -1);
	movable_zone = zone_index;
}

/*
 * The zone ranges provided by the architecture do not include ZONE_MOVABLE
 * because it is sized independent of architecture. Unlike the other zones,
 * the starting point for ZONE_MOVABLE is not fixed. It may be different
 * in each node depending on the size of each node and how evenly kernelcore
 * is distributed. This helper function adjusts the zone ranges
 * provided by the architecture for a given node by using the end of the
 * highest usable zone for ZONE_MOVABLE. This preserves the assumption that
 * zones within a node are in order of monotonic increases memory addresses
 */
static void __init adjust_zone_range_for_zone_movable(int nid,
					unsigned long zone_type,
					unsigned long node_start_pfn,
					unsigned long node_end_pfn,
					unsigned long *zone_start_pfn,
					unsigned long *zone_end_pfn)
{
	/* Only adjust if ZONE_MOVABLE is on this node */
	if (zone_movable_pfn[nid]) {
		/* Size ZONE_MOVABLE */
		if (zone_type == ZONE_MOVABLE) {
			*zone_start_pfn = zone_movable_pfn[nid];
			*zone_end_pfn = min(node_end_pfn,
				arch_zone_highest_possible_pfn[movable_zone]);

		/* Adjust for ZONE_MOVABLE starting within this range */
		} else if (!mirrored_kernelcore &&
			*zone_start_pfn < zone_movable_pfn[nid] &&
			*zone_end_pfn > zone_movable_pfn[nid]) {
			*zone_end_pfn = zone_movable_pfn[nid];

		/* Check if this whole range is within ZONE_MOVABLE */
		} else if (*zone_start_pfn >= zone_movable_pfn[nid])
			*zone_start_pfn = *zone_end_pfn;
	}
}

/*
 * Return the number of pages a zone spans in a node, including holes
 * present_pages = zone_spanned_pages_in_node() - zone_absent_pages_in_node()
 */
static unsigned long __init zone_spanned_pages_in_node(int nid,
					unsigned long zone_type,
					unsigned long node_start_pfn,
					unsigned long node_end_pfn,
					unsigned long *zone_start_pfn,
					unsigned long *zone_end_pfn,
					unsigned long *ignored)
{
	/* When hotadd a new node from cpu_up(), the node should be empty */
	if (!node_start_pfn && !node_end_pfn)
		return 0;

	/* Get the start and end of the zone */
	*zone_start_pfn = arch_zone_lowest_possible_pfn[zone_type];
	*zone_end_pfn = arch_zone_highest_possible_pfn[zone_type];
	adjust_zone_range_for_zone_movable(nid, zone_type,
				node_start_pfn, node_end_pfn,
				zone_start_pfn, zone_end_pfn);

	/* Check that this node has pages within the zone's required range */
	if (*zone_end_pfn < node_start_pfn || *zone_start_pfn > node_end_pfn)
		return 0;

	/* Move the zone boundaries inside the node if necessary */
	*zone_end_pfn = min(*zone_end_pfn, node_end_pfn);
	*zone_start_pfn = max(*zone_start_pfn, node_start_pfn);

	/* Return the spanned pages */
	return *zone_end_pfn - *zone_start_pfn;
}

/*
 * Return the number of holes in a range on a node. If nid is MAX_NUMNODES,
 * then all holes in the requested range will be accounted for.
 */
unsigned long __init __absent_pages_in_range(int nid,
				unsigned long range_start_pfn,
				unsigned long range_end_pfn)
{
	unsigned long nr_absent = range_end_pfn - range_start_pfn;
	unsigned long start_pfn, end_pfn;
	int i;

	for_each_mem_pfn_range(i, nid, &start_pfn, &end_pfn, NULL) {
		start_pfn = clamp(start_pfn, range_start_pfn, range_end_pfn);
		end_pfn = clamp(end_pfn, range_start_pfn, range_end_pfn);
		nr_absent -= end_pfn - start_pfn;
	}
	return nr_absent;
}

/**
 * absent_pages_in_range - Return number of page frames in holes within a range
 * @start_pfn: The start PFN to start searching for holes
 * @end_pfn: The end PFN to stop searching for holes
 *
 * Return: the number of pages frames in memory holes within a range.
 */
unsigned long __init absent_pages_in_range(unsigned long start_pfn,
							unsigned long end_pfn)
{
	return __absent_pages_in_range(MAX_NUMNODES, start_pfn, end_pfn);
}

/* Return the number of page frames in holes in a zone on a node */
static unsigned long __init zone_absent_pages_in_node(int nid,
					unsigned long zone_type,
					unsigned long node_start_pfn,
					unsigned long node_end_pfn,
					unsigned long *ignored)
{
	unsigned long zone_low = arch_zone_lowest_possible_pfn[zone_type];
	unsigned long zone_high = arch_zone_highest_possible_pfn[zone_type];
	unsigned long zone_start_pfn, zone_end_pfn;
	unsigned long nr_absent;

	/* When hotadd a new node from cpu_up(), the node should be empty */
	if (!node_start_pfn && !node_end_pfn)
		return 0;

	zone_start_pfn = clamp(node_start_pfn, zone_low, zone_high);
	zone_end_pfn = clamp(node_end_pfn, zone_low, zone_high);

	adjust_zone_range_for_zone_movable(nid, zone_type,
			node_start_pfn, node_end_pfn,
			&zone_start_pfn, &zone_end_pfn);
	nr_absent = __absent_pages_in_range(nid, zone_start_pfn, zone_end_pfn);

	/*
	 * ZONE_MOVABLE handling.
	 * Treat pages to be ZONE_MOVABLE in ZONE_NORMAL as absent pages
	 * and vice versa.
	 */
	if (mirrored_kernelcore && zone_movable_pfn[nid]) {
		unsigned long start_pfn, end_pfn;
		struct memblock_region *r;

		for_each_memblock(memory, r) {
			start_pfn = clamp(memblock_region_memory_base_pfn(r),
					  zone_start_pfn, zone_end_pfn);
			end_pfn = clamp(memblock_region_memory_end_pfn(r),
					zone_start_pfn, zone_end_pfn);

			if (zone_type == ZONE_MOVABLE &&
			    memblock_is_mirror(r))
				nr_absent += end_pfn - start_pfn;

			if (zone_type == ZONE_NORMAL &&
			    !memblock_is_mirror(r))
				nr_absent += end_pfn - start_pfn;
		}
	}

	return nr_absent;
}

#else /* CONFIG_HAVE_MEMBLOCK_NODE_MAP */
static inline unsigned long __init zone_spanned_pages_in_node(int nid,
					unsigned long zone_type,
					unsigned long node_start_pfn,
					unsigned long node_end_pfn,
					unsigned long *zone_start_pfn,
					unsigned long *zone_end_pfn,
					unsigned long *zones_size)
{
	unsigned int zone;

	*zone_start_pfn = node_start_pfn;
	for (zone = 0; zone < zone_type; zone++)
		*zone_start_pfn += zones_size[zone];

	*zone_end_pfn = *zone_start_pfn + zones_size[zone_type];

	return zones_size[zone_type];
}

static inline unsigned long __init zone_absent_pages_in_node(int nid,
						unsigned long zone_type,
						unsigned long node_start_pfn,
						unsigned long node_end_pfn,
						unsigned long *zholes_size)
{
	if (!zholes_size)
		return 0;

	return zholes_size[zone_type];
}

#endif /* CONFIG_HAVE_MEMBLOCK_NODE_MAP */

static void __init calculate_node_totalpages(struct pglist_data *pgdat,
						unsigned long node_start_pfn,
						unsigned long node_end_pfn,
						unsigned long *zones_size,
						unsigned long *zholes_size)
{
	unsigned long realtotalpages = 0, totalpages = 0;
	enum zone_type i;

	for (i = 0; i < MAX_NR_ZONES; i++) {
		struct zone *zone = pgdat->node_zones + i;
		unsigned long zone_start_pfn, zone_end_pfn;
		unsigned long size, real_size;

		size = zone_spanned_pages_in_node(pgdat->node_id, i,
						  node_start_pfn,
						  node_end_pfn,
						  &zone_start_pfn,
						  &zone_end_pfn,
						  zones_size);
		real_size = size - zone_absent_pages_in_node(pgdat->node_id, i,
						  node_start_pfn, node_end_pfn,
						  zholes_size);
		if (size)
			zone->zone_start_pfn = zone_start_pfn;
		else
			zone->zone_start_pfn = 0;
		zone->spanned_pages = size;
		zone->present_pages = real_size;

		totalpages += size;
		realtotalpages += real_size;
	}

	pgdat->node_spanned_pages = totalpages;
	pgdat->node_present_pages = realtotalpages;
	printk(KERN_DEBUG "On node %d totalpages: %lu\n", pgdat->node_id,
							realtotalpages);
}

#ifndef CONFIG_SPARSEMEM
/*
 * Calculate the size of the zone->blockflags rounded to an unsigned long
 * Start by making sure zonesize is a multiple of pageblock_order by rounding
 * up. Then use 1 NR_PAGEBLOCK_BITS worth of bits per pageblock, finally
 * round what is now in bits to nearest long in bits, then return it in
 * bytes.
 */
static unsigned long __init usemap_size(unsigned long zone_start_pfn, unsigned long zonesize)
{
	unsigned long usemapsize;

	zonesize += zone_start_pfn & (pageblock_nr_pages-1);
	usemapsize = roundup(zonesize, pageblock_nr_pages);
	usemapsize = usemapsize >> pageblock_order;
	usemapsize *= NR_PAGEBLOCK_BITS;
	usemapsize = roundup(usemapsize, 8 * sizeof(unsigned long));

	return usemapsize / 8;
}

static void __ref setup_usemap(struct pglist_data *pgdat,
				struct zone *zone,
				unsigned long zone_start_pfn,
				unsigned long zonesize)
{
	unsigned long usemapsize = usemap_size(zone_start_pfn, zonesize);
	zone->pageblock_flags = NULL;
	if (usemapsize) {
		zone->pageblock_flags =
			memblock_alloc_node(usemapsize, SMP_CACHE_BYTES,
					    pgdat->node_id);
		if (!zone->pageblock_flags)
			panic("Failed to allocate %ld bytes for zone %s pageblock flags on node %d\n",
			      usemapsize, zone->name, pgdat->node_id);
	}
}
#else
static inline void setup_usemap(struct pglist_data *pgdat, struct zone *zone,
				unsigned long zone_start_pfn, unsigned long zonesize) {}
#endif /* CONFIG_SPARSEMEM */

#ifdef CONFIG_HUGETLB_PAGE_SIZE_VARIABLE

/* Initialise the number of pages represented by NR_PAGEBLOCK_BITS */
void __init set_pageblock_order(void)
{
	unsigned int order;

	/* Check that pageblock_nr_pages has not already been setup */
	if (pageblock_order)
		return;

	if (HPAGE_SHIFT > PAGE_SHIFT)
		order = HUGETLB_PAGE_ORDER;
	else
		order = MAX_ORDER - 1;

	/*
	 * Assume the largest contiguous order of interest is a huge page.
	 * This value may be variable depending on boot parameters on IA64 and
	 * powerpc.
	 */
	pageblock_order = order;
}
#else /* CONFIG_HUGETLB_PAGE_SIZE_VARIABLE */

/*
 * When CONFIG_HUGETLB_PAGE_SIZE_VARIABLE is not set, set_pageblock_order()
 * is unused as pageblock_order is set at compile-time. See
 * include/linux/pageblock-flags.h for the values of pageblock_order based on
 * the kernel config
 */
void __init set_pageblock_order(void)
{
}

#endif /* CONFIG_HUGETLB_PAGE_SIZE_VARIABLE */

static unsigned long __init calc_memmap_size(unsigned long spanned_pages,
						unsigned long present_pages)
{
	unsigned long pages = spanned_pages;

	/*
	 * Provide a more accurate estimation if there are holes within
	 * the zone and SPARSEMEM is in use. If there are holes within the
	 * zone, each populated memory region may cost us one or two extra
	 * memmap pages due to alignment because memmap pages for each
	 * populated regions may not be naturally aligned on page boundary.
	 * So the (present_pages >> 4) heuristic is a tradeoff for that.
	 */
	if (spanned_pages > present_pages + (present_pages >> 4) &&
	    IS_ENABLED(CONFIG_SPARSEMEM))
		pages = present_pages;

	return PAGE_ALIGN(pages * sizeof(struct page)) >> PAGE_SHIFT;
}

#ifdef CONFIG_TRANSPARENT_HUGEPAGE
static void pgdat_init_split_queue(struct pglist_data *pgdat)
{
	spin_lock_init(&pgdat->split_queue_lock);
	INIT_LIST_HEAD(&pgdat->split_queue);
	pgdat->split_queue_len = 0;
}
#else
static void pgdat_init_split_queue(struct pglist_data *pgdat) {}
#endif

#ifdef CONFIG_COMPACTION
static void pgdat_init_kcompactd(struct pglist_data *pgdat)
{
	init_waitqueue_head(&pgdat->kcompactd_wait);
}
#else
static void pgdat_init_kcompactd(struct pglist_data *pgdat) {}
#endif

static void __meminit pgdat_init_internals(struct pglist_data *pgdat)
{
	pgdat_resize_init(pgdat);

	pgdat_init_split_queue(pgdat);
	pgdat_init_kcompactd(pgdat);

	init_waitqueue_head(&pgdat->kswapd_wait);
	init_waitqueue_head(&pgdat->pfmemalloc_wait);

	pgdat_page_ext_init(pgdat);
	spin_lock_init(&pgdat->lru_lock);
	lruvec_init(node_lruvec(pgdat));
}

static void __meminit zone_init_internals(struct zone *zone, enum zone_type idx, int nid,
							unsigned long remaining_pages)
{
	atomic_long_set(&zone->managed_pages, remaining_pages);
	zone_set_nid(zone, nid);
	zone->name = zone_names[idx];
	zone->zone_pgdat = NODE_DATA(nid);
	spin_lock_init(&zone->lock);
	zone_seqlock_init(zone);
	zone_pcp_init(zone);
}

/*
 * Set up the zone data structures
 * - init pgdat internals
 * - init all zones belonging to this node
 *
 * NOTE: this function is only called during memory hotplug
 */
#ifdef CONFIG_MEMORY_HOTPLUG
void __ref free_area_init_core_hotplug(int nid)
{
	enum zone_type z;
	pg_data_t *pgdat = NODE_DATA(nid);

	pgdat_init_internals(pgdat);
	for (z = 0; z < MAX_NR_ZONES; z++)
		zone_init_internals(&pgdat->node_zones[z], z, nid, 0);
}
#endif

/*
 * Set up the zone data structures:
 *   - mark all pages reserved
 *   - mark all memory queues empty
 *   - clear the memory bitmaps
 *
 * NOTE: pgdat should get zeroed by caller.
 * NOTE: this function is only called during early init.
 */
static void __init free_area_init_core(struct pglist_data *pgdat)
{
	enum zone_type j;
	int nid = pgdat->node_id;

	pgdat_init_internals(pgdat);
	pgdat->per_cpu_nodestats = &boot_nodestats;

	for (j = 0; j < MAX_NR_ZONES; j++) {
		struct zone *zone = pgdat->node_zones + j;
		unsigned long size, freesize, memmap_pages;
		unsigned long zone_start_pfn = zone->zone_start_pfn;

		size = zone->spanned_pages;
		freesize = zone->present_pages;

		/*
		 * Adjust freesize so that it accounts for how much memory
		 * is used by this zone for memmap. This affects the watermark
		 * and per-cpu initialisations
		 */
		memmap_pages = calc_memmap_size(size, freesize);
		if (!is_highmem_idx(j)) {
			if (freesize >= memmap_pages) {
				freesize -= memmap_pages;
				if (memmap_pages)
					printk(KERN_DEBUG
					       "  %s zone: %lu pages used for memmap\n",
					       zone_names[j], memmap_pages);
			} else
				pr_warn("  %s zone: %lu pages exceeds freesize %lu\n",
					zone_names[j], memmap_pages, freesize);
		}

		/* Account for reserved pages */
		if (j == 0 && freesize > dma_reserve) {
			freesize -= dma_reserve;
			printk(KERN_DEBUG "  %s zone: %lu pages reserved\n",
					zone_names[0], dma_reserve);
		}

		if (!is_highmem_idx(j))
			nr_kernel_pages += freesize;
		/* Charge for highmem memmap if there are enough kernel pages */
		else if (nr_kernel_pages > memmap_pages * 2)
			nr_kernel_pages -= memmap_pages;
		nr_all_pages += freesize;

		/*
		 * Set an approximate value for lowmem here, it will be adjusted
		 * when the bootmem allocator frees pages into the buddy system.
		 * And all highmem pages will be managed by the buddy system.
		 */
		zone_init_internals(zone, j, nid, freesize);

		if (!size)
			continue;

		set_pageblock_order();
		setup_usemap(pgdat, zone, zone_start_pfn, size);
		init_currently_empty_zone(zone, zone_start_pfn, size);
		memmap_init(size, nid, j, zone_start_pfn);
	}
}

#ifdef CONFIG_FLAT_NODE_MEM_MAP
static void __ref alloc_node_mem_map(struct pglist_data *pgdat)
{
	unsigned long __maybe_unused start = 0;
	unsigned long __maybe_unused offset = 0;

	/* Skip empty nodes */
	if (!pgdat->node_spanned_pages)
		return;

	start = pgdat->node_start_pfn & ~(MAX_ORDER_NR_PAGES - 1);
	offset = pgdat->node_start_pfn - start;
	/* ia64 gets its own node_mem_map, before this, without bootmem */
	if (!pgdat->node_mem_map) {
		unsigned long size, end;
		struct page *map;

		/*
		 * The zone's endpoints aren't required to be MAX_ORDER
		 * aligned but the node_mem_map endpoints must be in order
		 * for the buddy allocator to function correctly.
		 */
		end = pgdat_end_pfn(pgdat);
		end = ALIGN(end, MAX_ORDER_NR_PAGES);
		size =  (end - start) * sizeof(struct page);
		map = memblock_alloc_node(size, SMP_CACHE_BYTES,
					  pgdat->node_id);
		if (!map)
			panic("Failed to allocate %ld bytes for node %d memory map\n",
			      size, pgdat->node_id);
		pgdat->node_mem_map = map + offset;
	}
	pr_debug("%s: node %d, pgdat %08lx, node_mem_map %08lx\n",
				__func__, pgdat->node_id, (unsigned long)pgdat,
				(unsigned long)pgdat->node_mem_map);
#ifndef CONFIG_NEED_MULTIPLE_NODES
	/*
	 * With no DISCONTIG, the global mem_map is just set as node 0's
	 */
	if (pgdat == NODE_DATA(0)) {
		mem_map = NODE_DATA(0)->node_mem_map;
#if defined(CONFIG_HAVE_MEMBLOCK_NODE_MAP) || defined(CONFIG_FLATMEM)
		if (page_to_pfn(mem_map) != pgdat->node_start_pfn)
			mem_map -= offset;
#endif /* CONFIG_HAVE_MEMBLOCK_NODE_MAP */
	}
#endif
}
#else
static void __ref alloc_node_mem_map(struct pglist_data *pgdat) { }
#endif /* CONFIG_FLAT_NODE_MEM_MAP */

#ifdef CONFIG_DEFERRED_STRUCT_PAGE_INIT
static inline void pgdat_set_deferred_range(pg_data_t *pgdat)
{
	pgdat->first_deferred_pfn = ULONG_MAX;
}
#else
static inline void pgdat_set_deferred_range(pg_data_t *pgdat) {}
#endif

void __init free_area_init_node(int nid, unsigned long *zones_size,
				   unsigned long node_start_pfn,
				   unsigned long *zholes_size)
{
	pg_data_t *pgdat = NODE_DATA(nid);
	unsigned long start_pfn = 0;
	unsigned long end_pfn = 0;

	/* pg_data_t should be reset to zero when it's allocated */
	WARN_ON(pgdat->nr_zones || pgdat->kswapd_classzone_idx);

	pgdat->node_id = nid;
	pgdat->node_start_pfn = node_start_pfn;
	pgdat->per_cpu_nodestats = NULL;
#ifdef CONFIG_HAVE_MEMBLOCK_NODE_MAP
	get_pfn_range_for_nid(nid, &start_pfn, &end_pfn);
	pr_info("Initmem setup node %d [mem %#018Lx-%#018Lx]\n", nid,
		(u64)start_pfn << PAGE_SHIFT,
		end_pfn ? ((u64)end_pfn << PAGE_SHIFT) - 1 : 0);
#else
	start_pfn = node_start_pfn;
#endif
	calculate_node_totalpages(pgdat, start_pfn, end_pfn,
				  zones_size, zholes_size);

	alloc_node_mem_map(pgdat);
	pgdat_set_deferred_range(pgdat);

	free_area_init_core(pgdat);
}

#if !defined(CONFIG_FLAT_NODE_MEM_MAP)
/*
 * Zero all valid struct pages in range [spfn, epfn), return number of struct
 * pages zeroed
 */
static u64 zero_pfn_range(unsigned long spfn, unsigned long epfn)
{
	unsigned long pfn;
	u64 pgcnt = 0;

	for (pfn = spfn; pfn < epfn; pfn++) {
		if (!pfn_valid(ALIGN_DOWN(pfn, pageblock_nr_pages))) {
			pfn = ALIGN_DOWN(pfn, pageblock_nr_pages)
				+ pageblock_nr_pages - 1;
			continue;
		}
		mm_zero_struct_page(pfn_to_page(pfn));
		pgcnt++;
	}

	return pgcnt;
}

/*
 * Only struct pages that are backed by physical memory are zeroed and
 * initialized by going through __init_single_page(). But, there are some
 * struct pages which are reserved in memblock allocator and their fields
 * may be accessed (for example page_to_pfn() on some configuration accesses
 * flags). We must explicitly zero those struct pages.
 *
 * This function also addresses a similar issue where struct pages are left
 * uninitialized because the physical address range is not covered by
 * memblock.memory or memblock.reserved. That could happen when memblock
 * layout is manually configured via memmap=.
 */
void __init zero_resv_unavail(void)
{
	phys_addr_t start, end;
	u64 i, pgcnt;
	phys_addr_t next = 0;

	/*
	 * Loop through unavailable ranges not covered by memblock.memory.
	 */
	pgcnt = 0;
	for_each_mem_range(i, &memblock.memory, NULL,
			NUMA_NO_NODE, MEMBLOCK_NONE, &start, &end, NULL) {
		if (next < start)
			pgcnt += zero_pfn_range(PFN_DOWN(next), PFN_UP(start));
		next = end;
	}
	pgcnt += zero_pfn_range(PFN_DOWN(next), max_pfn);

	/*
	 * Struct pages that do not have backing memory. This could be because
	 * firmware is using some of this memory, or for some other reasons.
	 */
	if (pgcnt)
		pr_info("Zeroed struct page in unavailable ranges: %lld pages", pgcnt);
}
#endif /* !CONFIG_FLAT_NODE_MEM_MAP */

#ifdef CONFIG_HAVE_MEMBLOCK_NODE_MAP

#if MAX_NUMNODES > 1
/*
 * Figure out the number of possible node ids.
 */
void __init setup_nr_node_ids(void)
{
	unsigned int highest;

	highest = find_last_bit(node_possible_map.bits, MAX_NUMNODES);
	nr_node_ids = highest + 1;
}
#endif

/**
 * node_map_pfn_alignment - determine the maximum internode alignment
 *
 * This function should be called after node map is populated and sorted.
 * It calculates the maximum power of two alignment which can distinguish
 * all the nodes.
 *
 * For example, if all nodes are 1GiB and aligned to 1GiB, the return value
 * would indicate 1GiB alignment with (1 << (30 - PAGE_SHIFT)).  If the
 * nodes are shifted by 256MiB, 256MiB.  Note that if only the last node is
 * shifted, 1GiB is enough and this function will indicate so.
 *
 * This is used to test whether pfn -> nid mapping of the chosen memory
 * model has fine enough granularity to avoid incorrect mapping for the
 * populated node map.
 *
 * Return: the determined alignment in pfn's.  0 if there is no alignment
 * requirement (single node).
 */
unsigned long __init node_map_pfn_alignment(void)
{
	unsigned long accl_mask = 0, last_end = 0;
	unsigned long start, end, mask;
	int last_nid = NUMA_NO_NODE;
	int i, nid;

	for_each_mem_pfn_range(i, MAX_NUMNODES, &start, &end, &nid) {
		if (!start || last_nid < 0 || last_nid == nid) {
			last_nid = nid;
			last_end = end;
			continue;
		}

		/*
		 * Start with a mask granular enough to pin-point to the
		 * start pfn and tick off bits one-by-one until it becomes
		 * too coarse to separate the current node from the last.
		 */
		mask = ~((1 << __ffs(start)) - 1);
		while (mask && last_end <= (start & (mask << 1)))
			mask <<= 1;

		/* accumulate all internode masks */
		accl_mask |= mask;
	}

	/* convert mask to number of pages */
	return ~accl_mask + 1;
}

/* Find the lowest pfn for a node */
static unsigned long __init find_min_pfn_for_node(int nid)
{
	unsigned long min_pfn = ULONG_MAX;
	unsigned long start_pfn;
	int i;

	for_each_mem_pfn_range(i, nid, &start_pfn, NULL, NULL)
		min_pfn = min(min_pfn, start_pfn);

	if (min_pfn == ULONG_MAX) {
		pr_warn("Could not find start_pfn for node %d\n", nid);
		return 0;
	}

	return min_pfn;
}

/**
 * find_min_pfn_with_active_regions - Find the minimum PFN registered
 *
 * Return: the minimum PFN based on information provided via
 * memblock_set_node().
 */
unsigned long __init find_min_pfn_with_active_regions(void)
{
	return find_min_pfn_for_node(MAX_NUMNODES);
}

/*
 * early_calculate_totalpages()
 * Sum pages in active regions for movable zone.
 * Populate N_MEMORY for calculating usable_nodes.
 */
static unsigned long __init early_calculate_totalpages(void)
{
	unsigned long totalpages = 0;
	unsigned long start_pfn, end_pfn;
	int i, nid;

	for_each_mem_pfn_range(i, MAX_NUMNODES, &start_pfn, &end_pfn, &nid) {
		unsigned long pages = end_pfn - start_pfn;

		totalpages += pages;
		if (pages)
			node_set_state(nid, N_MEMORY);
	}
	return totalpages;
}

/*
 * Find the PFN the Movable zone begins in each node. Kernel memory
 * is spread evenly between nodes as long as the nodes have enough
 * memory. When they don't, some nodes will have more kernelcore than
 * others
 */
static void __init find_zone_movable_pfns_for_nodes(void)
{
	int i, nid;
	unsigned long usable_startpfn;
	unsigned long kernelcore_node, kernelcore_remaining;
	/* save the state before borrow the nodemask */
	nodemask_t saved_node_state = node_states[N_MEMORY];
	unsigned long totalpages = early_calculate_totalpages();
	int usable_nodes = nodes_weight(node_states[N_MEMORY]);
	struct memblock_region *r;

	/* Need to find movable_zone earlier when movable_node is specified. */
	find_usable_zone_for_movable();

	/*
	 * If movable_node is specified, ignore kernelcore and movablecore
	 * options.
	 */
	if (movable_node_is_enabled()) {
		for_each_memblock(memory, r) {
			if (!memblock_is_hotpluggable(r))
				continue;

			nid = r->nid;

			usable_startpfn = PFN_DOWN(r->base);
			zone_movable_pfn[nid] = zone_movable_pfn[nid] ?
				min(usable_startpfn, zone_movable_pfn[nid]) :
				usable_startpfn;
		}

		goto out2;
	}

	/*
	 * If kernelcore=mirror is specified, ignore movablecore option
	 */
	if (mirrored_kernelcore) {
		bool mem_below_4gb_not_mirrored = false;

		for_each_memblock(memory, r) {
			if (memblock_is_mirror(r))
				continue;

			nid = r->nid;

			usable_startpfn = memblock_region_memory_base_pfn(r);

			if (usable_startpfn < 0x100000) {
				mem_below_4gb_not_mirrored = true;
				continue;
			}

			zone_movable_pfn[nid] = zone_movable_pfn[nid] ?
				min(usable_startpfn, zone_movable_pfn[nid]) :
				usable_startpfn;
		}

		if (mem_below_4gb_not_mirrored)
			pr_warn("This configuration results in unmirrored kernel memory.");

		goto out2;
	}

	/*
	 * If kernelcore=nn% or movablecore=nn% was specified, calculate the
	 * amount of necessary memory.
	 */
	if (required_kernelcore_percent)
		required_kernelcore = (totalpages * 100 * required_kernelcore_percent) /
				       10000UL;
	if (required_movablecore_percent)
		required_movablecore = (totalpages * 100 * required_movablecore_percent) /
					10000UL;

	/*
	 * If movablecore= was specified, calculate what size of
	 * kernelcore that corresponds so that memory usable for
	 * any allocation type is evenly spread. If both kernelcore
	 * and movablecore are specified, then the value of kernelcore
	 * will be used for required_kernelcore if it's greater than
	 * what movablecore would have allowed.
	 */
	if (required_movablecore) {
		unsigned long corepages;

		/*
		 * Round-up so that ZONE_MOVABLE is at least as large as what
		 * was requested by the user
		 */
		required_movablecore =
			roundup(required_movablecore, MAX_ORDER_NR_PAGES);
		required_movablecore = min(totalpages, required_movablecore);
		corepages = totalpages - required_movablecore;

		required_kernelcore = max(required_kernelcore, corepages);
	}

	/*
	 * If kernelcore was not specified or kernelcore size is larger
	 * than totalpages, there is no ZONE_MOVABLE.
	 */
	if (!required_kernelcore || required_kernelcore >= totalpages)
		goto out;

	/* usable_startpfn is the lowest possible pfn ZONE_MOVABLE can be at */
	usable_startpfn = arch_zone_lowest_possible_pfn[movable_zone];

restart:
	/* Spread kernelcore memory as evenly as possible throughout nodes */
	kernelcore_node = required_kernelcore / usable_nodes;
	for_each_node_state(nid, N_MEMORY) {
		unsigned long start_pfn, end_pfn;

		/*
		 * Recalculate kernelcore_node if the division per node
		 * now exceeds what is necessary to satisfy the requested
		 * amount of memory for the kernel
		 */
		if (required_kernelcore < kernelcore_node)
			kernelcore_node = required_kernelcore / usable_nodes;

		/*
		 * As the map is walked, we track how much memory is usable
		 * by the kernel using kernelcore_remaining. When it is
		 * 0, the rest of the node is usable by ZONE_MOVABLE
		 */
		kernelcore_remaining = kernelcore_node;

		/* Go through each range of PFNs within this node */
		for_each_mem_pfn_range(i, nid, &start_pfn, &end_pfn, NULL) {
			unsigned long size_pages;

			start_pfn = max(start_pfn, zone_movable_pfn[nid]);
			if (start_pfn >= end_pfn)
				continue;

			/* Account for what is only usable for kernelcore */
			if (start_pfn < usable_startpfn) {
				unsigned long kernel_pages;
				kernel_pages = min(end_pfn, usable_startpfn)
								- start_pfn;

				kernelcore_remaining -= min(kernel_pages,
							kernelcore_remaining);
				required_kernelcore -= min(kernel_pages,
							required_kernelcore);

				/* Continue if range is now fully accounted */
				if (end_pfn <= usable_startpfn) {

					/*
					 * Push zone_movable_pfn to the end so
					 * that if we have to rebalance
					 * kernelcore across nodes, we will
					 * not double account here
					 */
					zone_movable_pfn[nid] = end_pfn;
					continue;
				}
				start_pfn = usable_startpfn;
			}

			/*
			 * The usable PFN range for ZONE_MOVABLE is from
			 * start_pfn->end_pfn. Calculate size_pages as the
			 * number of pages used as kernelcore
			 */
			size_pages = end_pfn - start_pfn;
			if (size_pages > kernelcore_remaining)
				size_pages = kernelcore_remaining;
			zone_movable_pfn[nid] = start_pfn + size_pages;

			/*
			 * Some kernelcore has been met, update counts and
			 * break if the kernelcore for this node has been
			 * satisfied
			 */
			required_kernelcore -= min(required_kernelcore,
								size_pages);
			kernelcore_remaining -= size_pages;
			if (!kernelcore_remaining)
				break;
		}
	}

	/*
	 * If there is still required_kernelcore, we do another pass with one
	 * less node in the count. This will push zone_movable_pfn[nid] further
	 * along on the nodes that still have memory until kernelcore is
	 * satisfied
	 */
	usable_nodes--;
	if (usable_nodes && required_kernelcore > usable_nodes)
		goto restart;

out2:
	/* Align start of ZONE_MOVABLE on all nids to MAX_ORDER_NR_PAGES */
	for (nid = 0; nid < MAX_NUMNODES; nid++)
		zone_movable_pfn[nid] =
			roundup(zone_movable_pfn[nid], MAX_ORDER_NR_PAGES);

out:
	/* restore the node_state */
	node_states[N_MEMORY] = saved_node_state;
}

/* Any regular or high memory on that node ? */
static void check_for_memory(pg_data_t *pgdat, int nid)
{
	enum zone_type zone_type;

	for (zone_type = 0; zone_type <= ZONE_MOVABLE - 1; zone_type++) {
		struct zone *zone = &pgdat->node_zones[zone_type];
		if (populated_zone(zone)) {
			if (IS_ENABLED(CONFIG_HIGHMEM))
				node_set_state(nid, N_HIGH_MEMORY);
			if (zone_type <= ZONE_NORMAL)
				node_set_state(nid, N_NORMAL_MEMORY);
			break;
		}
	}
}

/**
 * free_area_init_nodes - Initialise all pg_data_t and zone data
 * @max_zone_pfn: an array of max PFNs for each zone
 *
 * This will call free_area_init_node() for each active node in the system.
 * Using the page ranges provided by memblock_set_node(), the size of each
 * zone in each node and their holes is calculated. If the maximum PFN
 * between two adjacent zones match, it is assumed that the zone is empty.
 * For example, if arch_max_dma_pfn == arch_max_dma32_pfn, it is assumed
 * that arch_max_dma32_pfn has no pages. It is also assumed that a zone
 * starts where the previous one ended. For example, ZONE_DMA32 starts
 * at arch_max_dma_pfn.
 */
void __init free_area_init_nodes(unsigned long *max_zone_pfn)
{
	unsigned long start_pfn, end_pfn;
	int i, nid;

	/* Record where the zone boundaries are */
	memset(arch_zone_lowest_possible_pfn, 0,
				sizeof(arch_zone_lowest_possible_pfn));
	memset(arch_zone_highest_possible_pfn, 0,
				sizeof(arch_zone_highest_possible_pfn));

	start_pfn = find_min_pfn_with_active_regions();

	for (i = 0; i < MAX_NR_ZONES; i++) {
		if (i == ZONE_MOVABLE)
			continue;

		end_pfn = max(max_zone_pfn[i], start_pfn);
		arch_zone_lowest_possible_pfn[i] = start_pfn;
		arch_zone_highest_possible_pfn[i] = end_pfn;

		start_pfn = end_pfn;
	}

	/* Find the PFNs that ZONE_MOVABLE begins at in each node */
	memset(zone_movable_pfn, 0, sizeof(zone_movable_pfn));
	find_zone_movable_pfns_for_nodes();

	/* Print out the zone ranges */
	pr_info("Zone ranges:\n");
	for (i = 0; i < MAX_NR_ZONES; i++) {
		if (i == ZONE_MOVABLE)
			continue;
		pr_info("  %-8s ", zone_names[i]);
		if (arch_zone_lowest_possible_pfn[i] ==
				arch_zone_highest_possible_pfn[i])
			pr_cont("empty\n");
		else
			pr_cont("[mem %#018Lx-%#018Lx]\n",
				(u64)arch_zone_lowest_possible_pfn[i]
					<< PAGE_SHIFT,
				((u64)arch_zone_highest_possible_pfn[i]
					<< PAGE_SHIFT) - 1);
	}

	/* Print out the PFNs ZONE_MOVABLE begins at in each node */
	pr_info("Movable zone start for each node\n");
	for (i = 0; i < MAX_NUMNODES; i++) {
		if (zone_movable_pfn[i])
			pr_info("  Node %d: %#018Lx\n", i,
			       (u64)zone_movable_pfn[i] << PAGE_SHIFT);
	}

	/* Print out the early node map */
	pr_info("Early memory node ranges\n");
	for_each_mem_pfn_range(i, MAX_NUMNODES, &start_pfn, &end_pfn, &nid)
		pr_info("  node %3d: [mem %#018Lx-%#018Lx]\n", nid,
			(u64)start_pfn << PAGE_SHIFT,
			((u64)end_pfn << PAGE_SHIFT) - 1);

	/* Initialise every node */
	mminit_verify_pageflags_layout();
	setup_nr_node_ids();
	zero_resv_unavail();
	for_each_online_node(nid) {
		pg_data_t *pgdat = NODE_DATA(nid);
		free_area_init_node(nid, NULL,
				find_min_pfn_for_node(nid), NULL);

		/* Any memory on that node */
		if (pgdat->node_present_pages)
			node_set_state(nid, N_MEMORY);
		check_for_memory(pgdat, nid);
	}
}

static int __init cmdline_parse_core(char *p, unsigned long *core,
				     unsigned long *percent)
{
	unsigned long long coremem;
	char *endptr;

	if (!p)
		return -EINVAL;

	/* Value may be a percentage of total memory, otherwise bytes */
	coremem = simple_strtoull(p, &endptr, 0);
	if (*endptr == '%') {
		/* Paranoid check for percent values greater than 100 */
		WARN_ON(coremem > 100);

		*percent = coremem;
	} else {
		coremem = memparse(p, &p);
		/* Paranoid check that UL is enough for the coremem value */
		WARN_ON((coremem >> PAGE_SHIFT) > ULONG_MAX);

		*core = coremem >> PAGE_SHIFT;
		*percent = 0UL;
	}
	return 0;
}

/*
 * kernelcore=size sets the amount of memory for use for allocations that
 * cannot be reclaimed or migrated.
 */
static int __init cmdline_parse_kernelcore(char *p)
{
	/* parse kernelcore=mirror */
	if (parse_option_str(p, "mirror")) {
		mirrored_kernelcore = true;
		return 0;
	}

	return cmdline_parse_core(p, &required_kernelcore,
				  &required_kernelcore_percent);
}

/*
 * movablecore=size sets the amount of memory for use for allocations that
 * can be reclaimed or migrated.
 */
static int __init cmdline_parse_movablecore(char *p)
{
	return cmdline_parse_core(p, &required_movablecore,
				  &required_movablecore_percent);
}

early_param("kernelcore", cmdline_parse_kernelcore);
early_param("movablecore", cmdline_parse_movablecore);

#endif /* CONFIG_HAVE_MEMBLOCK_NODE_MAP */

void adjust_managed_page_count(struct page *page, long count)
{
	atomic_long_add(count, &page_zone(page)->managed_pages);
	totalram_pages_add(count);
#ifdef CONFIG_HIGHMEM
	if (PageHighMem(page))
		totalhigh_pages_add(count);
#endif
}
EXPORT_SYMBOL(adjust_managed_page_count);

unsigned long free_reserved_area(void *start, void *end, int poison, const char *s)
{
	void *pos;
	unsigned long pages = 0;

	start = (void *)PAGE_ALIGN((unsigned long)start);
	end = (void *)((unsigned long)end & PAGE_MASK);
	for (pos = start; pos < end; pos += PAGE_SIZE, pages++) {
		struct page *page = virt_to_page(pos);
		void *direct_map_addr;

		/*
		 * 'direct_map_addr' might be different from 'pos'
		 * because some architectures' virt_to_page()
		 * work with aliases.  Getting the direct map
		 * address ensures that we get a _writeable_
		 * alias for the memset().
		 */
		direct_map_addr = page_address(page);
		if ((unsigned int)poison <= 0xFF)
			memset(direct_map_addr, poison, PAGE_SIZE);

		free_reserved_page(page);
	}

	if (pages && s)
		pr_info("Freeing %s memory: %ldK\n",
			s, pages << (PAGE_SHIFT - 10));

	return pages;
}

#ifdef	CONFIG_HIGHMEM
void free_highmem_page(struct page *page)
{
	__free_reserved_page(page);
	totalram_pages_inc();
	atomic_long_inc(&page_zone(page)->managed_pages);
	totalhigh_pages_inc();
}
#endif


void __init mem_init_print_info(const char *str)
{
	unsigned long physpages, codesize, datasize, rosize, bss_size;
	unsigned long init_code_size, init_data_size;

	physpages = get_num_physpages();
	codesize = _etext - _stext;
	datasize = _edata - _sdata;
	rosize = __end_rodata - __start_rodata;
	bss_size = __bss_stop - __bss_start;
	init_data_size = __init_end - __init_begin;
	init_code_size = _einittext - _sinittext;

	/*
	 * Detect special cases and adjust section sizes accordingly:
	 * 1) .init.* may be embedded into .data sections
	 * 2) .init.text.* may be out of [__init_begin, __init_end],
	 *    please refer to arch/tile/kernel/vmlinux.lds.S.
	 * 3) .rodata.* may be embedded into .text or .data sections.
	 */
#define adj_init_size(start, end, size, pos, adj) \
	do { \
		if (start <= pos && pos < end && size > adj) \
			size -= adj; \
	} while (0)

	adj_init_size(__init_begin, __init_end, init_data_size,
		     _sinittext, init_code_size);
	adj_init_size(_stext, _etext, codesize, _sinittext, init_code_size);
	adj_init_size(_sdata, _edata, datasize, __init_begin, init_data_size);
	adj_init_size(_stext, _etext, codesize, __start_rodata, rosize);
	adj_init_size(_sdata, _edata, datasize, __start_rodata, rosize);

#undef	adj_init_size

	pr_info("Memory: %luK/%luK available (%luK kernel code, %luK rwdata, %luK rodata, %luK init, %luK bss, %luK reserved, %luK cma-reserved"
#ifdef	CONFIG_HIGHMEM
		", %luK highmem"
#endif
		"%s%s)\n",
		nr_free_pages() << (PAGE_SHIFT - 10),
		physpages << (PAGE_SHIFT - 10),
		codesize >> 10, datasize >> 10, rosize >> 10,
		(init_data_size + init_code_size) >> 10, bss_size >> 10,
		(physpages - totalram_pages() - totalcma_pages) << (PAGE_SHIFT - 10),
		totalcma_pages << (PAGE_SHIFT - 10),
#ifdef	CONFIG_HIGHMEM
		totalhigh_pages() << (PAGE_SHIFT - 10),
#endif
		str ? ", " : "", str ? str : "");
}

/**
 * set_dma_reserve - set the specified number of pages reserved in the first zone
 * @new_dma_reserve: The number of pages to mark reserved
 *
 * The per-cpu batchsize and zone watermarks are determined by managed_pages.
 * In the DMA zone, a significant percentage may be consumed by kernel image
 * and other unfreeable allocations which can skew the watermarks badly. This
 * function may optionally be used to account for unfreeable pages in the
 * first zone (e.g., ZONE_DMA). The effect will be lower watermarks and
 * smaller per-cpu batchsize.
 */
void __init set_dma_reserve(unsigned long new_dma_reserve)
{
	dma_reserve = new_dma_reserve;
}

void __init free_area_init(unsigned long *zones_size)
{
	zero_resv_unavail();
	free_area_init_node(0, zones_size,
			__pa(PAGE_OFFSET) >> PAGE_SHIFT, NULL);
}

static int page_alloc_cpu_dead(unsigned int cpu)
{

	lru_add_drain_cpu(cpu);
	drain_pages(cpu);

	/*
	 * Spill the event counters of the dead processor
	 * into the current processors event counters.
	 * This artificially elevates the count of the current
	 * processor.
	 */
	vm_events_fold_cpu(cpu);

	/*
	 * Zero the differential counters of the dead processor
	 * so that the vm statistics are consistent.
	 *
	 * This is only okay since the processor is dead and cannot
	 * race with what we are doing.
	 */
	cpu_vm_stats_fold(cpu);
	return 0;
}

void __init page_alloc_init(void)
{
	int ret;

	ret = cpuhp_setup_state_nocalls(CPUHP_PAGE_ALLOC_DEAD,
					"mm/page_alloc:dead", NULL,
					page_alloc_cpu_dead);
	WARN_ON(ret < 0);
}

/*
 * calculate_totalreserve_pages - called when sysctl_lowmem_reserve_ratio
 *	or min_free_kbytes changes.
 */
static void calculate_totalreserve_pages(void)
{
	struct pglist_data *pgdat;
	unsigned long reserve_pages = 0;
	enum zone_type i, j;

	for_each_online_pgdat(pgdat) {

		pgdat->totalreserve_pages = 0;

		for (i = 0; i < MAX_NR_ZONES; i++) {
			struct zone *zone = pgdat->node_zones + i;
			long max = 0;
			unsigned long managed_pages = zone_managed_pages(zone);

			/* Find valid and maximum lowmem_reserve in the zone */
			for (j = i; j < MAX_NR_ZONES; j++) {
				if (zone->lowmem_reserve[j] > max)
					max = zone->lowmem_reserve[j];
			}

			/* we treat the high watermark as reserved pages. */
			max += high_wmark_pages(zone);

			if (max > managed_pages)
				max = managed_pages;

			pgdat->totalreserve_pages += max;

			reserve_pages += max;
		}
	}
	totalreserve_pages = reserve_pages;
}

/*
 * setup_per_zone_lowmem_reserve - called whenever
 *	sysctl_lowmem_reserve_ratio changes.  Ensures that each zone
 *	has a correct pages reserved value, so an adequate number of
 *	pages are left in the zone after a successful __alloc_pages().
 */
static void setup_per_zone_lowmem_reserve(void)
{
	struct pglist_data *pgdat;
	enum zone_type j, idx;

	for_each_online_pgdat(pgdat) {
		for (j = 0; j < MAX_NR_ZONES; j++) {
			struct zone *zone = pgdat->node_zones + j;
			unsigned long managed_pages = zone_managed_pages(zone);

			zone->lowmem_reserve[j] = 0;

			idx = j;
			while (idx) {
				struct zone *lower_zone;

				idx--;
				lower_zone = pgdat->node_zones + idx;

				if (sysctl_lowmem_reserve_ratio[idx] < 1) {
					sysctl_lowmem_reserve_ratio[idx] = 0;
					lower_zone->lowmem_reserve[j] = 0;
				} else {
					lower_zone->lowmem_reserve[j] =
						managed_pages / sysctl_lowmem_reserve_ratio[idx];
				}
				managed_pages += zone_managed_pages(lower_zone);
			}
		}
	}

	/* update totalreserve_pages */
	calculate_totalreserve_pages();
}

static void __setup_per_zone_wmarks(void)
{
	unsigned long pages_min = min_free_kbytes >> (PAGE_SHIFT - 10);
	unsigned long pages_low = extra_free_kbytes >> (PAGE_SHIFT - 10);
	unsigned long lowmem_pages = 0;
	struct zone *zone;
	unsigned long flags;

	/* Calculate total number of !ZONE_HIGHMEM pages */
	for_each_zone(zone) {
		if (!is_highmem(zone))
			lowmem_pages += zone_managed_pages(zone);
	}

	for_each_zone(zone) {
		u64 min, low;

		spin_lock_irqsave(&zone->lock, flags);
<<<<<<< HEAD
		min = (u64)pages_min * zone->managed_pages;
		do_div(min, lowmem_pages);
		low = (u64)pages_low * zone->managed_pages;
		do_div(low, vm_total_pages);

=======
		tmp = (u64)pages_min * zone_managed_pages(zone);
		do_div(tmp, lowmem_pages);
>>>>>>> 37624b58
		if (is_highmem(zone)) {
			/*
			 * __GFP_HIGH and PF_MEMALLOC allocations usually don't
			 * need highmem pages, so cap pages_min to a small
			 * value here.
			 *
			 * The WMARK_HIGH-WMARK_LOW and (WMARK_LOW-WMARK_MIN)
			 * deltas control async page reclaim, and so should
			 * not be capped for highmem.
			 */
			unsigned long min_pages;

			min_pages = zone_managed_pages(zone) / 1024;
			min_pages = clamp(min_pages, SWAP_CLUSTER_MAX, 128UL);
			zone->_watermark[WMARK_MIN] = min_pages;
		} else {
			/*
			 * If it's a lowmem zone, reserve a number of pages
			 * proportionate to the zone's size.
			 */
<<<<<<< HEAD
			zone->watermark[WMARK_MIN] = min;
=======
			zone->_watermark[WMARK_MIN] = tmp;
>>>>>>> 37624b58
		}

		/*
		 * Set the kswapd watermarks distance according to the
		 * scale factor in proportion to available memory, but
		 * ensure a minimum size on small systems.
		 */
<<<<<<< HEAD
		min = max_t(u64, min >> 2,
			    mult_frac(zone->managed_pages,
				      watermark_scale_factor, 10000));

		zone->watermark[WMARK_LOW]  = min_wmark_pages(zone) +
					low + min;
		zone->watermark[WMARK_HIGH] = min_wmark_pages(zone) +
					low + min * 2;
=======
		tmp = max_t(u64, tmp >> 2,
			    mult_frac(zone_managed_pages(zone),
				      watermark_scale_factor, 10000));

		zone->_watermark[WMARK_LOW]  = min_wmark_pages(zone) + tmp;
		zone->_watermark[WMARK_HIGH] = min_wmark_pages(zone) + tmp * 2;
		zone->watermark_boost = 0;
>>>>>>> 37624b58

		spin_unlock_irqrestore(&zone->lock, flags);
	}

	/* update totalreserve_pages */
	calculate_totalreserve_pages();
}

/**
 * setup_per_zone_wmarks - called when min_free_kbytes changes
 * or when memory is hot-{added|removed}
 *
 * Ensures that the watermark[min,low,high] values for each zone are set
 * correctly with respect to min_free_kbytes.
 */
void setup_per_zone_wmarks(void)
{
	static DEFINE_SPINLOCK(lock);

	spin_lock(&lock);
	__setup_per_zone_wmarks();
	spin_unlock(&lock);
}

/*
 * Initialise min_free_kbytes.
 *
 * For small machines we want it small (128k min).  For large machines
 * we want it large (64MB max).  But it is not linear, because network
 * bandwidth does not increase linearly with machine size.  We use
 *
 *	min_free_kbytes = 4 * sqrt(lowmem_kbytes), for better accuracy:
 *	min_free_kbytes = sqrt(lowmem_kbytes * 16)
 *
 * which yields
 *
 * 16MB:	512k
 * 32MB:	724k
 * 64MB:	1024k
 * 128MB:	1448k
 * 256MB:	2048k
 * 512MB:	2896k
 * 1024MB:	4096k
 * 2048MB:	5792k
 * 4096MB:	8192k
 * 8192MB:	11584k
 * 16384MB:	16384k
 */
int __meminit init_per_zone_wmark_min(void)
{
	unsigned long lowmem_kbytes;
	int new_min_free_kbytes;

	lowmem_kbytes = nr_free_buffer_pages() * (PAGE_SIZE >> 10);
	new_min_free_kbytes = int_sqrt(lowmem_kbytes * 16);

	if (new_min_free_kbytes > user_min_free_kbytes) {
		min_free_kbytes = new_min_free_kbytes;
		if (min_free_kbytes < 128)
			min_free_kbytes = 128;
		if (min_free_kbytes > 65536)
			min_free_kbytes = 65536;
	} else {
		pr_warn("min_free_kbytes is not updated to %d because user defined value %d is preferred\n",
				new_min_free_kbytes, user_min_free_kbytes);
	}
	setup_per_zone_wmarks();
	refresh_zone_stat_thresholds();
	setup_per_zone_lowmem_reserve();

#ifdef CONFIG_NUMA
	setup_min_unmapped_ratio();
	setup_min_slab_ratio();
#endif

	return 0;
}
core_initcall(init_per_zone_wmark_min)

/*
 * min_free_kbytes_sysctl_handler - just a wrapper around proc_dointvec() so
 *	that we can call two helper functions whenever min_free_kbytes
 *	or extra_free_kbytes changes.
 */
int min_free_kbytes_sysctl_handler(struct ctl_table *table, int write,
	void __user *buffer, size_t *length, loff_t *ppos)
{
	int rc;

	rc = proc_dointvec_minmax(table, write, buffer, length, ppos);
	if (rc)
		return rc;

	if (write) {
		user_min_free_kbytes = min_free_kbytes;
		setup_per_zone_wmarks();
	}
	return 0;
}

int watermark_boost_factor_sysctl_handler(struct ctl_table *table, int write,
	void __user *buffer, size_t *length, loff_t *ppos)
{
	int rc;

	rc = proc_dointvec_minmax(table, write, buffer, length, ppos);
	if (rc)
		return rc;

	return 0;
}

int watermark_scale_factor_sysctl_handler(struct ctl_table *table, int write,
	void __user *buffer, size_t *length, loff_t *ppos)
{
	int rc;

	rc = proc_dointvec_minmax(table, write, buffer, length, ppos);
	if (rc)
		return rc;

	if (write)
		setup_per_zone_wmarks();

	return 0;
}

#ifdef CONFIG_NUMA
static void setup_min_unmapped_ratio(void)
{
	pg_data_t *pgdat;
	struct zone *zone;

	for_each_online_pgdat(pgdat)
		pgdat->min_unmapped_pages = 0;

	for_each_zone(zone)
		zone->zone_pgdat->min_unmapped_pages += (zone_managed_pages(zone) *
						         sysctl_min_unmapped_ratio) / 100;
}


int sysctl_min_unmapped_ratio_sysctl_handler(struct ctl_table *table, int write,
	void __user *buffer, size_t *length, loff_t *ppos)
{
	int rc;

	rc = proc_dointvec_minmax(table, write, buffer, length, ppos);
	if (rc)
		return rc;

	setup_min_unmapped_ratio();

	return 0;
}

static void setup_min_slab_ratio(void)
{
	pg_data_t *pgdat;
	struct zone *zone;

	for_each_online_pgdat(pgdat)
		pgdat->min_slab_pages = 0;

	for_each_zone(zone)
		zone->zone_pgdat->min_slab_pages += (zone_managed_pages(zone) *
						     sysctl_min_slab_ratio) / 100;
}

int sysctl_min_slab_ratio_sysctl_handler(struct ctl_table *table, int write,
	void __user *buffer, size_t *length, loff_t *ppos)
{
	int rc;

	rc = proc_dointvec_minmax(table, write, buffer, length, ppos);
	if (rc)
		return rc;

	setup_min_slab_ratio();

	return 0;
}
#endif

/*
 * lowmem_reserve_ratio_sysctl_handler - just a wrapper around
 *	proc_dointvec() so that we can call setup_per_zone_lowmem_reserve()
 *	whenever sysctl_lowmem_reserve_ratio changes.
 *
 * The reserve ratio obviously has absolutely no relation with the
 * minimum watermarks. The lowmem reserve ratio can only make sense
 * if in function of the boot time zone sizes.
 */
int lowmem_reserve_ratio_sysctl_handler(struct ctl_table *table, int write,
	void __user *buffer, size_t *length, loff_t *ppos)
{
	proc_dointvec_minmax(table, write, buffer, length, ppos);
	setup_per_zone_lowmem_reserve();
	return 0;
}

/*
 * percpu_pagelist_fraction - changes the pcp->high for each zone on each
 * cpu.  It is the fraction of total pages in each zone that a hot per cpu
 * pagelist can have before it gets flushed back to buddy allocator.
 */
int percpu_pagelist_fraction_sysctl_handler(struct ctl_table *table, int write,
	void __user *buffer, size_t *length, loff_t *ppos)
{
	struct zone *zone;
	int old_percpu_pagelist_fraction;
	int ret;

	mutex_lock(&pcp_batch_high_lock);
	old_percpu_pagelist_fraction = percpu_pagelist_fraction;

	ret = proc_dointvec_minmax(table, write, buffer, length, ppos);
	if (!write || ret < 0)
		goto out;

	/* Sanity checking to avoid pcp imbalance */
	if (percpu_pagelist_fraction &&
	    percpu_pagelist_fraction < MIN_PERCPU_PAGELIST_FRACTION) {
		percpu_pagelist_fraction = old_percpu_pagelist_fraction;
		ret = -EINVAL;
		goto out;
	}

	/* No change? */
	if (percpu_pagelist_fraction == old_percpu_pagelist_fraction)
		goto out;

	for_each_populated_zone(zone) {
		unsigned int cpu;

		for_each_possible_cpu(cpu)
			pageset_set_high_and_batch(zone,
					per_cpu_ptr(zone->pageset, cpu));
	}
out:
	mutex_unlock(&pcp_batch_high_lock);
	return ret;
}

#ifdef CONFIG_NUMA
int hashdist = HASHDIST_DEFAULT;

static int __init set_hashdist(char *str)
{
	if (!str)
		return 0;
	hashdist = simple_strtoul(str, &str, 0);
	return 1;
}
__setup("hashdist=", set_hashdist);
#endif

#ifndef __HAVE_ARCH_RESERVED_KERNEL_PAGES
/*
 * Returns the number of pages that arch has reserved but
 * is not known to alloc_large_system_hash().
 */
static unsigned long __init arch_reserved_kernel_pages(void)
{
	return 0;
}
#endif

/*
 * Adaptive scale is meant to reduce sizes of hash tables on large memory
 * machines. As memory size is increased the scale is also increased but at
 * slower pace.  Starting from ADAPT_SCALE_BASE (64G), every time memory
 * quadruples the scale is increased by one, which means the size of hash table
 * only doubles, instead of quadrupling as well.
 * Because 32-bit systems cannot have large physical memory, where this scaling
 * makes sense, it is disabled on such platforms.
 */
#if __BITS_PER_LONG > 32
#define ADAPT_SCALE_BASE	(64ul << 30)
#define ADAPT_SCALE_SHIFT	2
#define ADAPT_SCALE_NPAGES	(ADAPT_SCALE_BASE >> PAGE_SHIFT)
#endif

/*
 * allocate a large system hash table from bootmem
 * - it is assumed that the hash table must contain an exact power-of-2
 *   quantity of entries
 * - limit is the number of hash buckets, not the total allocation size
 */
void *__init alloc_large_system_hash(const char *tablename,
				     unsigned long bucketsize,
				     unsigned long numentries,
				     int scale,
				     int flags,
				     unsigned int *_hash_shift,
				     unsigned int *_hash_mask,
				     unsigned long low_limit,
				     unsigned long high_limit)
{
	unsigned long long max = high_limit;
	unsigned long log2qty, size;
	void *table = NULL;
	gfp_t gfp_flags;

	/* allow the kernel cmdline to have a say */
	if (!numentries) {
		/* round applicable memory size up to nearest megabyte */
		numentries = nr_kernel_pages;
		numentries -= arch_reserved_kernel_pages();

		/* It isn't necessary when PAGE_SIZE >= 1MB */
		if (PAGE_SHIFT < 20)
			numentries = round_up(numentries, (1<<20)/PAGE_SIZE);

#if __BITS_PER_LONG > 32
		if (!high_limit) {
			unsigned long adapt;

			for (adapt = ADAPT_SCALE_NPAGES; adapt < numentries;
			     adapt <<= ADAPT_SCALE_SHIFT)
				scale++;
		}
#endif

		/* limit to 1 bucket per 2^scale bytes of low memory */
		if (scale > PAGE_SHIFT)
			numentries >>= (scale - PAGE_SHIFT);
		else
			numentries <<= (PAGE_SHIFT - scale);

		/* Make sure we've got at least a 0-order allocation.. */
		if (unlikely(flags & HASH_SMALL)) {
			/* Makes no sense without HASH_EARLY */
			WARN_ON(!(flags & HASH_EARLY));
			if (!(numentries >> *_hash_shift)) {
				numentries = 1UL << *_hash_shift;
				BUG_ON(!numentries);
			}
		} else if (unlikely((numentries * bucketsize) < PAGE_SIZE))
			numentries = PAGE_SIZE / bucketsize;
	}
	numentries = roundup_pow_of_two(numentries);

	/* limit allocation size to 1/16 total memory by default */
	if (max == 0) {
		max = ((unsigned long long)nr_all_pages << PAGE_SHIFT) >> 4;
		do_div(max, bucketsize);
	}
	max = min(max, 0x80000000ULL);

	if (numentries < low_limit)
		numentries = low_limit;
	if (numentries > max)
		numentries = max;

	log2qty = ilog2(numentries);

	gfp_flags = (flags & HASH_ZERO) ? GFP_ATOMIC | __GFP_ZERO : GFP_ATOMIC;
	do {
		size = bucketsize << log2qty;
		if (flags & HASH_EARLY) {
			if (flags & HASH_ZERO)
				table = memblock_alloc(size, SMP_CACHE_BYTES);
			else
				table = memblock_alloc_raw(size,
							   SMP_CACHE_BYTES);
		} else if (hashdist) {
			table = __vmalloc(size, gfp_flags, PAGE_KERNEL);
		} else {
			/*
			 * If bucketsize is not a power-of-two, we may free
			 * some pages at the end of hash table which
			 * alloc_pages_exact() automatically does
			 */
			if (get_order(size) < MAX_ORDER) {
				table = alloc_pages_exact(size, gfp_flags);
				kmemleak_alloc(table, size, 1, gfp_flags);
			}
		}
	} while (!table && size > PAGE_SIZE && --log2qty);

	if (!table)
		panic("Failed to allocate %s hash table\n", tablename);

	pr_info("%s hash table entries: %ld (order: %d, %lu bytes)\n",
		tablename, 1UL << log2qty, ilog2(size) - PAGE_SHIFT, size);

	if (_hash_shift)
		*_hash_shift = log2qty;
	if (_hash_mask)
		*_hash_mask = (1 << log2qty) - 1;

	return table;
}

/*
 * This function checks whether pageblock includes unmovable pages or not.
 * If @count is not zero, it is okay to include less @count unmovable pages
 *
 * PageLRU check without isolation or lru_lock could race so that
 * MIGRATE_MOVABLE block might include unmovable pages. And __PageMovable
 * check without lock_page also may miss some movable non-lru pages at
 * race condition. So you can't expect this function should be exact.
 */
bool has_unmovable_pages(struct zone *zone, struct page *page, int count,
			 int migratetype, int flags)
{
	unsigned long found;
	unsigned long iter = 0;
	unsigned long pfn = page_to_pfn(page);
	const char *reason = "unmovable page";

	/*
	 * TODO we could make this much more efficient by not checking every
	 * page in the range if we know all of them are in MOVABLE_ZONE and
	 * that the movable zone guarantees that pages are migratable but
	 * the later is not the case right now unfortunatelly. E.g. movablecore
	 * can still lead to having bootmem allocations in zone_movable.
	 */

	if (is_migrate_cma_page(page)) {
		/*
		 * CMA allocations (alloc_contig_range) really need to mark
		 * isolate CMA pageblocks even when they are not movable in fact
		 * so consider them movable here.
		 */
		if (is_migrate_cma(migratetype))
			return false;

		reason = "CMA page";
		goto unmovable;
	}

	for (found = 0; iter < pageblock_nr_pages; iter++) {
		unsigned long check = pfn + iter;

		if (!pfn_valid_within(check))
			continue;

		page = pfn_to_page(check);

		if (PageReserved(page))
			goto unmovable;

		/*
		 * If the zone is movable and we have ruled out all reserved
		 * pages then it should be reasonably safe to assume the rest
		 * is movable.
		 */
		if (zone_idx(zone) == ZONE_MOVABLE)
			continue;

		/*
		 * Hugepages are not in LRU lists, but they're movable.
		 * We need not scan over tail pages because we don't
		 * handle each tail page individually in migration.
		 */
		if (PageHuge(page)) {
			struct page *head = compound_head(page);
			unsigned int skip_pages;

			if (!hugepage_migration_supported(page_hstate(head)))
				goto unmovable;

			skip_pages = (1 << compound_order(head)) - (page - head);
			iter += skip_pages - 1;
			continue;
		}

		/*
		 * We can't use page_count without pin a page
		 * because another CPU can free compound page.
		 * This check already skips compound tails of THP
		 * because their page->_refcount is zero at all time.
		 */
		if (!page_ref_count(page)) {
			if (PageBuddy(page))
				iter += (1 << page_order(page)) - 1;
			continue;
		}

		/*
		 * The HWPoisoned page may be not in buddy system, and
		 * page_count() is not 0.
		 */
		if ((flags & SKIP_HWPOISON) && PageHWPoison(page))
			continue;

		if (__PageMovable(page))
			continue;

		if (!PageLRU(page))
			found++;
		/*
		 * If there are RECLAIMABLE pages, we need to check
		 * it.  But now, memory offline itself doesn't call
		 * shrink_node_slabs() and it still to be fixed.
		 */
		/*
		 * If the page is not RAM, page_count()should be 0.
		 * we don't need more check. This is an _used_ not-movable page.
		 *
		 * The problematic thing here is PG_reserved pages. PG_reserved
		 * is set to both of a memory hole page and a _used_ kernel
		 * page at boot.
		 */
		if (found > count)
			goto unmovable;
	}
	return false;
unmovable:
	WARN_ON_ONCE(zone_idx(zone) == ZONE_MOVABLE);
	if (flags & REPORT_FAILURE)
		dump_page(pfn_to_page(pfn + iter), reason);
	return true;
}

#if (defined(CONFIG_MEMORY_ISOLATION) && defined(CONFIG_COMPACTION)) || defined(CONFIG_CMA)

static unsigned long pfn_max_align_down(unsigned long pfn)
{
	return pfn & ~(max_t(unsigned long, MAX_ORDER_NR_PAGES,
			     pageblock_nr_pages) - 1);
}

static unsigned long pfn_max_align_up(unsigned long pfn)
{
	return ALIGN(pfn, max_t(unsigned long, MAX_ORDER_NR_PAGES,
				pageblock_nr_pages));
}

/* [start, end) must belong to a single zone. */
static int __alloc_contig_migrate_range(struct compact_control *cc,
					unsigned long start, unsigned long end)
{
	/* This function is based on compact_zone() from compaction.c. */
	unsigned long nr_reclaimed;
	unsigned long pfn = start;
	unsigned int tries = 0;
	int ret = 0;

	migrate_prep();

	while (pfn < end || !list_empty(&cc->migratepages)) {
		if (fatal_signal_pending(current)) {
			ret = -EINTR;
			break;
		}

		if (list_empty(&cc->migratepages)) {
			cc->nr_migratepages = 0;
			pfn = isolate_migratepages_range(cc, pfn, end);
			if (!pfn) {
				ret = -EINTR;
				break;
			}
			tries = 0;
		} else if (++tries == 5) {
			ret = ret < 0 ? ret : -EBUSY;
			break;
		}

		nr_reclaimed = reclaim_clean_pages_from_list(cc->zone,
							&cc->migratepages);
		cc->nr_migratepages -= nr_reclaimed;

		ret = migrate_pages(&cc->migratepages, alloc_migrate_target,
				    NULL, 0, cc->mode, MR_CONTIG_RANGE);
	}
	if (ret < 0) {
		putback_movable_pages(&cc->migratepages);
		return ret;
	}
	return 0;
}

/**
 * alloc_contig_range() -- tries to allocate given range of pages
 * @start:	start PFN to allocate
 * @end:	one-past-the-last PFN to allocate
 * @migratetype:	migratetype of the underlaying pageblocks (either
 *			#MIGRATE_MOVABLE or #MIGRATE_CMA).  All pageblocks
 *			in range must have the same migratetype and it must
 *			be either of the two.
 * @gfp_mask:	GFP mask to use during compaction
 *
 * The PFN range does not have to be pageblock or MAX_ORDER_NR_PAGES
 * aligned.  The PFN range must belong to a single zone.
 *
 * The first thing this routine does is attempt to MIGRATE_ISOLATE all
 * pageblocks in the range.  Once isolated, the pageblocks should not
 * be modified by others.
 *
 * Return: zero on success or negative error code.  On success all
 * pages which PFN is in [start, end) are allocated for the caller and
 * need to be freed with free_contig_range().
 */
int alloc_contig_range(unsigned long start, unsigned long end,
		       unsigned migratetype, gfp_t gfp_mask)
{
	unsigned long outer_start, outer_end;
	unsigned int order;
	int ret = 0;

	struct compact_control cc = {
		.nr_migratepages = 0,
		.order = -1,
		.zone = page_zone(pfn_to_page(start)),
		.mode = MIGRATE_SYNC,
		.ignore_skip_hint = true,
		.no_set_skip_hint = true,
		.gfp_mask = current_gfp_context(gfp_mask),
	};
	INIT_LIST_HEAD(&cc.migratepages);

	/*
	 * What we do here is we mark all pageblocks in range as
	 * MIGRATE_ISOLATE.  Because pageblock and max order pages may
	 * have different sizes, and due to the way page allocator
	 * work, we align the range to biggest of the two pages so
	 * that page allocator won't try to merge buddies from
	 * different pageblocks and change MIGRATE_ISOLATE to some
	 * other migration type.
	 *
	 * Once the pageblocks are marked as MIGRATE_ISOLATE, we
	 * migrate the pages from an unaligned range (ie. pages that
	 * we are interested in).  This will put all the pages in
	 * range back to page allocator as MIGRATE_ISOLATE.
	 *
	 * When this is done, we take the pages in range from page
	 * allocator removing them from the buddy system.  This way
	 * page allocator will never consider using them.
	 *
	 * This lets us mark the pageblocks back as
	 * MIGRATE_CMA/MIGRATE_MOVABLE so that free pages in the
	 * aligned range but not in the unaligned, original range are
	 * put back to page allocator so that buddy can use them.
	 */

	ret = start_isolate_page_range(pfn_max_align_down(start),
				       pfn_max_align_up(end), migratetype, 0);
	if (ret < 0)
		return ret;

	/*
	 * In case of -EBUSY, we'd like to know which page causes problem.
	 * So, just fall through. test_pages_isolated() has a tracepoint
	 * which will report the busy page.
	 *
	 * It is possible that busy pages could become available before
	 * the call to test_pages_isolated, and the range will actually be
	 * allocated.  So, if we fall through be sure to clear ret so that
	 * -EBUSY is not accidentally used or returned to caller.
	 */
	ret = __alloc_contig_migrate_range(&cc, start, end);
	if (ret && ret != -EBUSY)
		goto done;
	ret =0;

	/*
	 * Pages from [start, end) are within a MAX_ORDER_NR_PAGES
	 * aligned blocks that are marked as MIGRATE_ISOLATE.  What's
	 * more, all pages in [start, end) are free in page allocator.
	 * What we are going to do is to allocate all pages from
	 * [start, end) (that is remove them from page allocator).
	 *
	 * The only problem is that pages at the beginning and at the
	 * end of interesting range may be not aligned with pages that
	 * page allocator holds, ie. they can be part of higher order
	 * pages.  Because of this, we reserve the bigger range and
	 * once this is done free the pages we are not interested in.
	 *
	 * We don't have to hold zone->lock here because the pages are
	 * isolated thus they won't get removed from buddy.
	 */

	lru_add_drain_all();

	order = 0;
	outer_start = start;
	while (!PageBuddy(pfn_to_page(outer_start))) {
		if (++order >= MAX_ORDER) {
			outer_start = start;
			break;
		}
		outer_start &= ~0UL << order;
	}

	if (outer_start != start) {
		order = page_order(pfn_to_page(outer_start));

		/*
		 * outer_start page could be small order buddy page and
		 * it doesn't include start page. Adjust outer_start
		 * in this case to report failed page properly
		 * on tracepoint in test_pages_isolated()
		 */
		if (outer_start + (1UL << order) <= start)
			outer_start = start;
	}

	/* Make sure the range is really isolated. */
	if (test_pages_isolated(outer_start, end, false)) {
		pr_info_ratelimited("%s: [%lx, %lx) PFNs busy\n",
			__func__, outer_start, end);
		ret = -EBUSY;
		goto done;
	}

	/* Grab isolated pages from freelists. */
	outer_end = isolate_freepages_range(&cc, outer_start, end);
	if (!outer_end) {
		ret = -EBUSY;
		goto done;
	}

	/* Free head and tail (if any) */
	if (start != outer_start)
		free_contig_range(outer_start, start - outer_start);
	if (end != outer_end)
		free_contig_range(end, outer_end - end);

done:
	undo_isolate_page_range(pfn_max_align_down(start),
				pfn_max_align_up(end), migratetype);
	return ret;
}

void free_contig_range(unsigned long pfn, unsigned nr_pages)
{
	unsigned int count = 0;

	for (; nr_pages--; pfn++) {
		struct page *page = pfn_to_page(pfn);

		count += page_count(page) != 1;
		__free_page(page);
	}
	WARN(count != 0, "%d pages are still in use!\n", count);
}
#endif

#ifdef CONFIG_MEMORY_HOTPLUG
/*
 * The zone indicated has a new number of managed_pages; batch sizes and percpu
 * page high values need to be recalulated.
 */
void __meminit zone_pcp_update(struct zone *zone)
{
	unsigned cpu;
	mutex_lock(&pcp_batch_high_lock);
	for_each_possible_cpu(cpu)
		pageset_set_high_and_batch(zone,
				per_cpu_ptr(zone->pageset, cpu));
	mutex_unlock(&pcp_batch_high_lock);
}
#endif

void zone_pcp_reset(struct zone *zone)
{
	unsigned long flags;
	int cpu;
	struct per_cpu_pageset *pset;

	/* avoid races with drain_pages()  */
	local_irq_save(flags);
	if (zone->pageset != &boot_pageset) {
		for_each_online_cpu(cpu) {
			pset = per_cpu_ptr(zone->pageset, cpu);
			drain_zonestat(zone, pset);
		}
		free_percpu(zone->pageset);
		zone->pageset = &boot_pageset;
	}
	local_irq_restore(flags);
}

#ifdef CONFIG_MEMORY_HOTREMOVE
/*
 * All pages in the range must be in a single zone and isolated
 * before calling this.
 */
void
__offline_isolated_pages(unsigned long start_pfn, unsigned long end_pfn)
{
	struct page *page;
	struct zone *zone;
	unsigned int order, i;
	unsigned long pfn;
	unsigned long flags;
	/* find the first valid pfn */
	for (pfn = start_pfn; pfn < end_pfn; pfn++)
		if (pfn_valid(pfn))
			break;
	if (pfn == end_pfn)
		return;
	offline_mem_sections(pfn, end_pfn);
	zone = page_zone(pfn_to_page(pfn));
	spin_lock_irqsave(&zone->lock, flags);
	pfn = start_pfn;
	while (pfn < end_pfn) {
		if (!pfn_valid(pfn)) {
			pfn++;
			continue;
		}
		page = pfn_to_page(pfn);
		/*
		 * The HWPoisoned page may be not in buddy system, and
		 * page_count() is not 0.
		 */
		if (unlikely(!PageBuddy(page) && PageHWPoison(page))) {
			pfn++;
			SetPageReserved(page);
			continue;
		}

		BUG_ON(page_count(page));
		BUG_ON(!PageBuddy(page));
		order = page_order(page);
#ifdef CONFIG_DEBUG_VM
		pr_info("remove from free list %lx %d %lx\n",
			pfn, 1 << order, end_pfn);
#endif
		list_del(&page->lru);
		rmv_page_order(page);
		zone->free_area[order].nr_free--;
		for (i = 0; i < (1 << order); i++)
			SetPageReserved((page+i));
		pfn += (1 << order);
	}
	spin_unlock_irqrestore(&zone->lock, flags);
}
#endif

bool is_free_buddy_page(struct page *page)
{
	struct zone *zone = page_zone(page);
	unsigned long pfn = page_to_pfn(page);
	unsigned long flags;
	unsigned int order;

	spin_lock_irqsave(&zone->lock, flags);
	for (order = 0; order < MAX_ORDER; order++) {
		struct page *page_head = page - (pfn & ((1 << order) - 1));

		if (PageBuddy(page_head) && page_order(page_head) >= order)
			break;
	}
	spin_unlock_irqrestore(&zone->lock, flags);

	return order < MAX_ORDER;
}

#ifdef CONFIG_MEMORY_FAILURE
/*
 * Set PG_hwpoison flag if a given page is confirmed to be a free page.  This
 * test is performed under the zone lock to prevent a race against page
 * allocation.
 */
bool set_hwpoison_free_buddy_page(struct page *page)
{
	struct zone *zone = page_zone(page);
	unsigned long pfn = page_to_pfn(page);
	unsigned long flags;
	unsigned int order;
	bool hwpoisoned = false;

	spin_lock_irqsave(&zone->lock, flags);
	for (order = 0; order < MAX_ORDER; order++) {
		struct page *page_head = page - (pfn & ((1 << order) - 1));

		if (PageBuddy(page_head) && page_order(page_head) >= order) {
			if (!TestSetPageHWPoison(page))
				hwpoisoned = true;
			break;
		}
	}
	spin_unlock_irqrestore(&zone->lock, flags);

	return hwpoisoned;
}
#endif<|MERGE_RESOLUTION|>--- conflicted
+++ resolved
@@ -287,7 +287,6 @@
 #endif
 int watermark_scale_factor = 10;
 
-<<<<<<< HEAD
 /*
  * Extra memory for the system to try freeing. Used to temporarily
  * free memory, to make space for new workloads. Anyone can allocate
@@ -295,14 +294,9 @@
  */
 int extra_free_kbytes = 0;
 
-static unsigned long nr_kernel_pages __meminitdata;
-static unsigned long nr_all_pages __meminitdata;
-static unsigned long dma_reserve __meminitdata;
-=======
 static unsigned long nr_kernel_pages __initdata;
 static unsigned long nr_all_pages __initdata;
 static unsigned long dma_reserve __initdata;
->>>>>>> 37624b58
 
 #ifdef CONFIG_HAVE_MEMBLOCK_NODE_MAP
 static unsigned long arch_zone_lowest_possible_pfn[MAX_NR_ZONES] __initdata;
@@ -7588,19 +7582,13 @@
 	}
 
 	for_each_zone(zone) {
-		u64 min, low;
+		u64 tmp, low;
 
 		spin_lock_irqsave(&zone->lock, flags);
-<<<<<<< HEAD
-		min = (u64)pages_min * zone->managed_pages;
-		do_div(min, lowmem_pages);
-		low = (u64)pages_low * zone->managed_pages;
-		do_div(low, vm_total_pages);
-
-=======
 		tmp = (u64)pages_min * zone_managed_pages(zone);
 		do_div(tmp, lowmem_pages);
->>>>>>> 37624b58
+		low = (u64)pages_low * zone_managed_pages(zone);
+		do_div(low, vm_total_pages);
 		if (is_highmem(zone)) {
 			/*
 			 * __GFP_HIGH and PF_MEMALLOC allocations usually don't
@@ -7621,11 +7609,7 @@
 			 * If it's a lowmem zone, reserve a number of pages
 			 * proportionate to the zone's size.
 			 */
-<<<<<<< HEAD
-			zone->watermark[WMARK_MIN] = min;
-=======
 			zone->_watermark[WMARK_MIN] = tmp;
->>>>>>> 37624b58
 		}
 
 		/*
@@ -7633,24 +7617,15 @@
 		 * scale factor in proportion to available memory, but
 		 * ensure a minimum size on small systems.
 		 */
-<<<<<<< HEAD
-		min = max_t(u64, min >> 2,
-			    mult_frac(zone->managed_pages,
-				      watermark_scale_factor, 10000));
-
-		zone->watermark[WMARK_LOW]  = min_wmark_pages(zone) +
-					low + min;
-		zone->watermark[WMARK_HIGH] = min_wmark_pages(zone) +
-					low + min * 2;
-=======
 		tmp = max_t(u64, tmp >> 2,
 			    mult_frac(zone_managed_pages(zone),
 				      watermark_scale_factor, 10000));
 
-		zone->_watermark[WMARK_LOW]  = min_wmark_pages(zone) + tmp;
-		zone->_watermark[WMARK_HIGH] = min_wmark_pages(zone) + tmp * 2;
+		zone->_watermark[WMARK_LOW]  = min_wmark_pages(zone) +
+					low + tmp;
+		zone->_watermark[WMARK_HIGH] = min_wmark_pages(zone) +
+					low + tmp * 2;
 		zone->watermark_boost = 0;
->>>>>>> 37624b58
 
 		spin_unlock_irqrestore(&zone->lock, flags);
 	}
