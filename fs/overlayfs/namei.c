/*
 * Copyright (C) 2011 Novell Inc.
 * Copyright (C) 2016 Red Hat, Inc.
 *
 * This program is free software; you can redistribute it and/or modify it
 * under the terms of the GNU General Public License version 2 as published by
 * the Free Software Foundation.
 */

#include <linux/fs.h>
#include <linux/cred.h>
#include <linux/ctype.h>
#include <linux/namei.h>
#include <linux/xattr.h>
#include <linux/ratelimit.h>
#include <linux/mount.h>
#include <linux/exportfs.h>
#include "overlayfs.h"

struct ovl_lookup_data {
	struct qstr name;
	bool is_dir;
	bool opaque;
	bool stop;
	bool last;
	char *redirect;
};

static int ovl_check_redirect(struct dentry *dentry, struct ovl_lookup_data *d,
			      size_t prelen, const char *post)
{
	int res;
	char *s, *next, *buf = NULL;

	res = vfs_getxattr(dentry, OVL_XATTR_REDIRECT, NULL, 0);
	if (res < 0) {
		if (res == -ENODATA || res == -EOPNOTSUPP)
			return 0;
		goto fail;
	}
	buf = kzalloc(prelen + res + strlen(post) + 1, GFP_KERNEL);
	if (!buf)
		return -ENOMEM;

	if (res == 0)
		goto invalid;

	res = vfs_getxattr(dentry, OVL_XATTR_REDIRECT, buf, res);
	if (res < 0)
		goto fail;
	if (res == 0)
		goto invalid;
	if (buf[0] == '/') {
		for (s = buf; *s++ == '/'; s = next) {
			next = strchrnul(s, '/');
			if (s == next)
				goto invalid;
		}
	} else {
		if (strchr(buf, '/') != NULL)
			goto invalid;

		memmove(buf + prelen, buf, res);
		memcpy(buf, d->name.name, prelen);
	}

	strcat(buf, post);
	kfree(d->redirect);
	d->redirect = buf;
	d->name.name = d->redirect;
	d->name.len = strlen(d->redirect);

	return 0;

err_free:
	kfree(buf);
	return 0;
fail:
	pr_warn_ratelimited("overlayfs: failed to get redirect (%i)\n", res);
	goto err_free;
invalid:
	pr_warn_ratelimited("overlayfs: invalid redirect (%s)\n", buf);
	goto err_free;
}

static int ovl_acceptable(void *ctx, struct dentry *dentry)
{
	/*
	 * A non-dir origin may be disconnected, which is fine, because
	 * we only need it for its unique inode number.
	 */
	if (!d_is_dir(dentry))
		return 1;

	/* Don't decode a deleted empty directory */
	if (d_unhashed(dentry))
		return 0;

	/* Check if directory belongs to the layer we are decoding from */
	return is_subdir(dentry, ((struct vfsmount *)ctx)->mnt_root);
}

/*
 * Check validity of an overlay file handle buffer.
 *
 * Return 0 for a valid file handle.
 * Return -ENODATA for "origin unknown".
 * Return <0 for an invalid file handle.
 */
int ovl_check_fh_len(struct ovl_fh *fh, int fh_len)
{
	if (fh_len < sizeof(struct ovl_fh) || fh_len < fh->len)
		return -EINVAL;

	if (fh->magic != OVL_FH_MAGIC)
		return -EINVAL;

	/* Treat larger version and unknown flags as "origin unknown" */
	if (fh->version > OVL_FH_VERSION || fh->flags & ~OVL_FH_FLAG_ALL)
		return -ENODATA;

	/* Treat endianness mismatch as "origin unknown" */
	if (!(fh->flags & OVL_FH_FLAG_ANY_ENDIAN) &&
	    (fh->flags & OVL_FH_FLAG_BIG_ENDIAN) != OVL_FH_FLAG_CPU_ENDIAN)
		return -ENODATA;

	return 0;
}

static struct ovl_fh *ovl_get_fh(struct dentry *dentry, const char *name)
{
	int res, err;
	struct ovl_fh *fh = NULL;

	res = vfs_getxattr(dentry, name, NULL, 0);
	if (res < 0) {
		if (res == -ENODATA || res == -EOPNOTSUPP)
			return NULL;
		goto fail;
	}
	/* Zero size value means "copied up but origin unknown" */
	if (res == 0)
		return NULL;

	fh = kzalloc(res, GFP_KERNEL);
	if (!fh)
		return ERR_PTR(-ENOMEM);

	res = vfs_getxattr(dentry, name, fh, res);
	if (res < 0)
		goto fail;

	err = ovl_check_fh_len(fh, res);
	if (err < 0) {
		if (err == -ENODATA)
			goto out;
		goto invalid;
	}

	return fh;

out:
	kfree(fh);
	return NULL;

fail:
	pr_warn_ratelimited("overlayfs: failed to get origin (%i)\n", res);
	goto out;
invalid:
	pr_warn_ratelimited("overlayfs: invalid origin (%*phN)\n", res, fh);
	goto out;
}

struct dentry *ovl_decode_fh(struct ovl_fh *fh, struct vfsmount *mnt)
{
	struct dentry *real;
	int bytes;

	/*
	 * Make sure that the stored uuid matches the uuid of the lower
	 * layer where file handle will be decoded.
	 */
	if (!uuid_equal(&fh->uuid, &mnt->mnt_sb->s_uuid))
		return NULL;

	bytes = (fh->len - offsetof(struct ovl_fh, fid));
	real = exportfs_decode_fh(mnt, (struct fid *)fh->fid,
				  bytes >> 2, (int)fh->type,
				  ovl_acceptable, mnt);
	if (IS_ERR(real)) {
		/*
		 * Treat stale file handle to lower file as "origin unknown".
		 * upper file handle could become stale when upper file is
		 * unlinked and this information is needed to handle stale
		 * index entries correctly.
		 */
		if (real == ERR_PTR(-ESTALE) &&
		    !(fh->flags & OVL_FH_FLAG_PATH_UPPER))
			real = NULL;
		return real;
	}

	if (ovl_dentry_weird(real)) {
		dput(real);
		return NULL;
	}

	return real;
}

static bool ovl_is_opaquedir(struct dentry *dentry)
{
	return ovl_check_dir_xattr(dentry, OVL_XATTR_OPAQUE);
}

static int ovl_lookup_single(struct dentry *base, struct ovl_lookup_data *d,
			     const char *name, unsigned int namelen,
			     size_t prelen, const char *post,
			     struct dentry **ret)
{
	struct dentry *this;
	int err;

	this = lookup_one_len_unlocked(name, base, namelen);
	if (IS_ERR(this)) {
		err = PTR_ERR(this);
		this = NULL;
		if (err == -ENOENT || err == -ENAMETOOLONG)
			goto out;
		goto out_err;
	}
	if (!this->d_inode)
		goto put_and_out;

	if (ovl_dentry_weird(this)) {
		/* Don't support traversing automounts and other weirdness */
		err = -EREMOTE;
		goto out_err;
	}
	if (ovl_is_whiteout(this)) {
		d->stop = d->opaque = true;
		goto put_and_out;
	}
	if (!d_can_lookup(this)) {
		d->stop = true;
		if (d->is_dir)
			goto put_and_out;
		goto out;
	}
	d->is_dir = true;
	if (!d->last && ovl_is_opaquedir(this)) {
		d->stop = d->opaque = true;
		goto out;
	}
	err = ovl_check_redirect(this, d, prelen, post);
	if (err)
		goto out_err;
out:
	*ret = this;
	return 0;

put_and_out:
	dput(this);
	this = NULL;
	goto out;

out_err:
	dput(this);
	return err;
}

static int ovl_lookup_layer(struct dentry *base, struct ovl_lookup_data *d,
			    struct dentry **ret)
{
	/* Counting down from the end, since the prefix can change */
	size_t rem = d->name.len - 1;
	struct dentry *dentry = NULL;
	int err;

	if (d->name.name[0] != '/')
		return ovl_lookup_single(base, d, d->name.name, d->name.len,
					 0, "", ret);

	while (!IS_ERR_OR_NULL(base) && d_can_lookup(base)) {
		const char *s = d->name.name + d->name.len - rem;
		const char *next = strchrnul(s, '/');
		size_t thislen = next - s;
		bool end = !next[0];

		/* Verify we did not go off the rails */
		if (WARN_ON(s[-1] != '/'))
			return -EIO;

		err = ovl_lookup_single(base, d, s, thislen,
					d->name.len - rem, next, &base);
		dput(dentry);
		if (err)
			return err;
		dentry = base;
		if (end)
			break;

		rem -= thislen + 1;

		if (WARN_ON(rem >= d->name.len))
			return -EIO;
	}
	*ret = dentry;
	return 0;
}


<<<<<<< HEAD
static int ovl_check_origin(struct dentry *upperdentry,
			    struct ovl_path *lower, unsigned int numlower,
			    struct ovl_path **stackp, unsigned int *ctrp)
=======
int ovl_check_origin_fh(struct ovl_fs *ofs, struct ovl_fh *fh,
			struct dentry *upperdentry, struct ovl_path **stackp)
>>>>>>> 661e50bc
{
	struct dentry *origin = NULL;
	int i;

<<<<<<< HEAD
	for (i = 0; i < numlower; i++) {
		mnt = lower[i].layer->mnt;
		origin = ovl_get_origin(upperdentry, mnt);
		if (IS_ERR(origin))
			return PTR_ERR(origin);

=======
	for (i = 0; i < ofs->numlower; i++) {
		origin = ovl_decode_fh(fh, ofs->lower_layers[i].mnt);
>>>>>>> 661e50bc
		if (origin)
			break;
	}

	if (!origin)
		return -ESTALE;
	else if (IS_ERR(origin))
		return PTR_ERR(origin);

	if (upperdentry && !ovl_is_whiteout(upperdentry) &&
	    ((d_inode(origin)->i_mode ^ d_inode(upperdentry)->i_mode) & S_IFMT))
		goto invalid;

	if (!*stackp)
		*stackp = kmalloc(sizeof(struct ovl_path), GFP_KERNEL);
	if (!*stackp) {
		dput(origin);
		return -ENOMEM;
	}
<<<<<<< HEAD
	**stackp = (struct ovl_path){.dentry = origin, .layer = lower[i].layer};
	*ctrp = 1;
=======
	**stackp = (struct ovl_path){
		.dentry = origin,
		.layer = &ofs->lower_layers[i]
	};

	return 0;

invalid:
	pr_warn_ratelimited("overlayfs: invalid origin (%pd2, ftype=%x, origin ftype=%x).\n",
			    upperdentry, d_inode(upperdentry)->i_mode & S_IFMT,
			    d_inode(origin)->i_mode & S_IFMT);
	dput(origin);
	return -EIO;
}

static int ovl_check_origin(struct ovl_fs *ofs, struct dentry *upperdentry,
			    struct ovl_path **stackp, unsigned int *ctrp)
{
	struct ovl_fh *fh = ovl_get_fh(upperdentry, OVL_XATTR_ORIGIN);
	int err;

	if (IS_ERR_OR_NULL(fh))
		return PTR_ERR(fh);

	err = ovl_check_origin_fh(ofs, fh, upperdentry, stackp);
	kfree(fh);
>>>>>>> 661e50bc

	if (err) {
		if (err == -ESTALE)
			return 0;
		return err;
	}

	if (WARN_ON(*ctrp))
		return -EIO;

	*ctrp = 1;
	return 0;
}

/*
 * Verify that @fh matches the file handle stored in xattr @name.
 * Return 0 on match, -ESTALE on mismatch, < 0 on error.
 */
static int ovl_verify_fh(struct dentry *dentry, const char *name,
			 const struct ovl_fh *fh)
{
	struct ovl_fh *ofh = ovl_get_fh(dentry, name);
	int err = 0;

	if (!ofh)
		return -ENODATA;

	if (IS_ERR(ofh))
		return PTR_ERR(ofh);

	if (fh->len != ofh->len || memcmp(fh, ofh, fh->len))
		err = -ESTALE;

	kfree(ofh);
	return err;
}

/*
 * Verify that @real dentry matches the file handle stored in xattr @name.
 *
 * If @set is true and there is no stored file handle, encode @real and store
 * file handle in xattr @name.
 *
 * Return 0 on match, -ESTALE on mismatch, -ENODATA on no xattr, < 0 on error.
 */
<<<<<<< HEAD
int ovl_verify_origin(struct dentry *dentry, struct dentry *origin,
		      bool is_upper, bool set)
=======
int ovl_verify_set_fh(struct dentry *dentry, const char *name,
		      struct dentry *real, bool is_upper, bool set)
>>>>>>> 661e50bc
{
	struct inode *inode;
	struct ovl_fh *fh;
	int err;

	fh = ovl_encode_fh(real, is_upper);
	err = PTR_ERR(fh);
	if (IS_ERR(fh))
		goto fail;

	err = ovl_verify_fh(dentry, name, fh);
	if (set && err == -ENODATA)
		err = ovl_do_setxattr(dentry, name, fh, fh->len, 0);
	if (err)
		goto fail;

out:
	kfree(fh);
	return err;

fail:
	inode = d_inode(real);
	pr_warn_ratelimited("overlayfs: failed to verify %s (%pd2, ino=%lu, err=%i)\n",
			    is_upper ? "upper" : "origin", real,
			    inode ? inode->i_ino : 0, err);
	goto out;
}

/* Get upper dentry from index */
struct dentry *ovl_index_upper(struct ovl_fs *ofs, struct dentry *index)
{
	struct ovl_fh *fh;
	struct dentry *upper;

	if (!d_is_dir(index))
		return dget(index);

	fh = ovl_get_fh(index, OVL_XATTR_UPPER);
	if (IS_ERR_OR_NULL(fh))
		return ERR_CAST(fh);

	upper = ovl_decode_fh(fh, ofs->upper_mnt);
	kfree(fh);

	if (IS_ERR_OR_NULL(upper))
		return upper ?: ERR_PTR(-ESTALE);

	if (!d_is_dir(upper)) {
		pr_warn_ratelimited("overlayfs: invalid index upper (%pd2, upper=%pd2).\n",
				    index, upper);
		dput(upper);
		return ERR_PTR(-EIO);
	}

	return upper;
}

/* Is this a leftover from create/whiteout of directory index entry? */
static bool ovl_is_temp_index(struct dentry *index)
{
	return index->d_name.name[0] == '#';
}

/*
 * Verify that an index entry name matches the origin file handle stored in
 * OVL_XATTR_ORIGIN and that origin file handle can be decoded to lower path.
 * Return 0 on match, -ESTALE on mismatch or stale origin, < 0 on error.
 */
<<<<<<< HEAD
int ovl_verify_index(struct dentry *index, struct ovl_path *lower,
		     unsigned int numlower)
=======
int ovl_verify_index(struct ovl_fs *ofs, struct dentry *index)
>>>>>>> 661e50bc
{
	struct ovl_fh *fh = NULL;
	size_t len;
	struct ovl_path origin = { };
	struct ovl_path *stack = &origin;
<<<<<<< HEAD
	unsigned int ctr = 0;
=======
	struct dentry *upper = NULL;
>>>>>>> 661e50bc
	int err;

	if (!d_inode(index))
		return 0;

	/* Cleanup leftover from index create/cleanup attempt */
	err = -ESTALE;
	if (ovl_is_temp_index(index))
		goto fail;

	err = -EINVAL;
	if (index->d_name.len < sizeof(struct ovl_fh)*2)
		goto fail;

	err = -ENOMEM;
	len = index->d_name.len / 2;
	fh = kzalloc(len, GFP_KERNEL);
	if (!fh)
		goto fail;

	err = -EINVAL;
	if (hex2bin((u8 *)fh, index->d_name.name, len))
		goto fail;

	err = ovl_check_fh_len(fh, len);
	if (err)
		goto fail;

<<<<<<< HEAD
	err = ovl_check_origin(index, lower, numlower, &stack, &ctr);
	if (!err && !ctr)
		err = -ESTALE;
	if (err)
		goto fail;

	/* Check if index is orphan and don't warn before cleaning it */
	if (d_inode(index)->i_nlink == 1 &&
	    ovl_get_nlink(origin.dentry, index, 0) == 0)
		err = -ENOENT;
=======
	/*
	 * Whiteout index entries are used as an indication that an exported
	 * overlay file handle should be treated as stale (i.e. after unlink
	 * of the overlay inode). These entries contain no origin xattr.
	 */
	if (ovl_is_whiteout(index))
		goto out;

	/*
	 * Verifying directory index entries are not stale is expensive, so
	 * only verify stale dir index if NFS export is enabled.
	 */
	if (d_is_dir(index) && !ofs->config.nfs_export)
		goto out;

	/*
	 * Directory index entries should have 'upper' xattr pointing to the
	 * real upper dir. Non-dir index entries are hardlinks to the upper
	 * real inode. For non-dir index, we can read the copy up origin xattr
	 * directly from the index dentry, but for dir index we first need to
	 * decode the upper directory.
	 */
	upper = ovl_index_upper(ofs, index);
	if (IS_ERR_OR_NULL(upper)) {
		err = PTR_ERR(upper);
		/*
		 * Directory index entries with no 'upper' xattr need to be
		 * removed. When dir index entry has a stale 'upper' xattr,
		 * we assume that upper dir was removed and we treat the dir
		 * index as orphan entry that needs to be whited out.
		 */
		if (err == -ESTALE)
			goto orphan;
		else if (!err)
			err = -ESTALE;
		goto fail;
	}

	err = ovl_verify_fh(upper, OVL_XATTR_ORIGIN, fh);
	dput(upper);
	if (err)
		goto fail;

	/* Check if non-dir index is orphan and don't warn before cleaning it */
	if (!d_is_dir(index) && d_inode(index)->i_nlink == 1) {
		err = ovl_check_origin_fh(ofs, fh, index, &stack);
		if (err)
			goto fail;

		if (ovl_get_nlink(origin.dentry, index, 0) == 0)
			goto orphan;
	}
>>>>>>> 661e50bc

out:
	dput(origin.dentry);
	kfree(fh);
	return err;

fail:
	pr_warn_ratelimited("overlayfs: failed to verify index (%pd2, ftype=%x, err=%i)\n",
			    index, d_inode(index)->i_mode & S_IFMT, err);
	goto out;

orphan:
	pr_warn_ratelimited("overlayfs: orphan index entry (%pd2, ftype=%x, nlink=%u)\n",
			    index, d_inode(index)->i_mode & S_IFMT,
			    d_inode(index)->i_nlink);
	err = -ENOENT;
	goto out;
}

static int ovl_get_index_name_fh(struct ovl_fh *fh, struct qstr *name)
{
	char *n, *s;

	n = kzalloc(fh->len * 2, GFP_KERNEL);
	if (!n)
		return -ENOMEM;

	s  = bin2hex(n, fh, fh->len);
	*name = (struct qstr) QSTR_INIT(n, s - n);

	return 0;

}

/*
 * Lookup in indexdir for the index entry of a lower real inode or a copy up
 * origin inode. The index entry name is the hex representation of the lower
 * inode file handle.
 *
 * If the index dentry in negative, then either no lower aliases have been
 * copied up yet, or aliases have been copied up in older kernels and are
 * not indexed.
 *
 * If the index dentry for a copy up origin inode is positive, but points
 * to an inode different than the upper inode, then either the upper inode
 * has been copied up and not indexed or it was indexed, but since then
 * index dir was cleared. Either way, that index cannot be used to indentify
 * the overlay inode.
 */
int ovl_get_index_name(struct dentry *origin, struct qstr *name)
{
	struct ovl_fh *fh;
	int err;

	fh = ovl_encode_fh(origin, false);
	if (IS_ERR(fh))
		return PTR_ERR(fh);

	err = ovl_get_index_name_fh(fh, name);

	kfree(fh);
	return err;
}

/* Lookup index by file handle for NFS export */
struct dentry *ovl_get_index_fh(struct ovl_fs *ofs, struct ovl_fh *fh)
{
	struct dentry *index;
	struct qstr name;
	int err;

	err = ovl_get_index_name_fh(fh, &name);
	if (err)
		return ERR_PTR(err);

	index = lookup_one_len_unlocked(name.name, ofs->indexdir, name.len);
	kfree(name.name);
	if (IS_ERR(index)) {
		if (PTR_ERR(index) == -ENOENT)
			index = NULL;
		return index;
	}

	if (d_is_negative(index))
		err = 0;
	else if (ovl_is_whiteout(index))
		err = -ESTALE;
	else if (ovl_dentry_weird(index))
		err = -EIO;
	else
		return index;

	dput(index);
	return ERR_PTR(err);
}

struct dentry *ovl_lookup_index(struct ovl_fs *ofs, struct dentry *upper,
				struct dentry *origin, bool verify)
{
	struct dentry *index;
	struct inode *inode;
	struct qstr name;
	bool is_dir = d_is_dir(origin);
	int err;

	err = ovl_get_index_name(origin, &name);
	if (err)
		return ERR_PTR(err);

	index = lookup_one_len_unlocked(name.name, ofs->indexdir, name.len);
	if (IS_ERR(index)) {
		err = PTR_ERR(index);
		if (err == -ENOENT) {
			index = NULL;
			goto out;
		}
		pr_warn_ratelimited("overlayfs: failed inode index lookup (ino=%lu, key=%*s, err=%i);\n"
				    "overlayfs: mount with '-o index=off' to disable inodes index.\n",
				    d_inode(origin)->i_ino, name.len, name.name,
				    err);
		goto out;
	}

	inode = d_inode(index);
	if (d_is_negative(index)) {
		goto out_dput;
	} else if (ovl_is_whiteout(index) && !verify) {
		/*
		 * When index lookup is called with !verify for decoding an
		 * overlay file handle, a whiteout index implies that decode
		 * should treat file handle as stale and no need to print a
		 * warning about it.
		 */
		dput(index);
		index = ERR_PTR(-ESTALE);
		goto out;
	} else if (ovl_dentry_weird(index) || ovl_is_whiteout(index) ||
		   ((inode->i_mode ^ d_inode(origin)->i_mode) & S_IFMT)) {
		/*
		 * Index should always be of the same file type as origin
		 * except for the case of a whiteout index. A whiteout
		 * index should only exist if all lower aliases have been
		 * unlinked, which means that finding a lower origin on lookup
		 * whose index is a whiteout should be treated as an error.
		 */
		pr_warn_ratelimited("overlayfs: bad index found (index=%pd2, ftype=%x, origin ftype=%x).\n",
				    index, d_inode(index)->i_mode & S_IFMT,
				    d_inode(origin)->i_mode & S_IFMT);
		goto fail;
	} else if (is_dir && verify) {
		if (!upper) {
			pr_warn_ratelimited("overlayfs: suspected uncovered redirected dir found (origin=%pd2, index=%pd2).\n",
					    origin, index);
			goto fail;
		}

		/* Verify that dir index 'upper' xattr points to upper dir */
		err = ovl_verify_upper(index, upper, false);
		if (err) {
			if (err == -ESTALE) {
				pr_warn_ratelimited("overlayfs: suspected multiply redirected dir found (upper=%pd2, origin=%pd2, index=%pd2).\n",
						    upper, origin, index);
			}
			goto fail;
		}
	} else if (upper && d_inode(upper) != inode) {
		goto out_dput;
	}
out:
	kfree(name.name);
	return index;

out_dput:
	dput(index);
	index = NULL;
	goto out;

fail:
	dput(index);
	index = ERR_PTR(-EIO);
	goto out;
}

/*
 * Returns next layer in stack starting from top.
 * Returns -1 if this is the last layer.
 */
int ovl_path_next(int idx, struct dentry *dentry, struct path *path)
{
	struct ovl_entry *oe = dentry->d_fsdata;

	BUG_ON(idx < 0);
	if (idx == 0) {
		ovl_path_upper(dentry, path);
		if (path->dentry)
			return oe->numlower ? 1 : -1;
		idx++;
	}
	BUG_ON(idx > oe->numlower);
	path->dentry = oe->lowerstack[idx - 1].dentry;
	path->mnt = oe->lowerstack[idx - 1].layer->mnt;

	return (idx < oe->numlower) ? idx + 1 : -1;
}

<<<<<<< HEAD
static int ovl_find_layer(struct ovl_fs *ofs, struct ovl_path *path)
{
	int i;

	for (i = 0; i < ofs->numlower; i++) {
		if (ofs->lower_layers[i].mnt == path->layer->mnt)
			break;
	}

	return i;
=======
/* Fix missing 'origin' xattr */
static int ovl_fix_origin(struct dentry *dentry, struct dentry *lower,
			  struct dentry *upper)
{
	int err;

	if (ovl_check_origin_xattr(upper))
		return 0;

	err = ovl_want_write(dentry);
	if (err)
		return err;

	err = ovl_set_origin(dentry, lower, upper);
	if (!err)
		err = ovl_set_impure(dentry->d_parent, upper->d_parent);

	ovl_drop_write(dentry);
	return err;
>>>>>>> 661e50bc
}

struct dentry *ovl_lookup(struct inode *dir, struct dentry *dentry,
			  unsigned int flags)
{
	struct ovl_entry *oe;
	const struct cred *old_cred;
	struct ovl_fs *ofs = dentry->d_sb->s_fs_info;
	struct ovl_entry *poe = dentry->d_parent->d_fsdata;
	struct ovl_entry *roe = dentry->d_sb->s_root->d_fsdata;
	struct ovl_path *stack = NULL;
	struct dentry *upperdir, *upperdentry = NULL;
	struct dentry *origin = NULL;
	struct dentry *index = NULL;
	unsigned int ctr = 0;
	struct inode *inode = NULL;
	bool upperopaque = false;
	char *upperredirect = NULL;
	struct dentry *this;
	unsigned int i;
	int err;
	struct ovl_lookup_data d = {
		.name = dentry->d_name,
		.is_dir = false,
		.opaque = false,
		.stop = false,
		.last = !poe->numlower,
		.redirect = NULL,
	};

	if (dentry->d_name.len > ofs->namelen)
		return ERR_PTR(-ENAMETOOLONG);

	old_cred = ovl_override_creds(dentry->d_sb);
	upperdir = ovl_dentry_upper(dentry->d_parent);
	if (upperdir) {
		err = ovl_lookup_layer(upperdir, &d, &upperdentry);
		if (err)
			goto out;

		if (upperdentry && unlikely(ovl_dentry_remote(upperdentry))) {
			dput(upperdentry);
			err = -EREMOTE;
			goto out;
		}
		if (upperdentry && !d.is_dir) {
			BUG_ON(!d.stop || d.redirect);
			/*
			 * Lookup copy up origin by decoding origin file handle.
			 * We may get a disconnected dentry, which is fine,
			 * because we only need to hold the origin inode in
			 * cache and use its inode number.  We may even get a
			 * connected dentry, that is not under any of the lower
			 * layers root.  That is also fine for using it's inode
			 * number - it's the same as if we held a reference
			 * to a dentry in lower layer that was moved under us.
			 */
			err = ovl_check_origin(ofs, upperdentry, &stack, &ctr);
			if (err)
				goto out_put_upper;
		}

		if (d.redirect) {
			err = -ENOMEM;
			upperredirect = kstrdup(d.redirect, GFP_KERNEL);
			if (!upperredirect)
				goto out_put_upper;
			if (d.redirect[0] == '/')
				poe = roe;
		}
		upperopaque = d.opaque;
	}

	if (!d.stop && poe->numlower) {
		err = -ENOMEM;
		stack = kcalloc(ofs->numlower, sizeof(struct ovl_path),
				GFP_KERNEL);
		if (!stack)
			goto out_put_upper;
	}

	for (i = 0; !d.stop && i < poe->numlower; i++) {
		struct ovl_path lower = poe->lowerstack[i];

		d.last = i == poe->numlower - 1;
		err = ovl_lookup_layer(lower.dentry, &d, &this);
		if (err)
			goto out_put;

		if (!this)
			continue;

		/*
		 * If no origin fh is stored in upper of a merge dir, store fh
		 * of lower dir and set upper parent "impure".
		 */
		if (upperdentry && !ctr && !ofs->noxattr) {
			err = ovl_fix_origin(dentry, this, upperdentry);
			if (err) {
				dput(this);
				goto out_put;
			}
		}

		/*
		 * When "verify_lower" feature is enabled, do not merge with a
		 * lower dir that does not match a stored origin xattr. In any
		 * case, only verified origin is used for index lookup.
		 */
		if (upperdentry && !ctr && ovl_verify_lower(dentry->d_sb)) {
			err = ovl_verify_origin(upperdentry, this, false);
			if (err) {
				dput(this);
				break;
			}

			/* Bless lower dir as verified origin */
			origin = this;
		}

		stack[ctr].dentry = this;
		stack[ctr].layer = lower.layer;
		ctr++;

		if (d.stop)
			break;

		/*
		 * Following redirects can have security consequences: it's like
		 * a symlink into the lower layer without the permission checks.
		 * This is only a problem if the upper layer is untrusted (e.g
		 * comes from an USB drive).  This can allow a non-readable file
		 * or directory to become readable.
		 *
		 * Only following redirects when redirects are enabled disables
		 * this attack vector when not necessary.
		 */
		err = -EPERM;
		if (d.redirect && !ofs->config.redirect_follow) {
<<<<<<< HEAD
			pr_warn_ratelimited("overlay: refusing to follow redirect for (%pd2)\n", dentry);
=======
			pr_warn_ratelimited("overlayfs: refusing to follow redirect for (%pd2)\n",
					    dentry);
>>>>>>> 661e50bc
			goto out_put;
		}

		if (d.redirect && d.redirect[0] == '/' && poe != roe) {
			poe = roe;
			/* Find the current layer on the root dentry */
<<<<<<< HEAD
			i = ovl_find_layer(ofs, &lower);
			if (WARN_ON(i == ofs->numlower))
				break;
=======
			i = lower.layer->idx - 1;
>>>>>>> 661e50bc
		}
	}

	/*
	 * Lookup index by lower inode and verify it matches upper inode.
	 * We only trust dir index if we verified that lower dir matches
	 * origin, otherwise dir index entries may be inconsistent and we
	 * ignore them. Always lookup index of non-dir and non-upper.
	 */
	if (ctr && (!upperdentry || !d.is_dir))
		origin = stack[0].dentry;

	if (origin && ovl_indexdir(dentry->d_sb) &&
	    (!d.is_dir || ovl_index_all(dentry->d_sb))) {
		index = ovl_lookup_index(ofs, upperdentry, origin, true);
		if (IS_ERR(index)) {
			err = PTR_ERR(index);
			index = NULL;
			goto out_put;
		}
	}

	oe = ovl_alloc_entry(ctr);
	err = -ENOMEM;
	if (!oe)
		goto out_put;

<<<<<<< HEAD
	oe->opaque = upperopaque;
=======
>>>>>>> 661e50bc
	memcpy(oe->lowerstack, stack, sizeof(struct ovl_path) * ctr);
	dentry->d_fsdata = oe;

	if (upperopaque)
		ovl_dentry_set_opaque(dentry);

	if (upperdentry)
		ovl_dentry_set_upper_alias(dentry);
	else if (index)
		upperdentry = dget(index);

	if (upperdentry || ctr) {
		if (ctr)
			origin = stack[0].dentry;
		inode = ovl_get_inode(dentry->d_sb, upperdentry, origin, index,
				      ctr);
		err = PTR_ERR(inode);
		if (IS_ERR(inode))
			goto out_free_oe;

		OVL_I(inode)->redirect = upperredirect;
		if (index)
			ovl_set_flag(OVL_INDEX, inode);
	}

	revert_creds(old_cred);
	dput(index);
	kfree(stack);
	kfree(d.redirect);
	return d_splice_alias(inode, dentry);

out_free_oe:
	dentry->d_fsdata = NULL;
	kfree(oe);
out_put:
	dput(index);
	for (i = 0; i < ctr; i++)
		dput(stack[i].dentry);
	kfree(stack);
out_put_upper:
	dput(upperdentry);
	kfree(upperredirect);
out:
	kfree(d.redirect);
	revert_creds(old_cred);
	return ERR_PTR(err);
}

bool ovl_lower_positive(struct dentry *dentry)
{
	struct ovl_entry *poe = dentry->d_parent->d_fsdata;
	const struct qstr *name = &dentry->d_name;
	const struct cred *old_cred;
	unsigned int i;
	bool positive = false;
	bool done = false;

	/*
	 * If dentry is negative, then lower is positive iff this is a
	 * whiteout.
	 */
	if (!dentry->d_inode)
		return ovl_dentry_is_opaque(dentry);

	/* Negative upper -> positive lower */
	if (!ovl_dentry_upper(dentry))
		return true;

	old_cred = ovl_override_creds(dentry->d_sb);
	/* Positive upper -> have to look up lower to see whether it exists */
	for (i = 0; !done && !positive && i < poe->numlower; i++) {
		struct dentry *this;
		struct dentry *lowerdir = poe->lowerstack[i].dentry;

		this = lookup_one_len_unlocked(name->name, lowerdir,
					       name->len);
		if (IS_ERR(this)) {
			switch (PTR_ERR(this)) {
			case -ENOENT:
			case -ENAMETOOLONG:
				break;

			default:
				/*
				 * Assume something is there, we just couldn't
				 * access it.
				 */
				positive = true;
				break;
			}
		} else {
			if (this->d_inode) {
				positive = !ovl_is_whiteout(this);
				done = true;
			}
			dput(this);
		}
	}
	revert_creds(old_cred);

	return positive;
}<|MERGE_RESOLUTION|>--- conflicted
+++ resolved
@@ -310,29 +310,14 @@
 }
 
 
-<<<<<<< HEAD
-static int ovl_check_origin(struct dentry *upperdentry,
-			    struct ovl_path *lower, unsigned int numlower,
-			    struct ovl_path **stackp, unsigned int *ctrp)
-=======
 int ovl_check_origin_fh(struct ovl_fs *ofs, struct ovl_fh *fh,
 			struct dentry *upperdentry, struct ovl_path **stackp)
->>>>>>> 661e50bc
 {
 	struct dentry *origin = NULL;
 	int i;
 
-<<<<<<< HEAD
-	for (i = 0; i < numlower; i++) {
-		mnt = lower[i].layer->mnt;
-		origin = ovl_get_origin(upperdentry, mnt);
-		if (IS_ERR(origin))
-			return PTR_ERR(origin);
-
-=======
 	for (i = 0; i < ofs->numlower; i++) {
 		origin = ovl_decode_fh(fh, ofs->lower_layers[i].mnt);
->>>>>>> 661e50bc
 		if (origin)
 			break;
 	}
@@ -352,10 +337,6 @@
 		dput(origin);
 		return -ENOMEM;
 	}
-<<<<<<< HEAD
-	**stackp = (struct ovl_path){.dentry = origin, .layer = lower[i].layer};
-	*ctrp = 1;
-=======
 	**stackp = (struct ovl_path){
 		.dentry = origin,
 		.layer = &ofs->lower_layers[i]
@@ -382,7 +363,6 @@
 
 	err = ovl_check_origin_fh(ofs, fh, upperdentry, stackp);
 	kfree(fh);
->>>>>>> 661e50bc
 
 	if (err) {
 		if (err == -ESTALE)
@@ -428,13 +408,8 @@
  *
  * Return 0 on match, -ESTALE on mismatch, -ENODATA on no xattr, < 0 on error.
  */
-<<<<<<< HEAD
-int ovl_verify_origin(struct dentry *dentry, struct dentry *origin,
-		      bool is_upper, bool set)
-=======
 int ovl_verify_set_fh(struct dentry *dentry, const char *name,
 		      struct dentry *real, bool is_upper, bool set)
->>>>>>> 661e50bc
 {
 	struct inode *inode;
 	struct ovl_fh *fh;
@@ -503,22 +478,13 @@
  * OVL_XATTR_ORIGIN and that origin file handle can be decoded to lower path.
  * Return 0 on match, -ESTALE on mismatch or stale origin, < 0 on error.
  */
-<<<<<<< HEAD
-int ovl_verify_index(struct dentry *index, struct ovl_path *lower,
-		     unsigned int numlower)
-=======
 int ovl_verify_index(struct ovl_fs *ofs, struct dentry *index)
->>>>>>> 661e50bc
 {
 	struct ovl_fh *fh = NULL;
 	size_t len;
 	struct ovl_path origin = { };
 	struct ovl_path *stack = &origin;
-<<<<<<< HEAD
-	unsigned int ctr = 0;
-=======
 	struct dentry *upper = NULL;
->>>>>>> 661e50bc
 	int err;
 
 	if (!d_inode(index))
@@ -547,18 +513,6 @@
 	if (err)
 		goto fail;
 
-<<<<<<< HEAD
-	err = ovl_check_origin(index, lower, numlower, &stack, &ctr);
-	if (!err && !ctr)
-		err = -ESTALE;
-	if (err)
-		goto fail;
-
-	/* Check if index is orphan and don't warn before cleaning it */
-	if (d_inode(index)->i_nlink == 1 &&
-	    ovl_get_nlink(origin.dentry, index, 0) == 0)
-		err = -ENOENT;
-=======
 	/*
 	 * Whiteout index entries are used as an indication that an exported
 	 * overlay file handle should be treated as stale (i.e. after unlink
@@ -611,7 +565,6 @@
 		if (ovl_get_nlink(origin.dentry, index, 0) == 0)
 			goto orphan;
 	}
->>>>>>> 661e50bc
 
 out:
 	dput(origin.dentry);
@@ -817,18 +770,6 @@
 	return (idx < oe->numlower) ? idx + 1 : -1;
 }
 
-<<<<<<< HEAD
-static int ovl_find_layer(struct ovl_fs *ofs, struct ovl_path *path)
-{
-	int i;
-
-	for (i = 0; i < ofs->numlower; i++) {
-		if (ofs->lower_layers[i].mnt == path->layer->mnt)
-			break;
-	}
-
-	return i;
-=======
 /* Fix missing 'origin' xattr */
 static int ovl_fix_origin(struct dentry *dentry, struct dentry *lower,
 			  struct dentry *upper)
@@ -848,7 +789,6 @@
 
 	ovl_drop_write(dentry);
 	return err;
->>>>>>> 661e50bc
 }
 
 struct dentry *ovl_lookup(struct inode *dir, struct dentry *dentry,
@@ -988,25 +928,15 @@
 		 */
 		err = -EPERM;
 		if (d.redirect && !ofs->config.redirect_follow) {
-<<<<<<< HEAD
-			pr_warn_ratelimited("overlay: refusing to follow redirect for (%pd2)\n", dentry);
-=======
 			pr_warn_ratelimited("overlayfs: refusing to follow redirect for (%pd2)\n",
 					    dentry);
->>>>>>> 661e50bc
 			goto out_put;
 		}
 
 		if (d.redirect && d.redirect[0] == '/' && poe != roe) {
 			poe = roe;
 			/* Find the current layer on the root dentry */
-<<<<<<< HEAD
-			i = ovl_find_layer(ofs, &lower);
-			if (WARN_ON(i == ofs->numlower))
-				break;
-=======
 			i = lower.layer->idx - 1;
->>>>>>> 661e50bc
 		}
 	}
 
@@ -1034,10 +964,6 @@
 	if (!oe)
 		goto out_put;
 
-<<<<<<< HEAD
-	oe->opaque = upperopaque;
-=======
->>>>>>> 661e50bc
 	memcpy(oe->lowerstack, stack, sizeof(struct ovl_path) * ctr);
 	dentry->d_fsdata = oe;
 
