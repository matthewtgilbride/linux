--- conflicted
+++ resolved
@@ -61,12 +61,9 @@
 #define ARM64_HAS_AMU_EXTN			51
 #define ARM64_HAS_ADDRESS_AUTH			52
 #define ARM64_HAS_GENERIC_AUTH			53
-<<<<<<< HEAD
 #define ARM64_HAS_32BIT_EL1			54
-=======
-#define ARM64_BTI				54
->>>>>>> a4eb355a
+#define ARM64_BTI				55
 
-#define ARM64_NCAPS				55
+#define ARM64_NCAPS				56
 
 #endif /* __ASM_CPUCAPS_H */