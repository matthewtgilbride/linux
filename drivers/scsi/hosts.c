// SPDX-License-Identifier: GPL-2.0-only
/*
 *  hosts.c Copyright (C) 1992 Drew Eckhardt
 *          Copyright (C) 1993, 1994, 1995 Eric Youngdale
 *          Copyright (C) 2002-2003 Christoph Hellwig
 *
 *  mid to lowlevel SCSI driver interface
 *      Initial versions: Drew Eckhardt
 *      Subsequent revisions: Eric Youngdale
 *
 *  <drew@colorado.edu>
 *
 *  Jiffies wrap fixes (host->resetting), 3 Dec 1998 Andrea Arcangeli
 *  Added QLOGIC QLA1280 SCSI controller kernel host support. 
 *     August 4, 1999 Fred Lewis, Intel DuPont
 *
 *  Updated to reflect the new initialization scheme for the higher 
 *  level of scsi drivers (sd/sr/st)
 *  September 17, 2000 Torben Mathiasen <tmm@image.dk>
 *
 *  Restructured scsi_host lists and associated functions.
 *  September 04, 2002 Mike Anderson (andmike@us.ibm.com)
 */

#include <linux/module.h>
#include <linux/blkdev.h>
#include <linux/kernel.h>
#include <linux/slab.h>
#include <linux/kthread.h>
#include <linux/string.h>
#include <linux/mm.h>
#include <linux/init.h>
#include <linux/completion.h>
#include <linux/transport_class.h>
#include <linux/platform_device.h>
#include <linux/pm_runtime.h>
#include <linux/idr.h>
#include <scsi/scsi_device.h>
#include <scsi/scsi_host.h>
#include <scsi/scsi_transport.h>
#include <scsi/scsi_cmnd.h>

#include "scsi_priv.h"
#include "scsi_logging.h"


static int shost_eh_deadline = -1;

module_param_named(eh_deadline, shost_eh_deadline, int, S_IRUGO|S_IWUSR);
MODULE_PARM_DESC(eh_deadline,
		 "SCSI EH timeout in seconds (should be between 0 and 2^31-1)");

static DEFINE_IDA(host_index_ida);


static void scsi_host_cls_release(struct device *dev)
{
	put_device(&class_to_shost(dev)->shost_gendev);
}

static struct class shost_class = {
	.name		= "scsi_host",
	.dev_release	= scsi_host_cls_release,
	.dev_groups	= scsi_shost_groups,
};

/**
 *	scsi_host_set_state - Take the given host through the host state model.
 *	@shost:	scsi host to change the state of.
 *	@state:	state to change to.
 *
 *	Returns zero if unsuccessful or an error if the requested
 *	transition is illegal.
 **/
int scsi_host_set_state(struct Scsi_Host *shost, enum scsi_host_state state)
{
	enum scsi_host_state oldstate = shost->shost_state;

	if (state == oldstate)
		return 0;

	switch (state) {
	case SHOST_CREATED:
		/* There are no legal states that come back to
		 * created.  This is the manually initialised start
		 * state */
		goto illegal;

	case SHOST_RUNNING:
		switch (oldstate) {
		case SHOST_CREATED:
		case SHOST_RECOVERY:
			break;
		default:
			goto illegal;
		}
		break;

	case SHOST_RECOVERY:
		switch (oldstate) {
		case SHOST_RUNNING:
			break;
		default:
			goto illegal;
		}
		break;

	case SHOST_CANCEL:
		switch (oldstate) {
		case SHOST_CREATED:
		case SHOST_RUNNING:
		case SHOST_CANCEL_RECOVERY:
			break;
		default:
			goto illegal;
		}
		break;

	case SHOST_DEL:
		switch (oldstate) {
		case SHOST_CANCEL:
		case SHOST_DEL_RECOVERY:
			break;
		default:
			goto illegal;
		}
		break;

	case SHOST_CANCEL_RECOVERY:
		switch (oldstate) {
		case SHOST_CANCEL:
		case SHOST_RECOVERY:
			break;
		default:
			goto illegal;
		}
		break;

	case SHOST_DEL_RECOVERY:
		switch (oldstate) {
		case SHOST_CANCEL_RECOVERY:
			break;
		default:
			goto illegal;
		}
		break;
	}
	shost->shost_state = state;
	return 0;

 illegal:
	SCSI_LOG_ERROR_RECOVERY(1,
				shost_printk(KERN_ERR, shost,
					     "Illegal host state transition"
					     "%s->%s\n",
					     scsi_host_state_name(oldstate),
					     scsi_host_state_name(state)));
	return -EINVAL;
}

/**
 * scsi_remove_host - remove a scsi host
 * @shost:	a pointer to a scsi host to remove
 **/
void scsi_remove_host(struct Scsi_Host *shost)
{
	unsigned long flags;

	mutex_lock(&shost->scan_mutex);
	spin_lock_irqsave(shost->host_lock, flags);
	if (scsi_host_set_state(shost, SHOST_CANCEL))
		if (scsi_host_set_state(shost, SHOST_CANCEL_RECOVERY)) {
			spin_unlock_irqrestore(shost->host_lock, flags);
			mutex_unlock(&shost->scan_mutex);
			return;
		}
	spin_unlock_irqrestore(shost->host_lock, flags);

	scsi_autopm_get_host(shost);
	flush_workqueue(shost->tmf_work_q);
	scsi_forget_host(shost);
	mutex_unlock(&shost->scan_mutex);
	scsi_proc_host_rm(shost);

	spin_lock_irqsave(shost->host_lock, flags);
	if (scsi_host_set_state(shost, SHOST_DEL))
		BUG_ON(scsi_host_set_state(shost, SHOST_DEL_RECOVERY));
	spin_unlock_irqrestore(shost->host_lock, flags);

	transport_unregister_device(&shost->shost_gendev);
	device_unregister(&shost->shost_dev);
	device_del(&shost->shost_gendev);
}
EXPORT_SYMBOL(scsi_remove_host);

/**
 * scsi_add_host_with_dma - add a scsi host with dma device
 * @shost:	scsi host pointer to add
 * @dev:	a struct device of type scsi class
 * @dma_dev:	dma device for the host
 *
 * Note: You rarely need to worry about this unless you're in a
 * virtualised host environments, so use the simpler scsi_add_host()
 * function instead.
 *
 * Return value: 
 * 	0 on success / != 0 for error
 **/
int scsi_add_host_with_dma(struct Scsi_Host *shost, struct device *dev,
			   struct device *dma_dev)
{
	struct scsi_host_template *sht = shost->hostt;
	int error = -EINVAL;

	shost_printk(KERN_INFO, shost, "%s\n",
			sht->info ? sht->info(shost) : sht->name);

	if (!shost->can_queue) {
		shost_printk(KERN_ERR, shost,
			     "can_queue = 0 no longer supported\n");
		goto fail;
	}

	/* Use min_t(int, ...) in case shost->can_queue exceeds SHRT_MAX */
	shost->cmd_per_lun = min_t(int, shost->cmd_per_lun,
				   shost->can_queue);

	error = scsi_init_sense_cache(shost);
	if (error)
		goto fail;

	error = scsi_mq_setup_tags(shost);
	if (error)
		goto fail;

	if (!shost->shost_gendev.parent)
		shost->shost_gendev.parent = dev ? dev : &platform_bus;
	if (!dma_dev)
		dma_dev = shost->shost_gendev.parent;

	shost->dma_dev = dma_dev;

	/*
	 * Increase usage count temporarily here so that calling
	 * scsi_autopm_put_host() will trigger runtime idle if there is
	 * nothing else preventing suspending the device.
	 */
	pm_runtime_get_noresume(&shost->shost_gendev);
	pm_runtime_set_active(&shost->shost_gendev);
	pm_runtime_enable(&shost->shost_gendev);
	device_enable_async_suspend(&shost->shost_gendev);

	error = device_add(&shost->shost_gendev);
	if (error)
		goto out_disable_runtime_pm;

	scsi_host_set_state(shost, SHOST_RUNNING);
	get_device(shost->shost_gendev.parent);

	device_enable_async_suspend(&shost->shost_dev);

	get_device(&shost->shost_gendev);
	error = device_add(&shost->shost_dev);
	if (error)
		goto out_del_gendev;

	if (shost->transportt->host_size) {
		shost->shost_data = kzalloc(shost->transportt->host_size,
					 GFP_KERNEL);
		if (shost->shost_data == NULL) {
			error = -ENOMEM;
			goto out_del_dev;
		}
	}

	if (shost->transportt->create_work_queue) {
		snprintf(shost->work_q_name, sizeof(shost->work_q_name),
			 "scsi_wq_%d", shost->host_no);
		shost->work_q = alloc_workqueue("%s",
			WQ_SYSFS | __WQ_LEGACY | WQ_MEM_RECLAIM | WQ_UNBOUND,
			1, shost->work_q_name);

		if (!shost->work_q) {
			error = -EINVAL;
			goto out_del_dev;
		}
	}

	error = scsi_sysfs_add_host(shost);
	if (error)
		goto out_del_dev;

	scsi_proc_host_add(shost);
	scsi_autopm_put_host(shost);
	return error;

	/*
	 * Any host allocation in this function will be freed in
	 * scsi_host_dev_release().
	 */
 out_del_dev:
	device_del(&shost->shost_dev);
 out_del_gendev:
	/*
	 * Host state is SHOST_RUNNING so we have to explicitly release
	 * ->shost_dev.
	 */
	put_device(&shost->shost_dev);
	device_del(&shost->shost_gendev);
 out_disable_runtime_pm:
	device_disable_async_suspend(&shost->shost_gendev);
	pm_runtime_disable(&shost->shost_gendev);
	pm_runtime_set_suspended(&shost->shost_gendev);
	pm_runtime_put_noidle(&shost->shost_gendev);
 fail:
	return error;
}
EXPORT_SYMBOL(scsi_add_host_with_dma);

static void scsi_host_dev_release(struct device *dev)
{
	struct Scsi_Host *shost = dev_to_shost(dev);
	struct device *parent = dev->parent;

	scsi_proc_hostdir_rm(shost->hostt);

	/* Wait for functions invoked through call_rcu(&scmd->rcu, ...) */
	rcu_barrier();

	if (shost->tmf_work_q)
		destroy_workqueue(shost->tmf_work_q);
	if (shost->ehandler)
		kthread_stop(shost->ehandler);
	if (shost->work_q)
		destroy_workqueue(shost->work_q);

	if (shost->shost_state == SHOST_CREATED) {
		/*
		 * Free the shost_dev device name here if scsi_host_alloc()
		 * and scsi_host_put() have been called but neither
		 * scsi_host_add() nor scsi_host_remove() has been called.
		 * This avoids that the memory allocated for the shost_dev
		 * name is leaked.
		 */
		kfree(dev_name(&shost->shost_dev));
	}

	if (shost->tag_set.tags)
		scsi_mq_destroy_tags(shost);

	kfree(shost->shost_data);

	ida_simple_remove(&host_index_ida, shost->host_no);

	if (shost->shost_state != SHOST_CREATED)
		put_device(parent);
	kfree(shost);
}

static struct device_type scsi_host_type = {
	.name =		"scsi_host",
	.release =	scsi_host_dev_release,
};

/**
 * scsi_host_alloc - register a scsi host adapter instance.
 * @sht:	pointer to scsi host template
 * @privsize:	extra bytes to allocate for driver
 *
 * Note:
 * 	Allocate a new Scsi_Host and perform basic initialization.
 * 	The host is not published to the scsi midlayer until scsi_add_host
 * 	is called.
 *
 * Return value:
 * 	Pointer to a new Scsi_Host
 **/
struct Scsi_Host *scsi_host_alloc(struct scsi_host_template *sht, int privsize)
{
	struct Scsi_Host *shost;
	int index, i, j = 0;

	shost = kzalloc(sizeof(struct Scsi_Host) + privsize, GFP_KERNEL);
	if (!shost)
		return NULL;

	shost->host_lock = &shost->default_lock;
	spin_lock_init(shost->host_lock);
	shost->shost_state = SHOST_CREATED;
	INIT_LIST_HEAD(&shost->__devices);
	INIT_LIST_HEAD(&shost->__targets);
	INIT_LIST_HEAD(&shost->eh_abort_list);
	INIT_LIST_HEAD(&shost->eh_cmd_q);
	INIT_LIST_HEAD(&shost->starved_list);
	init_waitqueue_head(&shost->host_wait);
	mutex_init(&shost->scan_mutex);

	index = ida_simple_get(&host_index_ida, 0, 0, GFP_KERNEL);
	if (index < 0) {
		kfree(shost);
		return NULL;
	}
	shost->host_no = index;

	shost->dma_channel = 0xff;

	/* These three are default values which can be overridden */
	shost->max_channel = 0;
	shost->max_id = 8;
	shost->max_lun = 8;

	/* Give each shost a default transportt */
	shost->transportt = &blank_transport_template;

	/*
	 * All drivers right now should be able to handle 12 byte
	 * commands.  Every so often there are requests for 16 byte
	 * commands, but individual low-level drivers need to certify that
	 * they actually do something sensible with such commands.
	 */
	shost->max_cmd_len = 12;
	shost->hostt = sht;
	shost->this_id = sht->this_id;
	shost->can_queue = sht->can_queue;
	shost->sg_tablesize = sht->sg_tablesize;
	shost->sg_prot_tablesize = sht->sg_prot_tablesize;
	shost->cmd_per_lun = sht->cmd_per_lun;
	shost->no_write_same = sht->no_write_same;
	shost->host_tagset = sht->host_tagset;

	if (shost_eh_deadline == -1 || !sht->eh_host_reset_handler)
		shost->eh_deadline = -1;
	else if ((ulong) shost_eh_deadline * HZ > INT_MAX) {
		shost_printk(KERN_WARNING, shost,
			     "eh_deadline %u too large, setting to %u\n",
			     shost_eh_deadline, INT_MAX / HZ);
		shost->eh_deadline = INT_MAX;
	} else
		shost->eh_deadline = shost_eh_deadline * HZ;

	if (sht->supported_mode == MODE_UNKNOWN)
		/* means we didn't set it ... default to INITIATOR */
		shost->active_mode = MODE_INITIATOR;
	else
		shost->active_mode = sht->supported_mode;

	if (sht->max_host_blocked)
		shost->max_host_blocked = sht->max_host_blocked;
	else
		shost->max_host_blocked = SCSI_DEFAULT_HOST_BLOCKED;

	/*
	 * If the driver imposes no hard sector transfer limit, start at
	 * machine infinity initially.
	 */
	if (sht->max_sectors)
		shost->max_sectors = sht->max_sectors;
	else
		shost->max_sectors = SCSI_DEFAULT_MAX_SECTORS;

	if (sht->max_segment_size)
		shost->max_segment_size = sht->max_segment_size;
	else
		shost->max_segment_size = BLK_MAX_SEGMENT_SIZE;

	/*
	 * assume a 4GB boundary, if not set
	 */
	if (sht->dma_boundary)
		shost->dma_boundary = sht->dma_boundary;
	else
		shost->dma_boundary = 0xffffffff;

	if (sht->virt_boundary_mask)
		shost->virt_boundary_mask = sht->virt_boundary_mask;

	device_initialize(&shost->shost_gendev);
	dev_set_name(&shost->shost_gendev, "host%d", shost->host_no);
	shost->shost_gendev.bus = &scsi_bus_type;
	shost->shost_gendev.type = &scsi_host_type;
	scsi_enable_async_suspend(&shost->shost_gendev);

	device_initialize(&shost->shost_dev);
	shost->shost_dev.parent = &shost->shost_gendev;
	shost->shost_dev.class = &shost_class;
	dev_set_name(&shost->shost_dev, "host%d", shost->host_no);
<<<<<<< HEAD
	shost->shost_dev.groups = shost->shost_dev_attr_groups;
	shost->shost_dev_attr_groups[j++] = &scsi_shost_attr_group;
	if (sht->shost_groups) {
		for (i = 0; sht->shost_groups[i] &&
			     j < ARRAY_SIZE(shost->shost_dev_attr_groups);
		     i++, j++) {
			shost->shost_dev_attr_groups[j] =
				sht->shost_groups[i];
		}
	}
	WARN_ON_ONCE(j >= ARRAY_SIZE(shost->shost_dev_attr_groups));
=======
	shost->shost_dev.groups = sht->shost_groups;
>>>>>>> 754e0b0e

	shost->ehandler = kthread_run(scsi_error_handler, shost,
			"scsi_eh_%d", shost->host_no);
	if (IS_ERR(shost->ehandler)) {
		shost_printk(KERN_WARNING, shost,
			"error handler thread failed to spawn, error = %ld\n",
			PTR_ERR(shost->ehandler));
		shost->ehandler = NULL;
		goto fail;
	}

	shost->tmf_work_q = alloc_workqueue("scsi_tmf_%d",
					WQ_UNBOUND | WQ_MEM_RECLAIM | WQ_SYSFS,
					   1, shost->host_no);
	if (!shost->tmf_work_q) {
		shost_printk(KERN_WARNING, shost,
			     "failed to create tmf workq\n");
		goto fail;
	}
	scsi_proc_hostdir_add(shost->hostt);
	return shost;
 fail:
	/*
	 * Host state is still SHOST_CREATED and that is enough to release
	 * ->shost_gendev. scsi_host_dev_release() will free
	 * dev_name(&shost->shost_dev).
	 */
	put_device(&shost->shost_gendev);

	return NULL;
}
EXPORT_SYMBOL(scsi_host_alloc);

static int __scsi_host_match(struct device *dev, const void *data)
{
	struct Scsi_Host *p;
	const unsigned short *hostnum = data;

	p = class_to_shost(dev);
	return p->host_no == *hostnum;
}

/**
 * scsi_host_lookup - get a reference to a Scsi_Host by host no
 * @hostnum:	host number to locate
 *
 * Return value:
 *	A pointer to located Scsi_Host or NULL.
 *
 *	The caller must do a scsi_host_put() to drop the reference
 *	that scsi_host_get() took. The put_device() below dropped
 *	the reference from class_find_device().
 **/
struct Scsi_Host *scsi_host_lookup(unsigned short hostnum)
{
	struct device *cdev;
	struct Scsi_Host *shost = NULL;

	cdev = class_find_device(&shost_class, NULL, &hostnum,
				 __scsi_host_match);
	if (cdev) {
		shost = scsi_host_get(class_to_shost(cdev));
		put_device(cdev);
	}
	return shost;
}
EXPORT_SYMBOL(scsi_host_lookup);

/**
 * scsi_host_get - inc a Scsi_Host ref count
 * @shost:	Pointer to Scsi_Host to inc.
 **/
struct Scsi_Host *scsi_host_get(struct Scsi_Host *shost)
{
	if ((shost->shost_state == SHOST_DEL) ||
		!get_device(&shost->shost_gendev))
		return NULL;
	return shost;
}
EXPORT_SYMBOL(scsi_host_get);

static bool scsi_host_check_in_flight(struct request *rq, void *data,
				      bool reserved)
{
	int *count = data;
	struct scsi_cmnd *cmd = blk_mq_rq_to_pdu(rq);

	if (test_bit(SCMD_STATE_INFLIGHT, &cmd->state))
		(*count)++;

	return true;
}

/**
 * scsi_host_busy - Return the host busy counter
 * @shost:	Pointer to Scsi_Host to inc.
 **/
int scsi_host_busy(struct Scsi_Host *shost)
{
	int cnt = 0;

	blk_mq_tagset_busy_iter(&shost->tag_set,
				scsi_host_check_in_flight, &cnt);
	return cnt;
}
EXPORT_SYMBOL(scsi_host_busy);

/**
 * scsi_host_put - dec a Scsi_Host ref count
 * @shost:	Pointer to Scsi_Host to dec.
 **/
void scsi_host_put(struct Scsi_Host *shost)
{
	put_device(&shost->shost_gendev);
}
EXPORT_SYMBOL(scsi_host_put);

int scsi_init_hosts(void)
{
	return class_register(&shost_class);
}

void scsi_exit_hosts(void)
{
	class_unregister(&shost_class);
	ida_destroy(&host_index_ida);
}

int scsi_is_host_device(const struct device *dev)
{
	return dev->type == &scsi_host_type;
}
EXPORT_SYMBOL(scsi_is_host_device);

/**
 * scsi_queue_work - Queue work to the Scsi_Host workqueue.
 * @shost:	Pointer to Scsi_Host.
 * @work:	Work to queue for execution.
 *
 * Return value:
 * 	1 - work queued for execution
 *	0 - work is already queued
 *	-EINVAL - work queue doesn't exist
 **/
int scsi_queue_work(struct Scsi_Host *shost, struct work_struct *work)
{
	if (unlikely(!shost->work_q)) {
		shost_printk(KERN_ERR, shost,
			"ERROR: Scsi host '%s' attempted to queue scsi-work, "
			"when no workqueue created.\n", shost->hostt->name);
		dump_stack();

		return -EINVAL;
	}

	return queue_work(shost->work_q, work);
}
EXPORT_SYMBOL_GPL(scsi_queue_work);

/**
 * scsi_flush_work - Flush a Scsi_Host's workqueue.
 * @shost:	Pointer to Scsi_Host.
 **/
void scsi_flush_work(struct Scsi_Host *shost)
{
	if (!shost->work_q) {
		shost_printk(KERN_ERR, shost,
			"ERROR: Scsi host '%s' attempted to flush scsi-work, "
			"when no workqueue created.\n", shost->hostt->name);
		dump_stack();
		return;
	}

	flush_workqueue(shost->work_q);
}
EXPORT_SYMBOL_GPL(scsi_flush_work);

static bool complete_all_cmds_iter(struct request *rq, void *data, bool rsvd)
{
	struct scsi_cmnd *scmd = blk_mq_rq_to_pdu(rq);
	enum scsi_host_status status = *(enum scsi_host_status *)data;

	scsi_dma_unmap(scmd);
	scmd->result = 0;
	set_host_byte(scmd, status);
	scsi_done(scmd);
	return true;
}

/**
 * scsi_host_complete_all_commands - Terminate all running commands
 * @shost:	Scsi Host on which commands should be terminated
 * @status:	Status to be set for the terminated commands
 *
 * There is no protection against modification of the number
 * of outstanding commands. It is the responsibility of the
 * caller to ensure that concurrent I/O submission and/or
 * completion is stopped when calling this function.
 */
void scsi_host_complete_all_commands(struct Scsi_Host *shost,
				     enum scsi_host_status status)
{
	blk_mq_tagset_busy_iter(&shost->tag_set, complete_all_cmds_iter,
				&status);
}
EXPORT_SYMBOL_GPL(scsi_host_complete_all_commands);

struct scsi_host_busy_iter_data {
	bool (*fn)(struct scsi_cmnd *, void *, bool);
	void *priv;
};

static bool __scsi_host_busy_iter_fn(struct request *req, void *priv,
				   bool reserved)
{
	struct scsi_host_busy_iter_data *iter_data = priv;
	struct scsi_cmnd *sc = blk_mq_rq_to_pdu(req);

	return iter_data->fn(sc, iter_data->priv, reserved);
}

/**
 * scsi_host_busy_iter - Iterate over all busy commands
 * @shost:	Pointer to Scsi_Host.
 * @fn:		Function to call on each busy command
 * @priv:	Data pointer passed to @fn
 *
 * If locking against concurrent command completions is required
 * ithas to be provided by the caller
 **/
void scsi_host_busy_iter(struct Scsi_Host *shost,
			 bool (*fn)(struct scsi_cmnd *, void *, bool),
			 void *priv)
{
	struct scsi_host_busy_iter_data iter_data = {
		.fn = fn,
		.priv = priv,
	};

	blk_mq_tagset_busy_iter(&shost->tag_set, __scsi_host_busy_iter_fn,
				&iter_data);
}
EXPORT_SYMBOL_GPL(scsi_host_busy_iter);<|MERGE_RESOLUTION|>--- conflicted
+++ resolved
@@ -378,7 +378,7 @@
 struct Scsi_Host *scsi_host_alloc(struct scsi_host_template *sht, int privsize)
 {
 	struct Scsi_Host *shost;
-	int index, i, j = 0;
+	int index;
 
 	shost = kzalloc(sizeof(struct Scsi_Host) + privsize, GFP_KERNEL);
 	if (!shost)
@@ -484,21 +484,7 @@
 	shost->shost_dev.parent = &shost->shost_gendev;
 	shost->shost_dev.class = &shost_class;
 	dev_set_name(&shost->shost_dev, "host%d", shost->host_no);
-<<<<<<< HEAD
-	shost->shost_dev.groups = shost->shost_dev_attr_groups;
-	shost->shost_dev_attr_groups[j++] = &scsi_shost_attr_group;
-	if (sht->shost_groups) {
-		for (i = 0; sht->shost_groups[i] &&
-			     j < ARRAY_SIZE(shost->shost_dev_attr_groups);
-		     i++, j++) {
-			shost->shost_dev_attr_groups[j] =
-				sht->shost_groups[i];
-		}
-	}
-	WARN_ON_ONCE(j >= ARRAY_SIZE(shost->shost_dev_attr_groups));
-=======
 	shost->shost_dev.groups = sht->shost_groups;
->>>>>>> 754e0b0e
 
 	shost->ehandler = kthread_run(scsi_error_handler, shost,
 			"scsi_eh_%d", shost->host_no);
