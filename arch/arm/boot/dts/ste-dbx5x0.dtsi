/*
 * Copyright 2012 Linaro Ltd
 *
 * The code contained herein is licensed under the GNU General Public
 * License. You may obtain a copy of the GNU General Public License
 * Version 2 or later at the following locations:
 *
 * http://www.opensource.org/licenses/gpl-license.html
 * http://www.gnu.org/copyleft/gpl.html
 */

#include <dt-bindings/interrupt-controller/irq.h>
#include <dt-bindings/mfd/dbx500-prcmu.h>
#include <dt-bindings/arm/ux500_pm_domains.h>
#include "skeleton.dtsi"

/ {
	cpus {
		#address-cells = <1>;
		#size-cells = <0>;
		enable-method = "ste,dbx500-smp";

		cpu-map {
			cluster0 {
				core0 {
					cpu = <&CPU0>;
				};
				core1 {
					cpu = <&CPU1>;
				};
			};
		};
		CPU0: cpu@300 {
			device_type = "cpu";
			compatible = "arm,cortex-a9";
			reg = <0x300>;
		};
		CPU1: cpu@301 {
			device_type = "cpu";
			compatible = "arm,cortex-a9";
			reg = <0x301>;
		};
	};

	soc {
		#address-cells = <1>;
		#size-cells = <1>;
		compatible = "stericsson,db8500";
		interrupt-parent = <&intc>;
		ranges;

<<<<<<< HEAD
=======
		cpus {
			#address-cells = <1>;
			#size-cells = <0>;

			cpu-map {
				cluster0 {
					core0 {
						cpu = <&CPU0>;
					};
					core1 {
						cpu = <&CPU1>;
					};
				};
			};
			CPU0: cpu@0 {
				device_type = "cpu";
				compatible = "arm,cortex-a9";
				reg = <0>;
			};
			CPU1: cpu@1 {
				device_type = "cpu";
				compatible = "arm,cortex-a9";
				reg = <1>;
			};
		};

>>>>>>> ba300115
		ptm@801ae000 {
			compatible = "arm,coresight-etm3x", "arm,primecell";
			reg = <0x801ae000 0x1000>;

			clocks = <&prcmu_clk PRCMU_APETRACECLK>, <&prcmu_clk PRCMU_APEATCLK>;
			clock-names = "apb_pclk", "atclk";
			cpu = <&CPU0>;
			port {
				ptm0_out_port: endpoint {
					remote-endpoint = <&funnel_in_port0>;
				};
			};
		};

		ptm@801af000 {
			compatible = "arm,coresight-etm3x", "arm,primecell";
			reg = <0x801af000 0x1000>;

			clocks = <&prcmu_clk PRCMU_APETRACECLK>, <&prcmu_clk PRCMU_APEATCLK>;
			clock-names = "apb_pclk", "atclk";
			cpu = <&CPU1>;
			port {
				ptm1_out_port: endpoint {
					remote-endpoint = <&funnel_in_port1>;
				};
			};
		};

		funnel@801a6000 {
			compatible = "arm,coresight-funnel", "arm,primecell";
			reg = <0x801a6000 0x1000>;

			clocks = <&prcmu_clk PRCMU_APETRACECLK>, <&prcmu_clk PRCMU_APEATCLK>;
			clock-names = "apb_pclk", "atclk";
			ports {
				#address-cells = <1>;
				#size-cells = <0>;

				/* funnel output ports */
				port@0 {
					reg = <0>;
					funnel_out_port: endpoint {
						remote-endpoint =
							<&replicator_in_port0>;
					};
				};

				/* funnel input ports */
				port@1 {
					reg = <0>;
					funnel_in_port0: endpoint {
						slave-mode;
						remote-endpoint = <&ptm0_out_port>;
					};
				};

				port@2 {
					reg = <1>;
					funnel_in_port1: endpoint {
						slave-mode;
						remote-endpoint = <&ptm1_out_port>;
					};
				};
			};
		};

		replicator {
			compatible = "arm,coresight-replicator";
			clocks = <&prcmu_clk PRCMU_APEATCLK>;
			clock-names = "atclk";

			ports {
				#address-cells = <1>;
				#size-cells = <0>;

				/* replicator output ports */
				port@0 {
					reg = <0>;
					replicator_out_port0: endpoint {
						remote-endpoint = <&tpiu_in_port>;
					};
				};
				port@1 {
					reg = <1>;
					replicator_out_port1: endpoint {
						remote-endpoint = <&etb_in_port>;
					};
				};

				/* replicator input port */
				port@2 {
					reg = <0>;
					replicator_in_port0: endpoint {
						slave-mode;
						remote-endpoint = <&funnel_out_port>;
					};
				};
			};
		};

		tpiu@80190000 {
			compatible = "arm,coresight-tpiu", "arm,primecell";
			reg = <0x80190000 0x1000>;

			clocks = <&prcmu_clk PRCMU_APETRACECLK>, <&prcmu_clk PRCMU_APEATCLK>;
			clock-names = "apb_pclk", "atclk";
			port {
				tpiu_in_port: endpoint {
					slave-mode;
					remote-endpoint = <&replicator_out_port0>;
				};
			};
		};

		etb@801a4000 {
			compatible = "arm,coresight-etb10", "arm,primecell";
			reg = <0x801a4000 0x1000>;

			clocks = <&prcmu_clk PRCMU_APETRACECLK>, <&prcmu_clk PRCMU_APEATCLK>;
			clock-names = "apb_pclk", "atclk";
			port {
				etb_in_port: endpoint {
					slave-mode;
					remote-endpoint = <&replicator_out_port1>;
				};
			};
		};

		intc: interrupt-controller@a0411000 {
			compatible = "arm,cortex-a9-gic";
			#interrupt-cells = <3>;
			#address-cells = <1>;
			interrupt-controller;
			reg = <0xa0411000 0x1000>,
			      <0xa0410100 0x100>;
		};

		scu@a04100000 {
			compatible = "arm,cortex-a9-scu";
			reg = <0xa0410000 0x100>;
		};

		/*
		 * The backup RAM is used for retention during sleep
		 * and various things like spin tables
		 */
		backupram@80150000 {
			compatible = "ste,dbx500-backupram";
			reg = <0x80150000 0x2000>;
		};

		L2: l2-cache {
			compatible = "arm,pl310-cache";
			reg = <0xa0412000 0x1000>;
			interrupts = <0 13 IRQ_TYPE_LEVEL_HIGH>;
			cache-unified;
			cache-level = <2>;
		};

		pmu {
			compatible = "arm,cortex-a9-pmu";
			interrupts = <0 7 IRQ_TYPE_LEVEL_HIGH>;
		};

		pm_domains: pm_domains0 {
			compatible = "stericsson,ux500-pm-domains";
			#power-domain-cells = <1>;
		};

		clocks {
			compatible = "stericsson,u8500-clks";
			/*
			 * Registers for the CLKRST block on peripheral
			 * groups 1, 2, 3, 5, 6,
			 */
			reg = <0x8012f000 0x1000>, <0x8011f000 0x1000>,
			    <0x8000f000 0x1000>, <0xa03ff000 0x1000>,
			    <0xa03cf000 0x1000>;

			prcmu_clk: prcmu-clock {
				#clock-cells = <1>;
			};

			prcc_pclk: prcc-periph-clock {
				#clock-cells = <2>;
			};

			prcc_kclk: prcc-kernel-clock {
				#clock-cells = <2>;
			};

			rtc_clk: rtc32k-clock {
				#clock-cells = <0>;
			};

			smp_twd_clk: smp-twd-clock {
				#clock-cells = <0>;
			};
		};

		mtu@a03c6000 {
			/* Nomadik System Timer */
			compatible = "st,nomadik-mtu";
			reg = <0xa03c6000 0x1000>;
			interrupts = <0 4 IRQ_TYPE_LEVEL_HIGH>;

			clocks = <&prcmu_clk PRCMU_TIMCLK>, <&prcc_pclk 6 6>;
			clock-names = "timclk", "apb_pclk";
		};

		timer@a0410600 {
			compatible = "arm,cortex-a9-twd-timer";
			reg = <0xa0410600 0x20>;
			interrupts = <1 13 0x304>; /* IRQ level high per-CPU */

			clocks = <&smp_twd_clk>;
		};

		watchdog@a0410620 {
			compatible = "arm,cortex-a9-twd-wdt";
			reg = <0xa0410620 0x20>;
			interrupts = <1 14 0x304>;
			clocks = <&smp_twd_clk>;
		};

		rtc@80154000 {
			compatible = "arm,rtc-pl031", "arm,primecell";
			reg = <0x80154000 0x1000>;
			interrupts = <0 18 IRQ_TYPE_LEVEL_HIGH>;

			clocks = <&rtc_clk>;
			clock-names = "apb_pclk";
		};

		gpio0: gpio@8012e000 {
			compatible = "stericsson,db8500-gpio",
				"st,nomadik-gpio";
			reg =  <0x8012e000 0x80>;
			interrupts = <0 119 IRQ_TYPE_LEVEL_HIGH>;
			interrupt-controller;
			#interrupt-cells = <2>;
			st,supports-sleepmode;
			gpio-controller;
			#gpio-cells = <2>;
			gpio-bank = <0>;

			clocks = <&prcc_pclk 1 9>;
		};

		gpio1: gpio@8012e080 {
			compatible = "stericsson,db8500-gpio",
				"st,nomadik-gpio";
			reg =  <0x8012e080 0x80>;
			interrupts = <0 120 IRQ_TYPE_LEVEL_HIGH>;
			interrupt-controller;
			#interrupt-cells = <2>;
			st,supports-sleepmode;
			gpio-controller;
			#gpio-cells = <2>;
			gpio-bank = <1>;

			clocks = <&prcc_pclk 1 9>;
		};

		gpio2: gpio@8000e000 {
			compatible = "stericsson,db8500-gpio",
				"st,nomadik-gpio";
			reg =  <0x8000e000 0x80>;
			interrupts = <0 121 IRQ_TYPE_LEVEL_HIGH>;
			interrupt-controller;
			#interrupt-cells = <2>;
			st,supports-sleepmode;
			gpio-controller;
			#gpio-cells = <2>;
			gpio-bank = <2>;

			clocks = <&prcc_pclk 3 8>;
		};

		gpio3: gpio@8000e080 {
			compatible = "stericsson,db8500-gpio",
				"st,nomadik-gpio";
			reg =  <0x8000e080 0x80>;
			interrupts = <0 122 IRQ_TYPE_LEVEL_HIGH>;
			interrupt-controller;
			#interrupt-cells = <2>;
			st,supports-sleepmode;
			gpio-controller;
			#gpio-cells = <2>;
			gpio-bank = <3>;

			clocks = <&prcc_pclk 3 8>;
		};

		gpio4: gpio@8000e100 {
			compatible = "stericsson,db8500-gpio",
				"st,nomadik-gpio";
			reg =  <0x8000e100 0x80>;
			interrupts = <0 123 IRQ_TYPE_LEVEL_HIGH>;
			interrupt-controller;
			#interrupt-cells = <2>;
			st,supports-sleepmode;
			gpio-controller;
			#gpio-cells = <2>;
			gpio-bank = <4>;

			clocks = <&prcc_pclk 3 8>;
		};

		gpio5: gpio@8000e180 {
			compatible = "stericsson,db8500-gpio",
				"st,nomadik-gpio";
			reg =  <0x8000e180 0x80>;
			interrupts = <0 124 IRQ_TYPE_LEVEL_HIGH>;
			interrupt-controller;
			#interrupt-cells = <2>;
			st,supports-sleepmode;
			gpio-controller;
			#gpio-cells = <2>;
			gpio-bank = <5>;

			clocks = <&prcc_pclk 3 8>;
		};

		gpio6: gpio@8011e000 {
			compatible = "stericsson,db8500-gpio",
				"st,nomadik-gpio";
			reg =  <0x8011e000 0x80>;
			interrupts = <0 125 IRQ_TYPE_LEVEL_HIGH>;
			interrupt-controller;
			#interrupt-cells = <2>;
			st,supports-sleepmode;
			gpio-controller;
			#gpio-cells = <2>;
			gpio-bank = <6>;

			clocks = <&prcc_pclk 2 11>;
		};

		gpio7: gpio@8011e080 {
			compatible = "stericsson,db8500-gpio",
				"st,nomadik-gpio";
			reg =  <0x8011e080 0x80>;
			interrupts = <0 126 IRQ_TYPE_LEVEL_HIGH>;
			interrupt-controller;
			#interrupt-cells = <2>;
			st,supports-sleepmode;
			gpio-controller;
			#gpio-cells = <2>;
			gpio-bank = <7>;

			clocks = <&prcc_pclk 2 11>;
		};

		gpio8: gpio@a03fe000 {
			compatible = "stericsson,db8500-gpio",
				"st,nomadik-gpio";
			reg =  <0xa03fe000 0x80>;
			interrupts = <0 127 IRQ_TYPE_LEVEL_HIGH>;
			interrupt-controller;
			#interrupt-cells = <2>;
			st,supports-sleepmode;
			gpio-controller;
			#gpio-cells = <2>;
			gpio-bank = <8>;

			clocks = <&prcc_pclk 5 1>;
		};

		pinctrl {
			compatible = "stericsson,db8500-pinctrl";
			prcm = <&prcmu>;
		};

		usb_per5@a03e0000 {
			compatible = "stericsson,db8500-musb";
			reg = <0xa03e0000 0x10000>;
			interrupts = <0 23 IRQ_TYPE_LEVEL_HIGH>;
			interrupt-names = "mc";

			dr_mode = "otg";

			dmas = <&dma 38 0 0x2>, /* Logical - DevToMem */
			       <&dma 38 0 0x0>, /* Logical - MemToDev */
			       <&dma 37 0 0x2>, /* Logical - DevToMem */
			       <&dma 37 0 0x0>, /* Logical - MemToDev */
			       <&dma 36 0 0x2>, /* Logical - DevToMem */
			       <&dma 36 0 0x0>, /* Logical - MemToDev */
			       <&dma 19 0 0x2>, /* Logical - DevToMem */
			       <&dma 19 0 0x0>, /* Logical - MemToDev */
			       <&dma 18 0 0x2>, /* Logical - DevToMem */
			       <&dma 18 0 0x0>, /* Logical - MemToDev */
			       <&dma 17 0 0x2>, /* Logical - DevToMem */
			       <&dma 17 0 0x0>, /* Logical - MemToDev */
			       <&dma 16 0 0x2>, /* Logical - DevToMem */
			       <&dma 16 0 0x0>, /* Logical - MemToDev */
			       <&dma 39 0 0x2>, /* Logical - DevToMem */
			       <&dma 39 0 0x0>; /* Logical - MemToDev */

			dma-names = "iep_1_9",  "oep_1_9",
				    "iep_2_10", "oep_2_10",
				    "iep_3_11", "oep_3_11",
				    "iep_4_12", "oep_4_12",
				    "iep_5_13", "oep_5_13",
				    "iep_6_14", "oep_6_14",
				    "iep_7_15", "oep_7_15",
				    "iep_8",    "oep_8";

			clocks = <&prcc_pclk 5 0>;
		};

		dma: dma-controller@801C0000 {
			compatible = "stericsson,db8500-dma40", "stericsson,dma40";
			reg = <0x801C0000 0x1000 0x40010000 0x800>;
			reg-names = "base", "lcpa";
			interrupts = <0 25 IRQ_TYPE_LEVEL_HIGH>;

			#dma-cells = <3>;
			memcpy-channels = <56 57 58 59 60>;

			clocks = <&prcmu_clk PRCMU_DMACLK>;
		};

		prcmu: prcmu@80157000 {
			compatible = "stericsson,db8500-prcmu";
			reg = <0x80157000 0x2000>, <0x801b0000 0x8000>, <0x801b8000 0x1000>;
			reg-names = "prcmu", "prcmu-tcpm", "prcmu-tcdm";
			interrupts = <0 47 IRQ_TYPE_LEVEL_HIGH>;
			#address-cells = <1>;
			#size-cells = <1>;
			interrupt-controller;
			#interrupt-cells = <2>;
			ranges;

			prcmu-timer-4@80157450 {
				compatible = "stericsson,db8500-prcmu-timer-4";
				reg = <0x80157450 0xC>;
			};

			cpufreq {
				compatible = "stericsson,cpufreq-ux500";
				clocks = <&prcmu_clk PRCMU_ARMSS>;
				clock-names = "armss";
				status = "disabled";
			};

			thermal@801573c0 {
				compatible = "stericsson,db8500-thermal";
				reg = <0x801573c0 0x40>;
				interrupts = <21 IRQ_TYPE_LEVEL_HIGH>,
					     <22 IRQ_TYPE_LEVEL_HIGH>;
				interrupt-names = "IRQ_HOTMON_LOW", "IRQ_HOTMON_HIGH";
				status = "disabled";
			};

			db8500-prcmu-regulators {
				compatible = "stericsson,db8500-prcmu-regulator";

				// DB8500_REGULATOR_VAPE
				db8500_vape_reg: db8500_vape {
					regulator-compatible = "db8500_vape";
					regulator-always-on;
				};

				// DB8500_REGULATOR_VARM
				db8500_varm_reg: db8500_varm {
					regulator-compatible = "db8500_varm";
				};

				// DB8500_REGULATOR_VMODEM
				db8500_vmodem_reg: db8500_vmodem {
					regulator-compatible = "db8500_vmodem";
				};

				// DB8500_REGULATOR_VPLL
				db8500_vpll_reg: db8500_vpll {
					regulator-compatible = "db8500_vpll";
				};

				// DB8500_REGULATOR_VSMPS1
				db8500_vsmps1_reg: db8500_vsmps1 {
					regulator-compatible = "db8500_vsmps1";
				};

				// DB8500_REGULATOR_VSMPS2
				db8500_vsmps2_reg: db8500_vsmps2 {
					regulator-compatible = "db8500_vsmps2";
				};

				// DB8500_REGULATOR_VSMPS3
				db8500_vsmps3_reg: db8500_vsmps3 {
					regulator-compatible = "db8500_vsmps3";
				};

				// DB8500_REGULATOR_VRF1
				db8500_vrf1_reg: db8500_vrf1 {
					regulator-compatible = "db8500_vrf1";
				};

				// DB8500_REGULATOR_SWITCH_SVAMMDSP
				db8500_sva_mmdsp_reg: db8500_sva_mmdsp {
					regulator-compatible = "db8500_sva_mmdsp";
				};

				// DB8500_REGULATOR_SWITCH_SVAMMDSPRET
				db8500_sva_mmdsp_ret_reg: db8500_sva_mmdsp_ret {
					regulator-compatible = "db8500_sva_mmdsp_ret";
				};

				// DB8500_REGULATOR_SWITCH_SVAPIPE
				db8500_sva_pipe_reg: db8500_sva_pipe {
					regulator-compatible = "db8500_sva_pipe";
				};

				// DB8500_REGULATOR_SWITCH_SIAMMDSP
				db8500_sia_mmdsp_reg: db8500_sia_mmdsp {
					regulator-compatible = "db8500_sia_mmdsp";
				};

				// DB8500_REGULATOR_SWITCH_SIAMMDSPRET
				db8500_sia_mmdsp_ret_reg: db8500_sia_mmdsp_ret {
				};

				// DB8500_REGULATOR_SWITCH_SIAPIPE
				db8500_sia_pipe_reg: db8500_sia_pipe {
					regulator-compatible = "db8500_sia_pipe";
				};

				// DB8500_REGULATOR_SWITCH_SGA
				db8500_sga_reg: db8500_sga {
					regulator-compatible = "db8500_sga";
					vin-supply = <&db8500_vape_reg>;
				};

				// DB8500_REGULATOR_SWITCH_B2R2_MCDE
				db8500_b2r2_mcde_reg: db8500_b2r2_mcde {
					regulator-compatible = "db8500_b2r2_mcde";
					vin-supply = <&db8500_vape_reg>;
				};

				// DB8500_REGULATOR_SWITCH_ESRAM12
				db8500_esram12_reg: db8500_esram12 {
					regulator-compatible = "db8500_esram12";
				};

				// DB8500_REGULATOR_SWITCH_ESRAM12RET
				db8500_esram12_ret_reg: db8500_esram12_ret {
					regulator-compatible = "db8500_esram12_ret";
				};

				// DB8500_REGULATOR_SWITCH_ESRAM34
				db8500_esram34_reg: db8500_esram34 {
					regulator-compatible = "db8500_esram34";
				};

				// DB8500_REGULATOR_SWITCH_ESRAM34RET
				db8500_esram34_ret_reg: db8500_esram34_ret {
					regulator-compatible = "db8500_esram34_ret";
				};
			};

			ab8500 {
				compatible = "stericsson,ab8500";
				interrupt-parent = <&intc>;
				interrupts = <0 40 IRQ_TYPE_LEVEL_HIGH>;
				interrupt-controller;
				#interrupt-cells = <2>;

				ab8500_gpio: ab8500-gpio {
					gpio-controller;
					#gpio-cells = <2>;
				};

				ab8500-rtc {
					compatible = "stericsson,ab8500-rtc";
					interrupts = <17 IRQ_TYPE_LEVEL_HIGH
						      18 IRQ_TYPE_LEVEL_HIGH>;
					interrupt-names = "60S", "ALARM";
				};

				ab8500-gpadc {
					compatible = "stericsson,ab8500-gpadc";
					interrupts = <32 IRQ_TYPE_LEVEL_HIGH
						      39 IRQ_TYPE_LEVEL_HIGH>;
					interrupt-names = "HW_CONV_END", "SW_CONV_END";
					vddadc-supply = <&ab8500_ldo_tvout_reg>;
				};

				ab8500_battery: ab8500_battery {
					stericsson,battery-type = "LIPO";
					thermistor-on-batctrl;
				};

				ab8500_fg {
					compatible = "stericsson,ab8500-fg";
					battery	   = <&ab8500_battery>;
				};

				ab8500_btemp {
					compatible = "stericsson,ab8500-btemp";
					battery	   = <&ab8500_battery>;
				};

				ab8500_charger {
					compatible	= "stericsson,ab8500-charger";
					battery		= <&ab8500_battery>;
					vddadc-supply	= <&ab8500_ldo_tvout_reg>;
				};

				ab8500_chargalg {
					compatible	= "stericsson,ab8500-chargalg";
					battery		= <&ab8500_battery>;
				};

				ab8500_usb {
					compatible = "stericsson,ab8500-usb";
					interrupts = < 90 IRQ_TYPE_LEVEL_HIGH
						       96 IRQ_TYPE_LEVEL_HIGH
						       14 IRQ_TYPE_LEVEL_HIGH
						       15 IRQ_TYPE_LEVEL_HIGH
						       79 IRQ_TYPE_LEVEL_HIGH
						       74 IRQ_TYPE_LEVEL_HIGH
						       75 IRQ_TYPE_LEVEL_HIGH>;
					interrupt-names = "ID_WAKEUP_R",
							  "ID_WAKEUP_F",
							  "VBUS_DET_F",
							  "VBUS_DET_R",
							  "USB_LINK_STATUS",
							  "USB_ADP_PROBE_PLUG",
							  "USB_ADP_PROBE_UNPLUG";
					vddulpivio18-supply = <&ab8500_ldo_intcore_reg>;
					v-ape-supply = <&db8500_vape_reg>;
					musb_1v8-supply = <&db8500_vsmps2_reg>;
				};

				ab8500-ponkey {
					compatible = "stericsson,ab8500-poweron-key";
					interrupts = <6 IRQ_TYPE_LEVEL_HIGH
						      7 IRQ_TYPE_LEVEL_HIGH>;
					interrupt-names = "ONKEY_DBF", "ONKEY_DBR";
				};

				ab8500-sysctrl {
					compatible = "stericsson,ab8500-sysctrl";
				};

				ab8500-pwm {
					compatible = "stericsson,ab8500-pwm";
				};

				ab8500-debugfs {
					compatible = "stericsson,ab8500-debug";
				};

				codec: ab8500-codec {
					compatible = "stericsson,ab8500-codec";

					V-AUD-supply = <&ab8500_ldo_audio_reg>;
					V-AMIC1-supply = <&ab8500_ldo_anamic1_reg>;
					V-AMIC2-supply = <&ab8500_ldo_anamic2_reg>;
					V-DMIC-supply = <&ab8500_ldo_dmic_reg>;

					stericsson,earpeice-cmv = <950>; /* Units in mV. */
				};

				ext_regulators: ab8500-ext-regulators {
					compatible = "stericsson,ab8500-ext-regulator";

					ab8500_ext1_reg: ab8500_ext1 {
						regulator-compatible = "ab8500_ext1";
						regulator-min-microvolt = <1800000>;
						regulator-max-microvolt = <1800000>;
						regulator-boot-on;
						regulator-always-on;
					};

					ab8500_ext2_reg: ab8500_ext2 {
						regulator-compatible = "ab8500_ext2";
						regulator-min-microvolt = <1360000>;
						regulator-max-microvolt = <1360000>;
						regulator-boot-on;
						regulator-always-on;
					};

					ab8500_ext3_reg: ab8500_ext3 {
						regulator-compatible = "ab8500_ext3";
						regulator-min-microvolt = <3400000>;
						regulator-max-microvolt = <3400000>;
						regulator-boot-on;
					};
				};

				ab8500-regulators {
					compatible = "stericsson,ab8500-regulator";
					vin-supply = <&ab8500_ext3_reg>;

					// supplies to the display/camera
					ab8500_ldo_aux1_reg: ab8500_ldo_aux1 {
						regulator-compatible = "ab8500_ldo_aux1";
						regulator-min-microvolt = <2500000>;
						regulator-max-microvolt = <2900000>;
						regulator-boot-on;
						/* BUG: If turned off MMC will be affected. */
						regulator-always-on;
					};

					// supplies to the on-board eMMC
					ab8500_ldo_aux2_reg: ab8500_ldo_aux2 {
						regulator-compatible = "ab8500_ldo_aux2";
						regulator-min-microvolt = <1100000>;
						regulator-max-microvolt = <3300000>;
					};

					// supply for VAUX3; SDcard slots
					ab8500_ldo_aux3_reg: ab8500_ldo_aux3 {
						regulator-compatible = "ab8500_ldo_aux3";
						regulator-min-microvolt = <1100000>;
						regulator-max-microvolt = <3300000>;
					};

					// supply for v-intcore12; VINTCORE12 LDO
					ab8500_ldo_intcore_reg: ab8500_ldo_intcore {
						regulator-compatible = "ab8500_ldo_intcore";
					};

					// supply for tvout; gpadc; TVOUT LDO
					ab8500_ldo_tvout_reg: ab8500_ldo_tvout {
						regulator-compatible = "ab8500_ldo_tvout";
					};

					// supply for ab8500-usb; USB LDO
					ab8500_ldo_usb_reg: ab8500_ldo_usb {
						regulator-compatible = "ab8500_ldo_usb";
					};

					// supply for ab8500-vaudio; VAUDIO LDO
					ab8500_ldo_audio_reg: ab8500_ldo_audio {
						regulator-compatible = "ab8500_ldo_audio";
					};

					// supply for v-anamic1 VAMIC1 LDO
					ab8500_ldo_anamic1_reg: ab8500_ldo_anamic1 {
						regulator-compatible = "ab8500_ldo_anamic1";
					};

					// supply for v-amic2; VAMIC2 LDO; reuse constants for AMIC1
					ab8500_ldo_anamic2_reg: ab8500_ldo_anamic2 {
						regulator-compatible = "ab8500_ldo_anamic2";
					};

					// supply for v-dmic; VDMIC LDO
					ab8500_ldo_dmic_reg: ab8500_ldo_dmic {
						regulator-compatible = "ab8500_ldo_dmic";
					};

					// supply for U8500 CSI/DSI; VANA LDO
					ab8500_ldo_ana_reg: ab8500_ldo_ana {
						regulator-compatible = "ab8500_ldo_ana";
					};
				};
			};
		};

		i2c@80004000 {
			compatible = "stericsson,db8500-i2c", "st,nomadik-i2c", "arm,primecell";
			reg = <0x80004000 0x1000>;
			interrupts = <0 21 IRQ_TYPE_LEVEL_HIGH>;

			#address-cells = <1>;
			#size-cells = <0>;
			v-i2c-supply = <&db8500_vape_reg>;

			clock-frequency = <400000>;
			clocks = <&prcc_kclk 3 3>, <&prcc_pclk 3 3>;
			clock-names = "i2cclk", "apb_pclk";
			power-domains = <&pm_domains DOMAIN_VAPE>;
		};

		i2c@80122000 {
			compatible = "stericsson,db8500-i2c", "st,nomadik-i2c", "arm,primecell";
			reg = <0x80122000 0x1000>;
			interrupts = <0 22 IRQ_TYPE_LEVEL_HIGH>;

			#address-cells = <1>;
			#size-cells = <0>;
			v-i2c-supply = <&db8500_vape_reg>;

			clock-frequency = <400000>;

			clocks = <&prcc_kclk 1 2>, <&prcc_pclk 1 2>;
			clock-names = "i2cclk", "apb_pclk";
			power-domains = <&pm_domains DOMAIN_VAPE>;
		};

		i2c@80128000 {
			compatible = "stericsson,db8500-i2c", "st,nomadik-i2c", "arm,primecell";
			reg = <0x80128000 0x1000>;
			interrupts = <0 55 IRQ_TYPE_LEVEL_HIGH>;

			#address-cells = <1>;
			#size-cells = <0>;
			v-i2c-supply = <&db8500_vape_reg>;

			clock-frequency = <400000>;

			clocks = <&prcc_kclk 1 6>, <&prcc_pclk 1 6>;
			clock-names = "i2cclk", "apb_pclk";
			power-domains = <&pm_domains DOMAIN_VAPE>;
		};

		i2c@80110000 {
			compatible = "stericsson,db8500-i2c", "st,nomadik-i2c", "arm,primecell";
			reg = <0x80110000 0x1000>;
			interrupts = <0 12 IRQ_TYPE_LEVEL_HIGH>;

			#address-cells = <1>;
			#size-cells = <0>;
			v-i2c-supply = <&db8500_vape_reg>;

			clock-frequency = <400000>;

			clocks = <&prcc_kclk 2 0>, <&prcc_pclk 2 0>;
			clock-names = "i2cclk", "apb_pclk";
			power-domains = <&pm_domains DOMAIN_VAPE>;
		};

		i2c@8012a000 {
			compatible = "stericsson,db8500-i2c", "st,nomadik-i2c", "arm,primecell";
			reg = <0x8012a000 0x1000>;
			interrupts = <0 51 IRQ_TYPE_LEVEL_HIGH>;

			#address-cells = <1>;
			#size-cells = <0>;
			v-i2c-supply = <&db8500_vape_reg>;

			clock-frequency = <400000>;

			clocks = <&prcc_kclk 1 9>, <&prcc_pclk 1 10>;
			clock-names = "i2cclk", "apb_pclk";
			power-domains = <&pm_domains DOMAIN_VAPE>;
		};

		ssp@80002000 {
			compatible = "arm,pl022", "arm,primecell";
			reg = <0x80002000 0x1000>;
			interrupts = <0 14 IRQ_TYPE_LEVEL_HIGH>;
			#address-cells = <1>;
			#size-cells = <0>;
			clocks = <&prcc_kclk 3 1>, <&prcc_pclk 3 1>;
			clock-names = "SSPCLK", "apb_pclk";
			dmas = <&dma 8 0 0x2>, /* Logical - DevToMem */
			       <&dma 8 0 0x0>; /* Logical - MemToDev */
			dma-names = "rx", "tx";
			power-domains = <&pm_domains DOMAIN_VAPE>;
		};

		ssp@80003000 {
			compatible = "arm,pl022", "arm,primecell";
			reg = <0x80003000 0x1000>;
			interrupts = <0 52 IRQ_TYPE_LEVEL_HIGH>;
			#address-cells = <1>;
			#size-cells = <0>;
			clocks = <&prcc_kclk 3 2>, <&prcc_pclk 3 2>;
			clock-names = "SSPCLK", "apb_pclk";
			dmas = <&dma 9 0 0x2>, /* Logical - DevToMem */
			       <&dma 9 0 0x0>; /* Logical - MemToDev */
			dma-names = "rx", "tx";
			power-domains = <&pm_domains DOMAIN_VAPE>;
		};

		spi@8011a000 {
			compatible = "arm,pl022", "arm,primecell";
			reg = <0x8011a000 0x1000>;
			interrupts = <0 8 IRQ_TYPE_LEVEL_HIGH>;
			#address-cells = <1>;
			#size-cells = <0>;
			/* Same clock wired to kernel and pclk */
			clocks = <&prcc_pclk 2 8>, <&prcc_pclk 2 8>;
			clock-names = "SSPCLK", "apb_pclk";
			dmas = <&dma 0 0 0x2>, /* Logical - DevToMem */
			       <&dma 0 0 0x0>; /* Logical - MemToDev */
			dma-names = "rx", "tx";
			power-domains = <&pm_domains DOMAIN_VAPE>;
		};

		spi@80112000 {
			compatible = "arm,pl022", "arm,primecell";
			reg = <0x80112000 0x1000>;
			interrupts = <0 96 IRQ_TYPE_LEVEL_HIGH>;
			#address-cells = <1>;
			#size-cells = <0>;
			/* Same clock wired to kernel and pclk */
			clocks = <&prcc_pclk 2 2>, <&prcc_pclk 2 2>;
			clock-names = "SSPCLK", "apb_pclk";
			dmas = <&dma 35 0 0x2>, /* Logical - DevToMem */
			       <&dma 35 0 0x0>; /* Logical - MemToDev */
			dma-names = "rx", "tx";
			power-domains = <&pm_domains DOMAIN_VAPE>;
		};

		spi@80111000 {
			compatible = "arm,pl022", "arm,primecell";
			reg = <0x80111000 0x1000>;
			interrupts = <0 6 IRQ_TYPE_LEVEL_HIGH>;
			#address-cells = <1>;
			#size-cells = <0>;
			/* Same clock wired to kernel and pclk */
			clocks = <&prcc_pclk 2 1>, <&prcc_pclk 2 1>;
			clock-names = "SSPCLK", "apb_pclk";
			dmas = <&dma 33 0 0x2>, /* Logical - DevToMem */
			       <&dma 33 0 0x0>; /* Logical - MemToDev */
			dma-names = "rx", "tx";
			power-domains = <&pm_domains DOMAIN_VAPE>;
		};

		spi@80129000 {
			compatible = "arm,pl022", "arm,primecell";
			reg = <0x80129000 0x1000>;
			interrupts = <0 49 IRQ_TYPE_LEVEL_HIGH>;
			#address-cells = <1>;
			#size-cells = <0>;
			/* Same clock wired to kernel and pclk */
			clocks = <&prcc_pclk 1 7>, <&prcc_pclk 1 7>;
			clock-names = "SSPCLK", "apb_pclk";
			dmas = <&dma 40 0 0x2>, /* Logical - DevToMem */
			       <&dma 40 0 0x0>; /* Logical - MemToDev */
			dma-names = "rx", "tx";
			power-domains = <&pm_domains DOMAIN_VAPE>;
		};

		ux500_serial0: uart@80120000 {
			compatible = "arm,pl011", "arm,primecell";
			reg = <0x80120000 0x1000>;
			interrupts = <0 11 IRQ_TYPE_LEVEL_HIGH>;

			dmas = <&dma 13 0 0x2>, /* Logical - DevToMem */
			       <&dma 13 0 0x0>; /* Logical - MemToDev */
			dma-names = "rx", "tx";

			clocks = <&prcc_kclk 1 0>, <&prcc_pclk 1 0>;
			clock-names = "uart", "apb_pclk";

			status = "disabled";
		};

		ux500_serial1: uart@80121000 {
			compatible = "arm,pl011", "arm,primecell";
			reg = <0x80121000 0x1000>;
			interrupts = <0 19 IRQ_TYPE_LEVEL_HIGH>;

			dmas = <&dma 12 0 0x2>, /* Logical - DevToMem */
			       <&dma 12 0 0x0>; /* Logical - MemToDev */
			dma-names = "rx", "tx";

			clocks = <&prcc_kclk 1 1>, <&prcc_pclk 1 1>;
			clock-names = "uart", "apb_pclk";

			status = "disabled";
		};

		ux500_serial2: uart@80007000 {
			compatible = "arm,pl011", "arm,primecell";
			reg = <0x80007000 0x1000>;
			interrupts = <0 26 IRQ_TYPE_LEVEL_HIGH>;

			dmas = <&dma 11 0 0x2>, /* Logical - DevToMem */
			       <&dma 11 0 0x0>; /* Logical - MemToDev */
			dma-names = "rx", "tx";

			clocks = <&prcc_kclk 3 6>, <&prcc_pclk 3 6>;
			clock-names = "uart", "apb_pclk";

			status = "disabled";
		};

		sdi0_per1@80126000 {
			compatible = "arm,pl18x", "arm,primecell";
			reg = <0x80126000 0x1000>;
			interrupts = <0 60 IRQ_TYPE_LEVEL_HIGH>;

			dmas = <&dma 29 0 0x2>, /* Logical - DevToMem */
			       <&dma 29 0 0x0>; /* Logical - MemToDev */
			dma-names = "rx", "tx";

			clocks = <&prcc_kclk 1 5>, <&prcc_pclk 1 5>;
			clock-names = "sdi", "apb_pclk";
			power-domains = <&pm_domains DOMAIN_VAPE>;

			status = "disabled";
		};

		sdi1_per2@80118000 {
			compatible = "arm,pl18x", "arm,primecell";
			reg = <0x80118000 0x1000>;
			interrupts = <0 50 IRQ_TYPE_LEVEL_HIGH>;

			dmas = <&dma 32 0 0x2>, /* Logical - DevToMem */
			       <&dma 32 0 0x0>; /* Logical - MemToDev */
			dma-names = "rx", "tx";

			clocks = <&prcc_kclk 2 4>, <&prcc_pclk 2 6>;
			clock-names = "sdi", "apb_pclk";
			power-domains = <&pm_domains DOMAIN_VAPE>;

			status = "disabled";
		};

		sdi2_per3@80005000 {
			compatible = "arm,pl18x", "arm,primecell";
			reg = <0x80005000 0x1000>;
			interrupts = <0 41 IRQ_TYPE_LEVEL_HIGH>;

			dmas = <&dma 28 0 0x2>, /* Logical - DevToMem */
			       <&dma 28 0 0x0>; /* Logical - MemToDev */
			dma-names = "rx", "tx";

			clocks = <&prcc_kclk 3 4>, <&prcc_pclk 3 4>;
			clock-names = "sdi", "apb_pclk";
			power-domains = <&pm_domains DOMAIN_VAPE>;

			status = "disabled";
		};

		sdi3_per2@80119000 {
			compatible = "arm,pl18x", "arm,primecell";
			reg = <0x80119000 0x1000>;
			interrupts = <0 59 IRQ_TYPE_LEVEL_HIGH>;

			dmas = <&dma 41 0 0x2>, /* Logical - DevToMem */
			       <&dma 41 0 0x0>; /* Logical - MemToDev */
			dma-names = "rx", "tx";

			clocks = <&prcc_kclk 2 5>, <&prcc_pclk 2 7>;
			clock-names = "sdi", "apb_pclk";
			power-domains = <&pm_domains DOMAIN_VAPE>;

			status = "disabled";
		};

		sdi4_per2@80114000 {
			compatible = "arm,pl18x", "arm,primecell";
			reg = <0x80114000 0x1000>;
			interrupts = <0 99 IRQ_TYPE_LEVEL_HIGH>;

			dmas = <&dma 42 0 0x2>, /* Logical - DevToMem */
			       <&dma 42 0 0x0>; /* Logical - MemToDev */
			dma-names = "rx", "tx";

			clocks = <&prcc_kclk 2 2>, <&prcc_pclk 2 4>;
			clock-names = "sdi", "apb_pclk";
			power-domains = <&pm_domains DOMAIN_VAPE>;

			status = "disabled";
		};

		sdi5_per3@80008000 {
			compatible = "arm,pl18x", "arm,primecell";
			reg = <0x80008000 0x1000>;
			interrupts = <0 100 IRQ_TYPE_LEVEL_HIGH>;

			dmas = <&dma 43 0 0x2>, /* Logical - DevToMem */
			       <&dma 43 0 0x0>; /* Logical - MemToDev */
			dma-names = "rx", "tx";

			clocks = <&prcc_kclk 3 7>, <&prcc_pclk 3 7>;
			clock-names = "sdi", "apb_pclk";
			power-domains = <&pm_domains DOMAIN_VAPE>;

			status = "disabled";
		};

		msp0: msp@80123000 {
			compatible = "stericsson,ux500-msp-i2s";
			reg = <0x80123000 0x1000>;
			interrupts = <0 31 IRQ_TYPE_LEVEL_HIGH>;
			v-ape-supply = <&db8500_vape_reg>;

			dmas = <&dma 31 0 0x12>, /* Logical - DevToMem - HighPrio */
			       <&dma 31 0 0x10>; /* Logical - MemToDev - HighPrio */
			dma-names = "rx", "tx";

			clocks = <&prcc_kclk 1 3>, <&prcc_pclk 1 3>;
			clock-names = "msp", "apb_pclk";

			status = "disabled";
		};

		msp1: msp@80124000 {
			compatible = "stericsson,ux500-msp-i2s";
			reg = <0x80124000 0x1000>;
			interrupts = <0 62 IRQ_TYPE_LEVEL_HIGH>;
			v-ape-supply = <&db8500_vape_reg>;

			/* This DMA channel only exist on DB8500 v1 */
			dmas = <&dma 30 0 0x10>; /* Logical - MemToDev - HighPrio */
			dma-names = "tx";

			clocks = <&prcc_kclk 1 4>, <&prcc_pclk 1 4>;
			clock-names = "msp", "apb_pclk";

			status = "disabled";
		};

		// HDMI sound
		msp2: msp@80117000 {
			compatible = "stericsson,ux500-msp-i2s";
			reg = <0x80117000 0x1000>;
			interrupts = <0 98 IRQ_TYPE_LEVEL_HIGH>;
			v-ape-supply = <&db8500_vape_reg>;

			dmas = <&dma 14 0 0x12>, /* Logical  - DevToMem - HighPrio */
			       <&dma 14 1 0x19>; /* Physical Chan 1 - MemToDev
                                                    HighPrio - Fixed */
			dma-names = "rx", "tx";

			clocks = <&prcc_kclk 2 3>, <&prcc_pclk 2 5>;
			clock-names = "msp", "apb_pclk";

			status = "disabled";
		};

		msp3: msp@80125000 {
			compatible = "stericsson,ux500-msp-i2s";
			reg = <0x80125000 0x1000>;
			interrupts = <0 62 IRQ_TYPE_LEVEL_HIGH>;
			v-ape-supply = <&db8500_vape_reg>;

			/* This DMA channel only exist on DB8500 v2 */
			dmas = <&dma 30 0 0x12>; /* Logical - DevToMem - HighPrio */
			dma-names = "rx";

			clocks = <&prcc_kclk 1 10>, <&prcc_pclk 1 11>;
			clock-names = "msp", "apb_pclk";

			status = "disabled";
		};

		external-bus@50000000 {
			compatible = "simple-bus";
			reg = <0x50000000 0x4000000>;
			#address-cells = <1>;
			#size-cells = <1>;
			ranges = <0 0x50000000 0x4000000>;
			status = "disabled";
		};

		cpufreq-cooling {
			compatible = "stericsson,db8500-cpufreq-cooling";
			status = "disabled";
		};

		mcde@a0350000 {
			compatible = "stericsson,mcde";
			reg = <0xa0350000 0x1000>, /* MCDE */
			      <0xa0351000 0x1000>, /* DSI link 1 */
			      <0xa0352000 0x1000>, /* DSI link 2 */
			      <0xa0353000 0x1000>; /* DSI link 3 */
			interrupts = <0 48 IRQ_TYPE_LEVEL_HIGH>;
			clocks = <&prcmu_clk PRCMU_MCDECLK>, /* Main MCDE clock */
				 <&prcmu_clk PRCMU_LCDCLK>, /* LCD clock */
				 <&prcmu_clk PRCMU_PLLDSI>, /* HDMI clock */
				 <&prcmu_clk PRCMU_DSI0CLK>, /* DSI 0 */
				 <&prcmu_clk PRCMU_DSI1CLK>, /* DSI 1 */
				 <&prcmu_clk PRCMU_DSI0ESCCLK>, /* TVout clock 0 */
				 <&prcmu_clk PRCMU_DSI1ESCCLK>, /* TVout clock 1 */
				 <&prcmu_clk PRCMU_DSI2ESCCLK>; /* TVout clock 2 */
		};

		cryp@a03cb000 {
			compatible = "stericsson,ux500-cryp";
			reg = <0xa03cb000 0x1000>;
			interrupts = <0 15 IRQ_TYPE_LEVEL_HIGH>;

			v-ape-supply = <&db8500_vape_reg>;
			clocks = <&prcc_pclk 6 1>;
		};

		hash@a03c2000 {
			compatible = "stericsson,ux500-hash";
			reg = <0xa03c2000 0x1000>;

			v-ape-supply = <&db8500_vape_reg>;
			clocks = <&prcc_pclk 6 2>;
		};
	};
};<|MERGE_RESOLUTION|>--- conflicted
+++ resolved
@@ -49,35 +49,6 @@
 		interrupt-parent = <&intc>;
 		ranges;
 
-<<<<<<< HEAD
-=======
-		cpus {
-			#address-cells = <1>;
-			#size-cells = <0>;
-
-			cpu-map {
-				cluster0 {
-					core0 {
-						cpu = <&CPU0>;
-					};
-					core1 {
-						cpu = <&CPU1>;
-					};
-				};
-			};
-			CPU0: cpu@0 {
-				device_type = "cpu";
-				compatible = "arm,cortex-a9";
-				reg = <0>;
-			};
-			CPU1: cpu@1 {
-				device_type = "cpu";
-				compatible = "arm,cortex-a9";
-				reg = <1>;
-			};
-		};
-
->>>>>>> ba300115
 		ptm@801ae000 {
 			compatible = "arm,coresight-etm3x", "arm,primecell";
 			reg = <0x801ae000 0x1000>;
