--- conflicted
+++ resolved
@@ -3939,16 +3939,9 @@
 		for (i = slot; i < nritems; i++) {
 			u32 ioff;
 
-<<<<<<< HEAD
-			item = btrfs_item_nr(i);
-			ioff = btrfs_token_item_offset(&token, item);
-			btrfs_set_token_item_offset(&token, item,
-						    ioff - batch->total_data_size);
-=======
 			ioff = btrfs_token_item_offset(&token, i);
 			btrfs_set_token_item_offset(&token, i,
 						       ioff - batch->total_data_size);
->>>>>>> 754e0b0e
 		}
 		/* shift the items */
 		memmove_extent_buffer(leaf, btrfs_item_nr_offset(slot + batch->nr),
@@ -3967,16 +3960,9 @@
 	for (i = 0; i < batch->nr; i++) {
 		btrfs_cpu_key_to_disk(&disk_key, &batch->keys[i]);
 		btrfs_set_item_key(leaf, &disk_key, slot + i);
-<<<<<<< HEAD
-		item = btrfs_item_nr(slot + i);
-		data_end -= batch->data_sizes[i];
-		btrfs_set_token_item_offset(&token, item, data_end);
-		btrfs_set_token_item_size(&token, item, batch->data_sizes[i]);
-=======
 		data_end -= batch->data_sizes[i];
 		btrfs_set_token_item_offset(&token, slot + i, data_end);
 		btrfs_set_token_item_size(&token, slot + i, batch->data_sizes[i]);
->>>>>>> 754e0b0e
 	}
 
 	btrfs_set_header_nritems(leaf, nritems + batch->nr);
@@ -4083,11 +4069,7 @@
 	u32 item_size;
 
 	leaf = path->nodes[0];
-<<<<<<< HEAD
-	item_size = btrfs_item_size_nr(leaf, path->slots[0]);
-=======
 	item_size = btrfs_item_size(leaf, path->slots[0]);
->>>>>>> 754e0b0e
 	ret = setup_leaf_for_split(trans, root, path,
 				   item_size + sizeof(struct btrfs_item));
 	if (ret)
