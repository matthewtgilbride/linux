// SPDX-License-Identifier: GPL-2.0
/*
 * video.c - V4L2 component for Mostcore
 *
 * Copyright (C) 2015, Microchip Technology Germany II GmbH & Co. KG
 */

#define pr_fmt(fmt) KBUILD_MODNAME ": " fmt

#include <linux/module.h>
#include <linux/slab.h>
#include <linux/init.h>
#include <linux/device.h>
#include <linux/suspend.h>
#include <linux/videodev2.h>
#include <linux/mutex.h>
#include <media/v4l2-common.h>
#include <media/v4l2-ioctl.h>
#include <media/v4l2-event.h>
#include <media/v4l2-device.h>
#include <media/v4l2-ctrls.h>
#include <media/v4l2-fh.h>
<<<<<<< HEAD

#include "../most.h"
=======
#include <linux/most.h>
>>>>>>> 04d5ce62

#define V4L2_CMP_MAX_INPUT  1

static struct most_component comp;

struct most_video_dev {
	struct most_interface *iface;
	int ch_idx;
	struct list_head list;
	bool mute;

	struct list_head pending_mbos;
	spinlock_t list_lock;

	struct v4l2_device v4l2_dev;
	atomic_t access_ref;
	struct video_device *vdev;
	unsigned int ctrl_input;

	struct mutex lock;

	wait_queue_head_t wait_data;
};

struct comp_fh {
	/* must be the first field of this struct! */
	struct v4l2_fh fh;
	struct most_video_dev *mdev;
	u32 offs;
};

static struct list_head video_devices = LIST_HEAD_INIT(video_devices);
static DEFINE_SPINLOCK(list_lock);

static inline bool data_ready(struct most_video_dev *mdev)
{
	return !list_empty(&mdev->pending_mbos);
}

static inline struct mbo *get_top_mbo(struct most_video_dev *mdev)
{
	return list_first_entry(&mdev->pending_mbos, struct mbo, list);
}

static int comp_vdev_open(struct file *filp)
{
	int ret;
	struct video_device *vdev = video_devdata(filp);
	struct most_video_dev *mdev = video_drvdata(filp);
	struct comp_fh *fh;

	switch (vdev->vfl_type) {
	case VFL_TYPE_VIDEO:
		break;
	default:
		return -EINVAL;
	}

	fh = kzalloc(sizeof(*fh), GFP_KERNEL);
	if (!fh)
		return -ENOMEM;

	if (!atomic_inc_and_test(&mdev->access_ref)) {
		v4l2_err(&mdev->v4l2_dev, "too many clients\n");
		ret = -EBUSY;
		goto err_dec;
	}

	fh->mdev = mdev;
	v4l2_fh_init(&fh->fh, vdev);
	filp->private_data = fh;

	v4l2_fh_add(&fh->fh);

	ret = most_start_channel(mdev->iface, mdev->ch_idx, &comp);
	if (ret) {
		v4l2_err(&mdev->v4l2_dev, "most_start_channel() failed\n");
		goto err_rm;
	}

	return 0;

err_rm:
	v4l2_fh_del(&fh->fh);
	v4l2_fh_exit(&fh->fh);

err_dec:
	atomic_dec(&mdev->access_ref);
	kfree(fh);
	return ret;
}

static int comp_vdev_close(struct file *filp)
{
	struct comp_fh *fh = filp->private_data;
	struct most_video_dev *mdev = fh->mdev;
	struct mbo *mbo, *tmp;

	/*
	 * We need to put MBOs back before we call most_stop_channel()
	 * to deallocate MBOs.
	 * From the other hand mostcore still calling rx_completion()
	 * to deliver MBOs until most_stop_channel() is called.
	 * Use mute to work around this issue.
	 * This must be implemented in core.
	 */

	spin_lock_irq(&mdev->list_lock);
	mdev->mute = true;
	list_for_each_entry_safe(mbo, tmp, &mdev->pending_mbos, list) {
		list_del(&mbo->list);
		spin_unlock_irq(&mdev->list_lock);
		most_put_mbo(mbo);
		spin_lock_irq(&mdev->list_lock);
	}
	spin_unlock_irq(&mdev->list_lock);
	most_stop_channel(mdev->iface, mdev->ch_idx, &comp);
	mdev->mute = false;

	v4l2_fh_del(&fh->fh);
	v4l2_fh_exit(&fh->fh);

	atomic_dec(&mdev->access_ref);
	kfree(fh);
	return 0;
}

static ssize_t comp_vdev_read(struct file *filp, char __user *buf,
			      size_t count, loff_t *pos)
{
	struct comp_fh *fh = filp->private_data;
	struct most_video_dev *mdev = fh->mdev;
	int ret = 0;

	if (*pos)
		return -ESPIPE;

	if (!mdev)
		return -ENODEV;

	/* wait for the first buffer */
	if (!(filp->f_flags & O_NONBLOCK)) {
		if (wait_event_interruptible(mdev->wait_data, data_ready(mdev)))
			return -ERESTARTSYS;
	}

	if (!data_ready(mdev))
		return -EAGAIN;

	while (count > 0 && data_ready(mdev)) {
		struct mbo *const mbo = get_top_mbo(mdev);
		int const rem = mbo->processed_length - fh->offs;
		int const cnt = rem < count ? rem : count;

		if (copy_to_user(buf, mbo->virt_address + fh->offs, cnt)) {
			v4l2_err(&mdev->v4l2_dev, "read: copy_to_user failed\n");
			if (!ret)
				ret = -EFAULT;
			return ret;
		}

		fh->offs += cnt;
		count -= cnt;
		buf += cnt;
		ret += cnt;

		if (cnt >= rem) {
			fh->offs = 0;
			spin_lock_irq(&mdev->list_lock);
			list_del(&mbo->list);
			spin_unlock_irq(&mdev->list_lock);
			most_put_mbo(mbo);
		}
	}
	return ret;
}

static __poll_t comp_vdev_poll(struct file *filp, poll_table *wait)
{
	struct comp_fh *fh = filp->private_data;
	struct most_video_dev *mdev = fh->mdev;
	__poll_t mask = 0;

	/* only wait if no data is available */
	if (!data_ready(mdev))
		poll_wait(filp, &mdev->wait_data, wait);
	if (data_ready(mdev))
		mask |= EPOLLIN | EPOLLRDNORM;

	return mask;
}

static void comp_set_format_struct(struct v4l2_format *f)
{
	f->fmt.pix.width = 8;
	f->fmt.pix.height = 8;
	f->fmt.pix.pixelformat = V4L2_PIX_FMT_MPEG;
	f->fmt.pix.bytesperline = 0;
	f->fmt.pix.sizeimage = 188 * 2;
	f->fmt.pix.colorspace = V4L2_COLORSPACE_REC709;
	f->fmt.pix.field = V4L2_FIELD_NONE;
	f->fmt.pix.priv = 0;
}

static int comp_set_format(struct most_video_dev *mdev, unsigned int cmd,
			   struct v4l2_format *format)
{
	if (format->fmt.pix.pixelformat != V4L2_PIX_FMT_MPEG)
		return -EINVAL;

	if (cmd == VIDIOC_TRY_FMT)
		return 0;

	comp_set_format_struct(format);

	return 0;
}

static int vidioc_querycap(struct file *file, void *priv,
			   struct v4l2_capability *cap)
{
	struct comp_fh *fh = priv;
	struct most_video_dev *mdev = fh->mdev;

	strlcpy(cap->driver, "v4l2_component", sizeof(cap->driver));
	strlcpy(cap->card, "MOST", sizeof(cap->card));
	snprintf(cap->bus_info, sizeof(cap->bus_info),
		 "%s", mdev->iface->description);
	return 0;
}

static int vidioc_enum_fmt_vid_cap(struct file *file, void *priv,
				   struct v4l2_fmtdesc *f)
{
	if (f->index)
		return -EINVAL;

	strcpy(f->description, "MPEG");
	f->type = V4L2_BUF_TYPE_VIDEO_CAPTURE;
	f->flags = V4L2_FMT_FLAG_COMPRESSED;
	f->pixelformat = V4L2_PIX_FMT_MPEG;

	return 0;
}

static int vidioc_g_fmt_vid_cap(struct file *file, void *priv,
				struct v4l2_format *f)
{
	comp_set_format_struct(f);
	return 0;
}

static int vidioc_try_fmt_vid_cap(struct file *file, void *priv,
				  struct v4l2_format *f)
{
	struct comp_fh *fh = priv;
	struct most_video_dev *mdev = fh->mdev;

	return comp_set_format(mdev, VIDIOC_TRY_FMT, f);
}

static int vidioc_s_fmt_vid_cap(struct file *file, void *priv,
				struct v4l2_format *f)
{
	struct comp_fh *fh = priv;
	struct most_video_dev *mdev = fh->mdev;

	return comp_set_format(mdev, VIDIOC_S_FMT, f);
}

static int vidioc_g_std(struct file *file, void *priv, v4l2_std_id *norm)
{
	*norm = V4L2_STD_UNKNOWN;
	return 0;
}

static int vidioc_enum_input(struct file *file, void *priv,
			     struct v4l2_input *input)
{
	struct comp_fh *fh = priv;
	struct most_video_dev *mdev = fh->mdev;

	if (input->index >= V4L2_CMP_MAX_INPUT)
		return -EINVAL;

	strcpy(input->name, "MOST Video");
	input->type |= V4L2_INPUT_TYPE_CAMERA;
	input->audioset = 0;

	input->std = mdev->vdev->tvnorms;

	return 0;
}

static int vidioc_g_input(struct file *file, void *priv, unsigned int *i)
{
	struct comp_fh *fh = priv;
	struct most_video_dev *mdev = fh->mdev;
	*i = mdev->ctrl_input;
	return 0;
}

static int vidioc_s_input(struct file *file, void *priv, unsigned int index)
{
	struct comp_fh *fh = priv;
	struct most_video_dev *mdev = fh->mdev;

	if (index >= V4L2_CMP_MAX_INPUT)
		return -EINVAL;
	mdev->ctrl_input = index;
	return 0;
}

static const struct v4l2_file_operations comp_fops = {
	.owner      = THIS_MODULE,
	.open       = comp_vdev_open,
	.release    = comp_vdev_close,
	.read       = comp_vdev_read,
	.poll       = comp_vdev_poll,
	.unlocked_ioctl = video_ioctl2,
};

static const struct v4l2_ioctl_ops video_ioctl_ops = {
	.vidioc_querycap            = vidioc_querycap,
	.vidioc_enum_fmt_vid_cap    = vidioc_enum_fmt_vid_cap,
	.vidioc_g_fmt_vid_cap       = vidioc_g_fmt_vid_cap,
	.vidioc_try_fmt_vid_cap     = vidioc_try_fmt_vid_cap,
	.vidioc_s_fmt_vid_cap       = vidioc_s_fmt_vid_cap,
	.vidioc_g_std               = vidioc_g_std,
	.vidioc_enum_input          = vidioc_enum_input,
	.vidioc_g_input             = vidioc_g_input,
	.vidioc_s_input             = vidioc_s_input,
};

static const struct video_device comp_videodev_template = {
	.fops = &comp_fops,
	.release = video_device_release,
	.ioctl_ops = &video_ioctl_ops,
	.tvnorms = V4L2_STD_UNKNOWN,
	.device_caps = V4L2_CAP_READWRITE | V4L2_CAP_VIDEO_CAPTURE,
};

/**************************************************************************/

static struct most_video_dev *get_comp_dev(
	struct most_interface *iface, int channel_idx)
{
	struct most_video_dev *mdev;
	unsigned long flags;

	spin_lock_irqsave(&list_lock, flags);
	list_for_each_entry(mdev, &video_devices, list) {
		if (mdev->iface == iface && mdev->ch_idx == channel_idx) {
			spin_unlock_irqrestore(&list_lock, flags);
			return mdev;
		}
	}
	spin_unlock_irqrestore(&list_lock, flags);
	return NULL;
}

static int comp_rx_data(struct mbo *mbo)
{
	unsigned long flags;
	struct most_video_dev *mdev =
		get_comp_dev(mbo->ifp, mbo->hdm_channel_id);

	if (!mdev)
		return -EIO;

	spin_lock_irqsave(&mdev->list_lock, flags);
	if (unlikely(mdev->mute)) {
		spin_unlock_irqrestore(&mdev->list_lock, flags);
		return -EIO;
	}

	list_add_tail(&mbo->list, &mdev->pending_mbos);
	spin_unlock_irqrestore(&mdev->list_lock, flags);
	wake_up_interruptible(&mdev->wait_data);
	return 0;
}

static int comp_register_videodev(struct most_video_dev *mdev)
{
	int ret;

	init_waitqueue_head(&mdev->wait_data);

	/* allocate and fill v4l2 video struct */
	mdev->vdev = video_device_alloc();
	if (!mdev->vdev)
		return -ENOMEM;

	/* Fill the video capture device struct */
	*mdev->vdev = comp_videodev_template;
	mdev->vdev->v4l2_dev = &mdev->v4l2_dev;
	mdev->vdev->lock = &mdev->lock;
	snprintf(mdev->vdev->name, sizeof(mdev->vdev->name), "MOST: %s",
		 mdev->v4l2_dev.name);

	/* Register the v4l2 device */
	video_set_drvdata(mdev->vdev, mdev);
	ret = video_register_device(mdev->vdev, VFL_TYPE_VIDEO, -1);
	if (ret) {
		v4l2_err(&mdev->v4l2_dev, "video_register_device failed (%d)\n",
			 ret);
		video_device_release(mdev->vdev);
	}

	return ret;
}

static void comp_unregister_videodev(struct most_video_dev *mdev)
{
	video_unregister_device(mdev->vdev);
}

static void comp_v4l2_dev_release(struct v4l2_device *v4l2_dev)
{
	struct most_video_dev *mdev =
		container_of(v4l2_dev, struct most_video_dev, v4l2_dev);

	v4l2_device_unregister(v4l2_dev);
	kfree(mdev);
}

static int comp_probe_channel(struct most_interface *iface, int channel_idx,
			      struct most_channel_config *ccfg, char *name,
			      char *args)
{
	int ret;
	struct most_video_dev *mdev = get_comp_dev(iface, channel_idx);

	if (mdev) {
		pr_err("channel already linked\n");
		return -EEXIST;
	}

	if (ccfg->direction != MOST_CH_RX) {
		pr_err("wrong direction, expect rx\n");
		return -EINVAL;
	}

	if (ccfg->data_type != MOST_CH_SYNC &&
	    ccfg->data_type != MOST_CH_ISOC) {
		pr_err("wrong channel type, expect sync or isoc\n");
		return -EINVAL;
	}

	mdev = kzalloc(sizeof(*mdev), GFP_KERNEL);
	if (!mdev)
		return -ENOMEM;

	mutex_init(&mdev->lock);
	atomic_set(&mdev->access_ref, -1);
	spin_lock_init(&mdev->list_lock);
	INIT_LIST_HEAD(&mdev->pending_mbos);
	mdev->iface = iface;
	mdev->ch_idx = channel_idx;
	mdev->v4l2_dev.release = comp_v4l2_dev_release;

	/* Create the v4l2_device */
	strlcpy(mdev->v4l2_dev.name, name, sizeof(mdev->v4l2_dev.name));
	ret = v4l2_device_register(NULL, &mdev->v4l2_dev);
	if (ret) {
		pr_err("v4l2_device_register() failed\n");
		kfree(mdev);
		return ret;
	}

	ret = comp_register_videodev(mdev);
	if (ret)
		goto err_unreg;

	spin_lock_irq(&list_lock);
	list_add(&mdev->list, &video_devices);
	spin_unlock_irq(&list_lock);
	return 0;

err_unreg:
	v4l2_device_disconnect(&mdev->v4l2_dev);
	v4l2_device_put(&mdev->v4l2_dev);
	return ret;
}

static int comp_disconnect_channel(struct most_interface *iface,
				   int channel_idx)
{
	struct most_video_dev *mdev = get_comp_dev(iface, channel_idx);

	if (!mdev) {
		pr_err("no such channel is linked\n");
		return -ENOENT;
	}

	spin_lock_irq(&list_lock);
	list_del(&mdev->list);
	spin_unlock_irq(&list_lock);

	comp_unregister_videodev(mdev);
	v4l2_device_disconnect(&mdev->v4l2_dev);
	v4l2_device_put(&mdev->v4l2_dev);
	return 0;
}

static struct most_component comp = {
	.mod = THIS_MODULE,
	.name = "video",
	.probe_channel = comp_probe_channel,
	.disconnect_channel = comp_disconnect_channel,
	.rx_completion = comp_rx_data,
};

static int __init comp_init(void)
{
	int err;

	err = most_register_component(&comp);
	if (err)
		return err;
	err = most_register_configfs_subsys(&comp);
	if (err) {
		most_deregister_component(&comp);
		return err;
	}
	return 0;
}

static void __exit comp_exit(void)
{
	struct most_video_dev *mdev, *tmp;

	/*
	 * As the mostcore currently doesn't call disconnect_channel()
	 * for linked channels while we call most_deregister_component()
	 * we simulate this call here.
	 * This must be fixed in core.
	 */
	spin_lock_irq(&list_lock);
	list_for_each_entry_safe(mdev, tmp, &video_devices, list) {
		list_del(&mdev->list);
		spin_unlock_irq(&list_lock);

		comp_unregister_videodev(mdev);
		v4l2_device_disconnect(&mdev->v4l2_dev);
		v4l2_device_put(&mdev->v4l2_dev);
		spin_lock_irq(&list_lock);
	}
	spin_unlock_irq(&list_lock);

	most_deregister_configfs_subsys(&comp);
	most_deregister_component(&comp);
	BUG_ON(!list_empty(&video_devices));
}

module_init(comp_init);
module_exit(comp_exit);

MODULE_DESCRIPTION("V4L2 Component Module for Mostcore");
MODULE_AUTHOR("Andrey Shvetsov <andrey.shvetsov@k2l.de>");
MODULE_LICENSE("GPL");<|MERGE_RESOLUTION|>--- conflicted
+++ resolved
@@ -20,12 +20,7 @@
 #include <media/v4l2-device.h>
 #include <media/v4l2-ctrls.h>
 #include <media/v4l2-fh.h>
-<<<<<<< HEAD
-
-#include "../most.h"
-=======
 #include <linux/most.h>
->>>>>>> 04d5ce62
 
 #define V4L2_CMP_MAX_INPUT  1
 
