// SPDX-License-Identifier: GPL-2.0
/*
 * DMABUF System heap exporter
 *
 * Copyright (C) 2011 Google, Inc.
 * Copyright (C) 2019, 2020 Linaro Ltd.
 *
 * Portions based off of Andrew Davis' SRAM heap:
 * Copyright (C) 2019 Texas Instruments Incorporated - http://www.ti.com/
 *	Andrew F. Davis <afd@ti.com>
 */

#include <linux/dma-buf.h>
#include <linux/dma-mapping.h>
#include <linux/dma-heap.h>
#include <linux/err.h>
#include <linux/highmem.h>
#include <linux/mm.h>
#include <linux/module.h>
#include <linux/scatterlist.h>
#include <linux/slab.h>
#include <linux/vmalloc.h>

static struct dma_heap *sys_heap;
<<<<<<< HEAD

struct system_heap_buffer {
	struct dma_heap *heap;
	struct list_head attachments;
	struct mutex lock;
	unsigned long len;
	struct sg_table sg_table;
	int vmap_cnt;
	void *vaddr;
};

struct dma_heap_attachment {
	struct device *dev;
	struct sg_table *table;
	struct list_head list;
	bool mapped;
};

#define HIGH_ORDER_GFP  (((GFP_HIGHUSER | __GFP_ZERO | __GFP_NOWARN \
				| __GFP_NORETRY) & ~__GFP_RECLAIM) \
				| __GFP_COMP)
#define LOW_ORDER_GFP (GFP_HIGHUSER | __GFP_ZERO | __GFP_COMP)
static gfp_t order_flags[] = {HIGH_ORDER_GFP, LOW_ORDER_GFP, LOW_ORDER_GFP};
/*
 * The selection of the orders used for allocation (1MB, 64K, 4K) is designed
 * to match with the sizes often found in IOMMUs. Using order 4 pages instead
 * of order 0 pages can significantly improve the performance of many IOMMUs
 * by reducing TLB pressure and time spent updating page tables.
 */
static const unsigned int orders[] = {8, 4, 0};
#define NUM_ORDERS ARRAY_SIZE(orders)

static struct sg_table *dup_sg_table(struct sg_table *table)
{
	struct sg_table *new_table;
	int ret, i;
	struct scatterlist *sg, *new_sg;

	new_table = kzalloc(sizeof(*new_table), GFP_KERNEL);
	if (!new_table)
		return ERR_PTR(-ENOMEM);

	ret = sg_alloc_table(new_table, table->orig_nents, GFP_KERNEL);
	if (ret) {
		kfree(new_table);
		return ERR_PTR(-ENOMEM);
	}

	new_sg = new_table->sgl;
	for_each_sgtable_sg(table, sg, i) {
		sg_set_page(new_sg, sg_page(sg), sg->length, sg->offset);
		new_sg = sg_next(new_sg);
	}

	return new_table;
}

static int system_heap_attach(struct dma_buf *dmabuf,
			      struct dma_buf_attachment *attachment)
{
	struct system_heap_buffer *buffer = dmabuf->priv;
	struct dma_heap_attachment *a;
	struct sg_table *table;

	a = kzalloc(sizeof(*a), GFP_KERNEL);
	if (!a)
		return -ENOMEM;

	table = dup_sg_table(&buffer->sg_table);
	if (IS_ERR(table)) {
		kfree(a);
		return -ENOMEM;
	}

	a->table = table;
	a->dev = attachment->dev;
	INIT_LIST_HEAD(&a->list);
	a->mapped = false;

	attachment->priv = a;

	mutex_lock(&buffer->lock);
	list_add(&a->list, &buffer->attachments);
	mutex_unlock(&buffer->lock);

	return 0;
}

static void system_heap_detach(struct dma_buf *dmabuf,
			       struct dma_buf_attachment *attachment)
{
	struct system_heap_buffer *buffer = dmabuf->priv;
	struct dma_heap_attachment *a = attachment->priv;

	mutex_lock(&buffer->lock);
	list_del(&a->list);
	mutex_unlock(&buffer->lock);

	sg_free_table(a->table);
	kfree(a->table);
	kfree(a);
}

static struct sg_table *system_heap_map_dma_buf(struct dma_buf_attachment *attachment,
						enum dma_data_direction direction)
{
	struct dma_heap_attachment *a = attachment->priv;
	struct sg_table *table = a->table;
	int ret;

	ret = dma_map_sgtable(attachment->dev, table, direction, 0);
	if (ret)
		return ERR_PTR(ret);

	a->mapped = true;
	return table;
}

static void system_heap_unmap_dma_buf(struct dma_buf_attachment *attachment,
				      struct sg_table *table,
				      enum dma_data_direction direction)
{
	struct dma_heap_attachment *a = attachment->priv;

	a->mapped = false;
	dma_unmap_sgtable(attachment->dev, table, direction, 0);
}

static int system_heap_dma_buf_begin_cpu_access(struct dma_buf *dmabuf,
						enum dma_data_direction direction)
{
	struct system_heap_buffer *buffer = dmabuf->priv;
	struct dma_heap_attachment *a;

	mutex_lock(&buffer->lock);

	if (buffer->vmap_cnt)
		invalidate_kernel_vmap_range(buffer->vaddr, buffer->len);

	list_for_each_entry(a, &buffer->attachments, list) {
		if (!a->mapped)
			continue;
		dma_sync_sgtable_for_cpu(a->dev, a->table, direction);
	}
	mutex_unlock(&buffer->lock);

	return 0;
}

static int system_heap_dma_buf_end_cpu_access(struct dma_buf *dmabuf,
					      enum dma_data_direction direction)
{
	struct system_heap_buffer *buffer = dmabuf->priv;
	struct dma_heap_attachment *a;

	mutex_lock(&buffer->lock);

	if (buffer->vmap_cnt)
		flush_kernel_vmap_range(buffer->vaddr, buffer->len);

	list_for_each_entry(a, &buffer->attachments, list) {
		if (!a->mapped)
			continue;
		dma_sync_sgtable_for_device(a->dev, a->table, direction);
	}
	mutex_unlock(&buffer->lock);

	return 0;
}

static int system_heap_mmap(struct dma_buf *dmabuf, struct vm_area_struct *vma)
{
	struct system_heap_buffer *buffer = dmabuf->priv;
	struct sg_table *table = &buffer->sg_table;
	unsigned long addr = vma->vm_start;
	struct sg_page_iter piter;
	int ret;

	for_each_sgtable_page(table, &piter, vma->vm_pgoff) {
		struct page *page = sg_page_iter_page(&piter);

		ret = remap_pfn_range(vma, addr, page_to_pfn(page), PAGE_SIZE,
				      vma->vm_page_prot);
		if (ret)
			return ret;
		addr += PAGE_SIZE;
		if (addr >= vma->vm_end)
			return 0;
	}
	return 0;
}

static void *system_heap_do_vmap(struct system_heap_buffer *buffer)
{
	struct sg_table *table = &buffer->sg_table;
	int npages = PAGE_ALIGN(buffer->len) / PAGE_SIZE;
	struct page **pages = vmalloc(sizeof(struct page *) * npages);
	struct page **tmp = pages;
	struct sg_page_iter piter;
	void *vaddr;

	if (!pages)
		return ERR_PTR(-ENOMEM);

	for_each_sgtable_page(table, &piter, 0) {
		WARN_ON(tmp - pages >= npages);
		*tmp++ = sg_page_iter_page(&piter);
	}

	vaddr = vmap(pages, npages, VM_MAP, PAGE_KERNEL);
	vfree(pages);

	if (!vaddr)
		return ERR_PTR(-ENOMEM);

	return vaddr;
}

static int system_heap_vmap(struct dma_buf *dmabuf, struct dma_buf_map *map)
{
	struct system_heap_buffer *buffer = dmabuf->priv;
	void *vaddr;

	mutex_lock(&buffer->lock);
	if (buffer->vmap_cnt) {
		buffer->vmap_cnt++;
		vaddr = buffer->vaddr;
		goto out;
	}

	vaddr = system_heap_do_vmap(buffer);
	if (IS_ERR(vaddr)) {
		mutex_unlock(&buffer->lock);
		return PTR_ERR(vaddr);
	}

	buffer->vaddr = vaddr;
	buffer->vmap_cnt++;
out:
	mutex_unlock(&buffer->lock);

	dma_buf_map_set_vaddr(map, vaddr);
	return 0;
}

static void system_heap_vunmap(struct dma_buf *dmabuf, struct dma_buf_map *map)
{
	struct system_heap_buffer *buffer = dmabuf->priv;

	mutex_lock(&buffer->lock);
	if (!--buffer->vmap_cnt) {
		vunmap(buffer->vaddr);
		buffer->vaddr = NULL;
	}
	mutex_unlock(&buffer->lock);
}

static void system_heap_dma_buf_release(struct dma_buf *dmabuf)
{
	struct system_heap_buffer *buffer = dmabuf->priv;
	struct sg_table *table;
	struct scatterlist *sg;
	int i;

	table = &buffer->sg_table;
	for_each_sg(table->sgl, sg, table->nents, i) {
		struct page *page = sg_page(sg);

		__free_pages(page, compound_order(page));
	}
	sg_free_table(table);
	kfree(buffer);
}

static const struct dma_buf_ops system_heap_buf_ops = {
	.attach = system_heap_attach,
	.detach = system_heap_detach,
	.map_dma_buf = system_heap_map_dma_buf,
	.unmap_dma_buf = system_heap_unmap_dma_buf,
	.begin_cpu_access = system_heap_dma_buf_begin_cpu_access,
	.end_cpu_access = system_heap_dma_buf_end_cpu_access,
	.mmap = system_heap_mmap,
	.vmap = system_heap_vmap,
	.vunmap = system_heap_vunmap,
	.release = system_heap_dma_buf_release,
};

static struct page *alloc_largest_available(unsigned long size,
					    unsigned int max_order)
{
	struct page *page;
	int i;

	for (i = 0; i < NUM_ORDERS; i++) {
		if (size <  (PAGE_SIZE << orders[i]))
			continue;
		if (max_order < orders[i])
			continue;

		page = alloc_pages(order_flags[i], orders[i]);
		if (!page)
			continue;
		return page;
	}
	return NULL;
}

static struct dma_buf *system_heap_allocate(struct dma_heap *heap,
					    unsigned long len,
					    unsigned long fd_flags,
					    unsigned long heap_flags)
{
	struct system_heap_buffer *buffer;
	DEFINE_DMA_BUF_EXPORT_INFO(exp_info);
	unsigned long size_remaining = len;
	unsigned int max_order = orders[0];
	struct dma_buf *dmabuf;
	struct sg_table *table;
	struct scatterlist *sg;
	struct list_head pages;
	struct page *page, *tmp_page;
	int i, ret = -ENOMEM;

	buffer = kzalloc(sizeof(*buffer), GFP_KERNEL);
	if (!buffer)
		return ERR_PTR(-ENOMEM);

	INIT_LIST_HEAD(&buffer->attachments);
	mutex_init(&buffer->lock);
	buffer->heap = heap;
	buffer->len = len;

=======

struct system_heap_buffer {
	struct dma_heap *heap;
	struct list_head attachments;
	struct mutex lock;
	unsigned long len;
	struct sg_table sg_table;
	int vmap_cnt;
	void *vaddr;
};

struct dma_heap_attachment {
	struct device *dev;
	struct sg_table *table;
	struct list_head list;
	bool mapped;
};

#define HIGH_ORDER_GFP  (((GFP_HIGHUSER | __GFP_ZERO | __GFP_NOWARN \
				| __GFP_NORETRY) & ~__GFP_RECLAIM) \
				| __GFP_COMP)
#define LOW_ORDER_GFP (GFP_HIGHUSER | __GFP_ZERO | __GFP_COMP)
static gfp_t order_flags[] = {HIGH_ORDER_GFP, LOW_ORDER_GFP, LOW_ORDER_GFP};
/*
 * The selection of the orders used for allocation (1MB, 64K, 4K) is designed
 * to match with the sizes often found in IOMMUs. Using order 4 pages instead
 * of order 0 pages can significantly improve the performance of many IOMMUs
 * by reducing TLB pressure and time spent updating page tables.
 */
static const unsigned int orders[] = {8, 4, 0};
#define NUM_ORDERS ARRAY_SIZE(orders)

static struct sg_table *dup_sg_table(struct sg_table *table)
{
	struct sg_table *new_table;
	int ret, i;
	struct scatterlist *sg, *new_sg;

	new_table = kzalloc(sizeof(*new_table), GFP_KERNEL);
	if (!new_table)
		return ERR_PTR(-ENOMEM);

	ret = sg_alloc_table(new_table, table->orig_nents, GFP_KERNEL);
	if (ret) {
		kfree(new_table);
		return ERR_PTR(-ENOMEM);
	}

	new_sg = new_table->sgl;
	for_each_sgtable_sg(table, sg, i) {
		sg_set_page(new_sg, sg_page(sg), sg->length, sg->offset);
		new_sg = sg_next(new_sg);
	}

	return new_table;
}

static int system_heap_attach(struct dma_buf *dmabuf,
			      struct dma_buf_attachment *attachment)
{
	struct system_heap_buffer *buffer = dmabuf->priv;
	struct dma_heap_attachment *a;
	struct sg_table *table;

	a = kzalloc(sizeof(*a), GFP_KERNEL);
	if (!a)
		return -ENOMEM;

	table = dup_sg_table(&buffer->sg_table);
	if (IS_ERR(table)) {
		kfree(a);
		return -ENOMEM;
	}

	a->table = table;
	a->dev = attachment->dev;
	INIT_LIST_HEAD(&a->list);
	a->mapped = false;

	attachment->priv = a;

	mutex_lock(&buffer->lock);
	list_add(&a->list, &buffer->attachments);
	mutex_unlock(&buffer->lock);

	return 0;
}

static void system_heap_detach(struct dma_buf *dmabuf,
			       struct dma_buf_attachment *attachment)
{
	struct system_heap_buffer *buffer = dmabuf->priv;
	struct dma_heap_attachment *a = attachment->priv;

	mutex_lock(&buffer->lock);
	list_del(&a->list);
	mutex_unlock(&buffer->lock);

	sg_free_table(a->table);
	kfree(a->table);
	kfree(a);
}

static struct sg_table *system_heap_map_dma_buf(struct dma_buf_attachment *attachment,
						enum dma_data_direction direction)
{
	struct dma_heap_attachment *a = attachment->priv;
	struct sg_table *table = a->table;
	int ret;

	ret = dma_map_sgtable(attachment->dev, table, direction, 0);
	if (ret)
		return ERR_PTR(ret);

	a->mapped = true;
	return table;
}

static void system_heap_unmap_dma_buf(struct dma_buf_attachment *attachment,
				      struct sg_table *table,
				      enum dma_data_direction direction)
{
	struct dma_heap_attachment *a = attachment->priv;

	a->mapped = false;
	dma_unmap_sgtable(attachment->dev, table, direction, 0);
}

static int system_heap_dma_buf_begin_cpu_access(struct dma_buf *dmabuf,
						enum dma_data_direction direction)
{
	struct system_heap_buffer *buffer = dmabuf->priv;
	struct dma_heap_attachment *a;

	mutex_lock(&buffer->lock);

	if (buffer->vmap_cnt)
		invalidate_kernel_vmap_range(buffer->vaddr, buffer->len);

	list_for_each_entry(a, &buffer->attachments, list) {
		if (!a->mapped)
			continue;
		dma_sync_sgtable_for_cpu(a->dev, a->table, direction);
	}
	mutex_unlock(&buffer->lock);

	return 0;
}

static int system_heap_dma_buf_end_cpu_access(struct dma_buf *dmabuf,
					      enum dma_data_direction direction)
{
	struct system_heap_buffer *buffer = dmabuf->priv;
	struct dma_heap_attachment *a;

	mutex_lock(&buffer->lock);

	if (buffer->vmap_cnt)
		flush_kernel_vmap_range(buffer->vaddr, buffer->len);

	list_for_each_entry(a, &buffer->attachments, list) {
		if (!a->mapped)
			continue;
		dma_sync_sgtable_for_device(a->dev, a->table, direction);
	}
	mutex_unlock(&buffer->lock);

	return 0;
}

static int system_heap_mmap(struct dma_buf *dmabuf, struct vm_area_struct *vma)
{
	struct system_heap_buffer *buffer = dmabuf->priv;
	struct sg_table *table = &buffer->sg_table;
	unsigned long addr = vma->vm_start;
	struct sg_page_iter piter;
	int ret;

	for_each_sgtable_page(table, &piter, vma->vm_pgoff) {
		struct page *page = sg_page_iter_page(&piter);

		ret = remap_pfn_range(vma, addr, page_to_pfn(page), PAGE_SIZE,
				      vma->vm_page_prot);
		if (ret)
			return ret;
		addr += PAGE_SIZE;
		if (addr >= vma->vm_end)
			return 0;
	}
	return 0;
}

static void *system_heap_do_vmap(struct system_heap_buffer *buffer)
{
	struct sg_table *table = &buffer->sg_table;
	int npages = PAGE_ALIGN(buffer->len) / PAGE_SIZE;
	struct page **pages = vmalloc(sizeof(struct page *) * npages);
	struct page **tmp = pages;
	struct sg_page_iter piter;
	void *vaddr;

	if (!pages)
		return ERR_PTR(-ENOMEM);

	for_each_sgtable_page(table, &piter, 0) {
		WARN_ON(tmp - pages >= npages);
		*tmp++ = sg_page_iter_page(&piter);
	}

	vaddr = vmap(pages, npages, VM_MAP, PAGE_KERNEL);
	vfree(pages);

	if (!vaddr)
		return ERR_PTR(-ENOMEM);

	return vaddr;
}

static int system_heap_vmap(struct dma_buf *dmabuf, struct dma_buf_map *map)
{
	struct system_heap_buffer *buffer = dmabuf->priv;
	void *vaddr;
	int ret = 0;

	mutex_lock(&buffer->lock);
	if (buffer->vmap_cnt) {
		buffer->vmap_cnt++;
		dma_buf_map_set_vaddr(map, buffer->vaddr);
		goto out;
	}

	vaddr = system_heap_do_vmap(buffer);
	if (IS_ERR(vaddr)) {
		ret = PTR_ERR(vaddr);
		goto out;
	}

	buffer->vaddr = vaddr;
	buffer->vmap_cnt++;
	dma_buf_map_set_vaddr(map, buffer->vaddr);
out:
	mutex_unlock(&buffer->lock);

	return ret;
}

static void system_heap_vunmap(struct dma_buf *dmabuf, struct dma_buf_map *map)
{
	struct system_heap_buffer *buffer = dmabuf->priv;

	mutex_lock(&buffer->lock);
	if (!--buffer->vmap_cnt) {
		vunmap(buffer->vaddr);
		buffer->vaddr = NULL;
	}
	mutex_unlock(&buffer->lock);
	dma_buf_map_clear(map);
}

static void system_heap_dma_buf_release(struct dma_buf *dmabuf)
{
	struct system_heap_buffer *buffer = dmabuf->priv;
	struct sg_table *table;
	struct scatterlist *sg;
	int i;

	table = &buffer->sg_table;
	for_each_sg(table->sgl, sg, table->nents, i) {
		struct page *page = sg_page(sg);

		__free_pages(page, compound_order(page));
	}
	sg_free_table(table);
	kfree(buffer);
}

static const struct dma_buf_ops system_heap_buf_ops = {
	.attach = system_heap_attach,
	.detach = system_heap_detach,
	.map_dma_buf = system_heap_map_dma_buf,
	.unmap_dma_buf = system_heap_unmap_dma_buf,
	.begin_cpu_access = system_heap_dma_buf_begin_cpu_access,
	.end_cpu_access = system_heap_dma_buf_end_cpu_access,
	.mmap = system_heap_mmap,
	.vmap = system_heap_vmap,
	.vunmap = system_heap_vunmap,
	.release = system_heap_dma_buf_release,
};

static struct page *alloc_largest_available(unsigned long size,
					    unsigned int max_order)
{
	struct page *page;
	int i;

	for (i = 0; i < NUM_ORDERS; i++) {
		if (size <  (PAGE_SIZE << orders[i]))
			continue;
		if (max_order < orders[i])
			continue;

		page = alloc_pages(order_flags[i], orders[i]);
		if (!page)
			continue;
		return page;
	}
	return NULL;
}

static int system_heap_allocate(struct dma_heap *heap,
				unsigned long len,
				unsigned long fd_flags,
				unsigned long heap_flags)
{
	struct system_heap_buffer *buffer;
	DEFINE_DMA_BUF_EXPORT_INFO(exp_info);
	unsigned long size_remaining = len;
	unsigned int max_order = orders[0];
	struct dma_buf *dmabuf;
	struct sg_table *table;
	struct scatterlist *sg;
	struct list_head pages;
	struct page *page, *tmp_page;
	int i, ret = -ENOMEM;

	buffer = kzalloc(sizeof(*buffer), GFP_KERNEL);
	if (!buffer)
		return -ENOMEM;

	INIT_LIST_HEAD(&buffer->attachments);
	mutex_init(&buffer->lock);
	buffer->heap = heap;
	buffer->len = len;

>>>>>>> a0b96314
	INIT_LIST_HEAD(&pages);
	i = 0;
	while (size_remaining > 0) {
		/*
		 * Avoid trying to allocate memory if the process
		 * has been killed by SIGKILL
		 */
		if (fatal_signal_pending(current))
			goto free_buffer;

		page = alloc_largest_available(size_remaining, max_order);
		if (!page)
			goto free_buffer;
<<<<<<< HEAD

		list_add_tail(&page->lru, &pages);
		size_remaining -= page_size(page);
		max_order = compound_order(page);
		i++;
	}

	table = &buffer->sg_table;
	if (sg_alloc_table(table, i, GFP_KERNEL))
		goto free_buffer;

=======

		list_add_tail(&page->lru, &pages);
		size_remaining -= page_size(page);
		max_order = compound_order(page);
		i++;
	}

	table = &buffer->sg_table;
	if (sg_alloc_table(table, i, GFP_KERNEL))
		goto free_buffer;

>>>>>>> a0b96314
	sg = table->sgl;
	list_for_each_entry_safe(page, tmp_page, &pages, lru) {
		sg_set_page(sg, page, page_size(page), 0);
		sg = sg_next(sg);
		list_del(&page->lru);
	}

	/* create the dmabuf */
	exp_info.ops = &system_heap_buf_ops;
	exp_info.size = buffer->len;
	exp_info.flags = fd_flags;
	exp_info.priv = buffer;
	dmabuf = dma_buf_export(&exp_info);
	if (IS_ERR(dmabuf)) {
		ret = PTR_ERR(dmabuf);
		goto free_pages;
	}

<<<<<<< HEAD
	return dmabuf;

free_pages:
	for_each_sgtable_sg(table, sg, i) {
		struct page *p = sg_page(sg);

=======
	ret = dma_buf_fd(dmabuf, fd_flags);
	if (ret < 0) {
		dma_buf_put(dmabuf);
		/* just return, as put will call release and that will free */
		return ret;
	}
	return ret;

free_pages:
	for_each_sgtable_sg(table, sg, i) {
		struct page *p = sg_page(sg);

>>>>>>> a0b96314
		__free_pages(p, compound_order(p));
	}
	sg_free_table(table);
free_buffer:
	list_for_each_entry_safe(page, tmp_page, &pages, lru)
		__free_pages(page, compound_order(page));
	kfree(buffer);

	return ERR_PTR(ret);
}

static const struct dma_heap_ops system_heap_ops = {
	.allocate = system_heap_allocate,
};

static int system_heap_create(void)
{
	struct dma_heap_export_info exp_info;

	exp_info.name = "system";
	exp_info.ops = &system_heap_ops;
	exp_info.priv = NULL;

	sys_heap = dma_heap_add(&exp_info);
	if (IS_ERR(sys_heap))
		return PTR_ERR(sys_heap);

	return 0;
}
module_init(system_heap_create);
MODULE_LICENSE("GPL v2");<|MERGE_RESOLUTION|>--- conflicted
+++ resolved
@@ -22,7 +22,6 @@
 #include <linux/vmalloc.h>
 
 static struct dma_heap *sys_heap;
-<<<<<<< HEAD
 
 struct system_heap_buffer {
 	struct dma_heap *heap;
@@ -245,27 +244,28 @@
 {
 	struct system_heap_buffer *buffer = dmabuf->priv;
 	void *vaddr;
+	int ret = 0;
 
 	mutex_lock(&buffer->lock);
 	if (buffer->vmap_cnt) {
 		buffer->vmap_cnt++;
-		vaddr = buffer->vaddr;
+		dma_buf_map_set_vaddr(map, buffer->vaddr);
 		goto out;
 	}
 
 	vaddr = system_heap_do_vmap(buffer);
 	if (IS_ERR(vaddr)) {
-		mutex_unlock(&buffer->lock);
-		return PTR_ERR(vaddr);
+		ret = PTR_ERR(vaddr);
+		goto out;
 	}
 
 	buffer->vaddr = vaddr;
 	buffer->vmap_cnt++;
+	dma_buf_map_set_vaddr(map, buffer->vaddr);
 out:
 	mutex_unlock(&buffer->lock);
 
-	dma_buf_map_set_vaddr(map, vaddr);
-	return 0;
+	return ret;
 }
 
 static void system_heap_vunmap(struct dma_buf *dmabuf, struct dma_buf_map *map)
@@ -278,6 +278,7 @@
 		buffer->vaddr = NULL;
 	}
 	mutex_unlock(&buffer->lock);
+	dma_buf_map_clear(map);
 }
 
 static void system_heap_dma_buf_release(struct dma_buf *dmabuf)
@@ -355,342 +356,6 @@
 	buffer->heap = heap;
 	buffer->len = len;
 
-=======
-
-struct system_heap_buffer {
-	struct dma_heap *heap;
-	struct list_head attachments;
-	struct mutex lock;
-	unsigned long len;
-	struct sg_table sg_table;
-	int vmap_cnt;
-	void *vaddr;
-};
-
-struct dma_heap_attachment {
-	struct device *dev;
-	struct sg_table *table;
-	struct list_head list;
-	bool mapped;
-};
-
-#define HIGH_ORDER_GFP  (((GFP_HIGHUSER | __GFP_ZERO | __GFP_NOWARN \
-				| __GFP_NORETRY) & ~__GFP_RECLAIM) \
-				| __GFP_COMP)
-#define LOW_ORDER_GFP (GFP_HIGHUSER | __GFP_ZERO | __GFP_COMP)
-static gfp_t order_flags[] = {HIGH_ORDER_GFP, LOW_ORDER_GFP, LOW_ORDER_GFP};
-/*
- * The selection of the orders used for allocation (1MB, 64K, 4K) is designed
- * to match with the sizes often found in IOMMUs. Using order 4 pages instead
- * of order 0 pages can significantly improve the performance of many IOMMUs
- * by reducing TLB pressure and time spent updating page tables.
- */
-static const unsigned int orders[] = {8, 4, 0};
-#define NUM_ORDERS ARRAY_SIZE(orders)
-
-static struct sg_table *dup_sg_table(struct sg_table *table)
-{
-	struct sg_table *new_table;
-	int ret, i;
-	struct scatterlist *sg, *new_sg;
-
-	new_table = kzalloc(sizeof(*new_table), GFP_KERNEL);
-	if (!new_table)
-		return ERR_PTR(-ENOMEM);
-
-	ret = sg_alloc_table(new_table, table->orig_nents, GFP_KERNEL);
-	if (ret) {
-		kfree(new_table);
-		return ERR_PTR(-ENOMEM);
-	}
-
-	new_sg = new_table->sgl;
-	for_each_sgtable_sg(table, sg, i) {
-		sg_set_page(new_sg, sg_page(sg), sg->length, sg->offset);
-		new_sg = sg_next(new_sg);
-	}
-
-	return new_table;
-}
-
-static int system_heap_attach(struct dma_buf *dmabuf,
-			      struct dma_buf_attachment *attachment)
-{
-	struct system_heap_buffer *buffer = dmabuf->priv;
-	struct dma_heap_attachment *a;
-	struct sg_table *table;
-
-	a = kzalloc(sizeof(*a), GFP_KERNEL);
-	if (!a)
-		return -ENOMEM;
-
-	table = dup_sg_table(&buffer->sg_table);
-	if (IS_ERR(table)) {
-		kfree(a);
-		return -ENOMEM;
-	}
-
-	a->table = table;
-	a->dev = attachment->dev;
-	INIT_LIST_HEAD(&a->list);
-	a->mapped = false;
-
-	attachment->priv = a;
-
-	mutex_lock(&buffer->lock);
-	list_add(&a->list, &buffer->attachments);
-	mutex_unlock(&buffer->lock);
-
-	return 0;
-}
-
-static void system_heap_detach(struct dma_buf *dmabuf,
-			       struct dma_buf_attachment *attachment)
-{
-	struct system_heap_buffer *buffer = dmabuf->priv;
-	struct dma_heap_attachment *a = attachment->priv;
-
-	mutex_lock(&buffer->lock);
-	list_del(&a->list);
-	mutex_unlock(&buffer->lock);
-
-	sg_free_table(a->table);
-	kfree(a->table);
-	kfree(a);
-}
-
-static struct sg_table *system_heap_map_dma_buf(struct dma_buf_attachment *attachment,
-						enum dma_data_direction direction)
-{
-	struct dma_heap_attachment *a = attachment->priv;
-	struct sg_table *table = a->table;
-	int ret;
-
-	ret = dma_map_sgtable(attachment->dev, table, direction, 0);
-	if (ret)
-		return ERR_PTR(ret);
-
-	a->mapped = true;
-	return table;
-}
-
-static void system_heap_unmap_dma_buf(struct dma_buf_attachment *attachment,
-				      struct sg_table *table,
-				      enum dma_data_direction direction)
-{
-	struct dma_heap_attachment *a = attachment->priv;
-
-	a->mapped = false;
-	dma_unmap_sgtable(attachment->dev, table, direction, 0);
-}
-
-static int system_heap_dma_buf_begin_cpu_access(struct dma_buf *dmabuf,
-						enum dma_data_direction direction)
-{
-	struct system_heap_buffer *buffer = dmabuf->priv;
-	struct dma_heap_attachment *a;
-
-	mutex_lock(&buffer->lock);
-
-	if (buffer->vmap_cnt)
-		invalidate_kernel_vmap_range(buffer->vaddr, buffer->len);
-
-	list_for_each_entry(a, &buffer->attachments, list) {
-		if (!a->mapped)
-			continue;
-		dma_sync_sgtable_for_cpu(a->dev, a->table, direction);
-	}
-	mutex_unlock(&buffer->lock);
-
-	return 0;
-}
-
-static int system_heap_dma_buf_end_cpu_access(struct dma_buf *dmabuf,
-					      enum dma_data_direction direction)
-{
-	struct system_heap_buffer *buffer = dmabuf->priv;
-	struct dma_heap_attachment *a;
-
-	mutex_lock(&buffer->lock);
-
-	if (buffer->vmap_cnt)
-		flush_kernel_vmap_range(buffer->vaddr, buffer->len);
-
-	list_for_each_entry(a, &buffer->attachments, list) {
-		if (!a->mapped)
-			continue;
-		dma_sync_sgtable_for_device(a->dev, a->table, direction);
-	}
-	mutex_unlock(&buffer->lock);
-
-	return 0;
-}
-
-static int system_heap_mmap(struct dma_buf *dmabuf, struct vm_area_struct *vma)
-{
-	struct system_heap_buffer *buffer = dmabuf->priv;
-	struct sg_table *table = &buffer->sg_table;
-	unsigned long addr = vma->vm_start;
-	struct sg_page_iter piter;
-	int ret;
-
-	for_each_sgtable_page(table, &piter, vma->vm_pgoff) {
-		struct page *page = sg_page_iter_page(&piter);
-
-		ret = remap_pfn_range(vma, addr, page_to_pfn(page), PAGE_SIZE,
-				      vma->vm_page_prot);
-		if (ret)
-			return ret;
-		addr += PAGE_SIZE;
-		if (addr >= vma->vm_end)
-			return 0;
-	}
-	return 0;
-}
-
-static void *system_heap_do_vmap(struct system_heap_buffer *buffer)
-{
-	struct sg_table *table = &buffer->sg_table;
-	int npages = PAGE_ALIGN(buffer->len) / PAGE_SIZE;
-	struct page **pages = vmalloc(sizeof(struct page *) * npages);
-	struct page **tmp = pages;
-	struct sg_page_iter piter;
-	void *vaddr;
-
-	if (!pages)
-		return ERR_PTR(-ENOMEM);
-
-	for_each_sgtable_page(table, &piter, 0) {
-		WARN_ON(tmp - pages >= npages);
-		*tmp++ = sg_page_iter_page(&piter);
-	}
-
-	vaddr = vmap(pages, npages, VM_MAP, PAGE_KERNEL);
-	vfree(pages);
-
-	if (!vaddr)
-		return ERR_PTR(-ENOMEM);
-
-	return vaddr;
-}
-
-static int system_heap_vmap(struct dma_buf *dmabuf, struct dma_buf_map *map)
-{
-	struct system_heap_buffer *buffer = dmabuf->priv;
-	void *vaddr;
-	int ret = 0;
-
-	mutex_lock(&buffer->lock);
-	if (buffer->vmap_cnt) {
-		buffer->vmap_cnt++;
-		dma_buf_map_set_vaddr(map, buffer->vaddr);
-		goto out;
-	}
-
-	vaddr = system_heap_do_vmap(buffer);
-	if (IS_ERR(vaddr)) {
-		ret = PTR_ERR(vaddr);
-		goto out;
-	}
-
-	buffer->vaddr = vaddr;
-	buffer->vmap_cnt++;
-	dma_buf_map_set_vaddr(map, buffer->vaddr);
-out:
-	mutex_unlock(&buffer->lock);
-
-	return ret;
-}
-
-static void system_heap_vunmap(struct dma_buf *dmabuf, struct dma_buf_map *map)
-{
-	struct system_heap_buffer *buffer = dmabuf->priv;
-
-	mutex_lock(&buffer->lock);
-	if (!--buffer->vmap_cnt) {
-		vunmap(buffer->vaddr);
-		buffer->vaddr = NULL;
-	}
-	mutex_unlock(&buffer->lock);
-	dma_buf_map_clear(map);
-}
-
-static void system_heap_dma_buf_release(struct dma_buf *dmabuf)
-{
-	struct system_heap_buffer *buffer = dmabuf->priv;
-	struct sg_table *table;
-	struct scatterlist *sg;
-	int i;
-
-	table = &buffer->sg_table;
-	for_each_sg(table->sgl, sg, table->nents, i) {
-		struct page *page = sg_page(sg);
-
-		__free_pages(page, compound_order(page));
-	}
-	sg_free_table(table);
-	kfree(buffer);
-}
-
-static const struct dma_buf_ops system_heap_buf_ops = {
-	.attach = system_heap_attach,
-	.detach = system_heap_detach,
-	.map_dma_buf = system_heap_map_dma_buf,
-	.unmap_dma_buf = system_heap_unmap_dma_buf,
-	.begin_cpu_access = system_heap_dma_buf_begin_cpu_access,
-	.end_cpu_access = system_heap_dma_buf_end_cpu_access,
-	.mmap = system_heap_mmap,
-	.vmap = system_heap_vmap,
-	.vunmap = system_heap_vunmap,
-	.release = system_heap_dma_buf_release,
-};
-
-static struct page *alloc_largest_available(unsigned long size,
-					    unsigned int max_order)
-{
-	struct page *page;
-	int i;
-
-	for (i = 0; i < NUM_ORDERS; i++) {
-		if (size <  (PAGE_SIZE << orders[i]))
-			continue;
-		if (max_order < orders[i])
-			continue;
-
-		page = alloc_pages(order_flags[i], orders[i]);
-		if (!page)
-			continue;
-		return page;
-	}
-	return NULL;
-}
-
-static int system_heap_allocate(struct dma_heap *heap,
-				unsigned long len,
-				unsigned long fd_flags,
-				unsigned long heap_flags)
-{
-	struct system_heap_buffer *buffer;
-	DEFINE_DMA_BUF_EXPORT_INFO(exp_info);
-	unsigned long size_remaining = len;
-	unsigned int max_order = orders[0];
-	struct dma_buf *dmabuf;
-	struct sg_table *table;
-	struct scatterlist *sg;
-	struct list_head pages;
-	struct page *page, *tmp_page;
-	int i, ret = -ENOMEM;
-
-	buffer = kzalloc(sizeof(*buffer), GFP_KERNEL);
-	if (!buffer)
-		return -ENOMEM;
-
-	INIT_LIST_HEAD(&buffer->attachments);
-	mutex_init(&buffer->lock);
-	buffer->heap = heap;
-	buffer->len = len;
-
->>>>>>> a0b96314
 	INIT_LIST_HEAD(&pages);
 	i = 0;
 	while (size_remaining > 0) {
@@ -704,7 +369,6 @@
 		page = alloc_largest_available(size_remaining, max_order);
 		if (!page)
 			goto free_buffer;
-<<<<<<< HEAD
 
 		list_add_tail(&page->lru, &pages);
 		size_remaining -= page_size(page);
@@ -716,19 +380,6 @@
 	if (sg_alloc_table(table, i, GFP_KERNEL))
 		goto free_buffer;
 
-=======
-
-		list_add_tail(&page->lru, &pages);
-		size_remaining -= page_size(page);
-		max_order = compound_order(page);
-		i++;
-	}
-
-	table = &buffer->sg_table;
-	if (sg_alloc_table(table, i, GFP_KERNEL))
-		goto free_buffer;
-
->>>>>>> a0b96314
 	sg = table->sgl;
 	list_for_each_entry_safe(page, tmp_page, &pages, lru) {
 		sg_set_page(sg, page, page_size(page), 0);
@@ -747,27 +398,12 @@
 		goto free_pages;
 	}
 
-<<<<<<< HEAD
 	return dmabuf;
 
 free_pages:
 	for_each_sgtable_sg(table, sg, i) {
 		struct page *p = sg_page(sg);
 
-=======
-	ret = dma_buf_fd(dmabuf, fd_flags);
-	if (ret < 0) {
-		dma_buf_put(dmabuf);
-		/* just return, as put will call release and that will free */
-		return ret;
-	}
-	return ret;
-
-free_pages:
-	for_each_sgtable_sg(table, sg, i) {
-		struct page *p = sg_page(sg);
-
->>>>>>> a0b96314
 		__free_pages(p, compound_order(p));
 	}
 	sg_free_table(table);
