/* SPDX-License-Identifier: GPL-2.0 */
#ifndef _LINUX_MIGRATE_H
#define _LINUX_MIGRATE_H

#include <linux/mm.h>
#include <linux/mempolicy.h>
#include <linux/migrate_mode.h>
#include <linux/hugetlb.h>

typedef struct page *new_page_t(struct page *page, unsigned long private);
typedef void free_page_t(struct page *page, unsigned long private);

struct migration_target_control;

/*
 * Return values from addresss_space_operations.migratepage():
 * - negative errno on page migration failure;
 * - zero on page migration success;
 */
#define MIGRATEPAGE_SUCCESS		0

/* Defined in mm/debug.c: */
extern const char *migrate_reason_names[MR_TYPES];

#ifdef CONFIG_MIGRATION

extern void putback_movable_pages(struct list_head *l);
extern int migrate_page(struct address_space *mapping,
			struct page *newpage, struct page *page,
			enum migrate_mode mode);
extern int migrate_pages(struct list_head *l, new_page_t new, free_page_t free,
		unsigned long private, enum migrate_mode mode, int reason,
		unsigned int *ret_succeeded);
extern struct page *alloc_migration_target(struct page *page, unsigned long private);
extern int isolate_movable_page(struct page *page, isolate_mode_t mode);

extern void migrate_page_states(struct page *newpage, struct page *page);
extern void migrate_page_copy(struct page *newpage, struct page *page);
extern int migrate_huge_page_move_mapping(struct address_space *mapping,
				  struct page *newpage, struct page *page);
extern int migrate_page_move_mapping(struct address_space *mapping,
		struct page *newpage, struct page *page, int extra_count);
void migration_entry_wait_on_locked(swp_entry_t entry, pte_t *ptep,
				spinlock_t *ptl);
void folio_migrate_flags(struct folio *newfolio, struct folio *folio);
void folio_migrate_copy(struct folio *newfolio, struct folio *folio);
int folio_migrate_mapping(struct address_space *mapping,
		struct folio *newfolio, struct folio *folio, int extra_count);

<<<<<<< HEAD
extern bool numa_demotion_enabled;
extern void migrate_on_reclaim_init(void);
#ifdef CONFIG_HOTPLUG_CPU
extern void set_migration_target_nodes(void);
=======
>>>>>>> 88084a3d
#else
static inline void set_migration_target_nodes(void) {}
#endif
#else

static inline void set_migration_target_nodes(void) {}

static inline void putback_movable_pages(struct list_head *l) {}
static inline int migrate_pages(struct list_head *l, new_page_t new,
		free_page_t free, unsigned long private, enum migrate_mode mode,
		int reason, unsigned int *ret_succeeded)
	{ return -ENOSYS; }
static inline struct page *alloc_migration_target(struct page *page,
		unsigned long private)
	{ return NULL; }
static inline int isolate_movable_page(struct page *page, isolate_mode_t mode)
	{ return -EBUSY; }

static inline void migrate_page_states(struct page *newpage, struct page *page)
{
}

static inline void migrate_page_copy(struct page *newpage,
				     struct page *page) {}

static inline int migrate_huge_page_move_mapping(struct address_space *mapping,
				  struct page *newpage, struct page *page)
{
	return -ENOSYS;
}

#endif /* CONFIG_MIGRATION */

#if defined(CONFIG_MIGRATION) && defined(CONFIG_NUMA)
extern void set_migration_target_nodes(void);
extern void migrate_on_reclaim_init(void);
extern bool numa_demotion_enabled;
extern int next_demotion_node(int node);
#else
static inline void set_migration_target_nodes(void) {}
static inline void migrate_on_reclaim_init(void) {}
static inline int next_demotion_node(int node)
{
        return NUMA_NO_NODE;
}
#define numa_demotion_enabled  false
#endif

#ifdef CONFIG_COMPACTION
extern int PageMovable(struct page *page);
extern void __SetPageMovable(struct page *page, struct address_space *mapping);
extern void __ClearPageMovable(struct page *page);
#else
static inline int PageMovable(struct page *page) { return 0; }
static inline void __SetPageMovable(struct page *page,
				struct address_space *mapping)
{
}
static inline void __ClearPageMovable(struct page *page)
{
}
#endif

static inline bool folio_test_movable(struct folio *folio)
{
	return PageMovable(&folio->page);
}

#ifdef CONFIG_NUMA_BALANCING
extern int migrate_misplaced_page(struct page *page,
				  struct vm_area_struct *vma, int node);
#else
static inline int migrate_misplaced_page(struct page *page,
					 struct vm_area_struct *vma, int node)
{
	return -EAGAIN; /* can't migrate now */
}
#endif /* CONFIG_NUMA_BALANCING */

#ifdef CONFIG_MIGRATION

/*
 * Watch out for PAE architecture, which has an unsigned long, and might not
 * have enough bits to store all physical address and flags. So far we have
 * enough room for all our flags.
 */
#define MIGRATE_PFN_VALID	(1UL << 0)
#define MIGRATE_PFN_MIGRATE	(1UL << 1)
#define MIGRATE_PFN_WRITE	(1UL << 3)
#define MIGRATE_PFN_SHIFT	6

static inline struct page *migrate_pfn_to_page(unsigned long mpfn)
{
	if (!(mpfn & MIGRATE_PFN_VALID))
		return NULL;
	return pfn_to_page(mpfn >> MIGRATE_PFN_SHIFT);
}

static inline unsigned long migrate_pfn(unsigned long pfn)
{
	return (pfn << MIGRATE_PFN_SHIFT) | MIGRATE_PFN_VALID;
}

enum migrate_vma_direction {
	MIGRATE_VMA_SELECT_SYSTEM = 1 << 0,
	MIGRATE_VMA_SELECT_DEVICE_PRIVATE = 1 << 1,
};

struct migrate_vma {
	struct vm_area_struct	*vma;
	/*
	 * Both src and dst array must be big enough for
	 * (end - start) >> PAGE_SHIFT entries.
	 *
	 * The src array must not be modified by the caller after
	 * migrate_vma_setup(), and must not change the dst array after
	 * migrate_vma_pages() returns.
	 */
	unsigned long		*dst;
	unsigned long		*src;
	unsigned long		cpages;
	unsigned long		npages;
	unsigned long		start;
	unsigned long		end;

	/*
	 * Set to the owner value also stored in page->pgmap->owner for
	 * migrating out of device private memory. The flags also need to
	 * be set to MIGRATE_VMA_SELECT_DEVICE_PRIVATE.
	 * The caller should always set this field when using mmu notifier
	 * callbacks to avoid device MMU invalidations for device private
	 * pages that are not being migrated.
	 */
	void			*pgmap_owner;
	unsigned long		flags;
};

int migrate_vma_setup(struct migrate_vma *args);
void migrate_vma_pages(struct migrate_vma *migrate);
void migrate_vma_finalize(struct migrate_vma *migrate);
#endif /* CONFIG_MIGRATION */

#endif /* _LINUX_MIGRATE_H */<|MERGE_RESOLUTION|>--- conflicted
+++ resolved
@@ -47,19 +47,7 @@
 int folio_migrate_mapping(struct address_space *mapping,
 		struct folio *newfolio, struct folio *folio, int extra_count);
 
-<<<<<<< HEAD
-extern bool numa_demotion_enabled;
-extern void migrate_on_reclaim_init(void);
-#ifdef CONFIG_HOTPLUG_CPU
-extern void set_migration_target_nodes(void);
-=======
->>>>>>> 88084a3d
 #else
-static inline void set_migration_target_nodes(void) {}
-#endif
-#else
-
-static inline void set_migration_target_nodes(void) {}
 
 static inline void putback_movable_pages(struct list_head *l) {}
 static inline int migrate_pages(struct list_head *l, new_page_t new,
