/*
 * Generic helpers for smp ipi calls
 *
 * (C) Jens Axboe <jens.axboe@oracle.com> 2008
 */

#define pr_fmt(fmt) KBUILD_MODNAME ": " fmt

#include <linux/irq_work.h>
#include <linux/rcupdate.h>
#include <linux/rculist.h>
#include <linux/kernel.h>
#include <linux/export.h>
#include <linux/percpu.h>
#include <linux/init.h>
#include <linux/gfp.h>
#include <linux/smp.h>
#include <linux/cpu.h>
#include <linux/sched.h>
#include <linux/sched/idle.h>
#include <linux/hypervisor.h>

#include "smpboot.h"

enum {
	CSD_FLAG_LOCK		= 0x01,
	CSD_FLAG_SYNCHRONOUS	= 0x02,
};

struct call_function_data {
	call_single_data_t	__percpu *csd;
	cpumask_var_t		cpumask;
	cpumask_var_t		cpumask_ipi;
};

static DEFINE_PER_CPU_SHARED_ALIGNED(struct call_function_data, cfd_data);

static DEFINE_PER_CPU_SHARED_ALIGNED(struct llist_head, call_single_queue);

static void flush_smp_call_function_queue(bool warn_cpu_offline);

int smpcfd_prepare_cpu(unsigned int cpu)
{
	struct call_function_data *cfd = &per_cpu(cfd_data, cpu);

	if (!zalloc_cpumask_var_node(&cfd->cpumask, GFP_KERNEL,
				     cpu_to_node(cpu)))
		return -ENOMEM;
	if (!zalloc_cpumask_var_node(&cfd->cpumask_ipi, GFP_KERNEL,
				     cpu_to_node(cpu))) {
		free_cpumask_var(cfd->cpumask);
		return -ENOMEM;
	}
<<<<<<< HEAD
	cfd->csd = alloc_percpu(struct call_single_data);
=======
	cfd->csd = alloc_percpu(call_single_data_t);
>>>>>>> bb176f67
	if (!cfd->csd) {
		free_cpumask_var(cfd->cpumask);
		free_cpumask_var(cfd->cpumask_ipi);
		return -ENOMEM;
	}

	return 0;
}

int smpcfd_dead_cpu(unsigned int cpu)
{
	struct call_function_data *cfd = &per_cpu(cfd_data, cpu);

	free_cpumask_var(cfd->cpumask);
	free_cpumask_var(cfd->cpumask_ipi);
	free_percpu(cfd->csd);
	return 0;
}

int smpcfd_dying_cpu(unsigned int cpu)
{
	/*
	 * The IPIs for the smp-call-function callbacks queued by other
	 * CPUs might arrive late, either due to hardware latencies or
	 * because this CPU disabled interrupts (inside stop-machine)
	 * before the IPIs were sent. So flush out any pending callbacks
	 * explicitly (without waiting for the IPIs to arrive), to
	 * ensure that the outgoing CPU doesn't go offline with work
	 * still pending.
	 */
	flush_smp_call_function_queue(false);
	return 0;
}

void __init call_function_init(void)
{
	int i;

	for_each_possible_cpu(i)
		init_llist_head(&per_cpu(call_single_queue, i));

	smpcfd_prepare_cpu(smp_processor_id());
}

/*
 * csd_lock/csd_unlock used to serialize access to per-cpu csd resources
 *
 * For non-synchronous ipi calls the csd can still be in use by the
 * previous function call. For multi-cpu calls its even more interesting
 * as we'll have to ensure no other cpu is observing our csd.
 */
static __always_inline void csd_lock_wait(call_single_data_t *csd)
{
	smp_cond_load_acquire(&csd->flags, !(VAL & CSD_FLAG_LOCK));
}

static __always_inline void csd_lock(call_single_data_t *csd)
{
	csd_lock_wait(csd);
	csd->flags |= CSD_FLAG_LOCK;

	/*
	 * prevent CPU from reordering the above assignment
	 * to ->flags with any subsequent assignments to other
	 * fields of the specified call_single_data_t structure:
	 */
	smp_wmb();
}

static __always_inline void csd_unlock(call_single_data_t *csd)
{
	WARN_ON(!(csd->flags & CSD_FLAG_LOCK));

	/*
	 * ensure we're all done before releasing data:
	 */
	smp_store_release(&csd->flags, 0);
}

static DEFINE_PER_CPU_SHARED_ALIGNED(call_single_data_t, csd_data);

/*
 * Insert a previously allocated call_single_data_t element
 * for execution on the given CPU. data must already have
 * ->func, ->info, and ->flags set.
 */
static int generic_exec_single(int cpu, call_single_data_t *csd,
			       smp_call_func_t func, void *info)
{
	if (cpu == smp_processor_id()) {
		unsigned long flags;

		/*
		 * We can unlock early even for the synchronous on-stack case,
		 * since we're doing this from the same CPU..
		 */
		csd_unlock(csd);
		local_irq_save(flags);
		func(info);
		local_irq_restore(flags);
		return 0;
	}


	if ((unsigned)cpu >= nr_cpu_ids || !cpu_online(cpu)) {
		csd_unlock(csd);
		return -ENXIO;
	}

	csd->func = func;
	csd->info = info;

	/*
	 * The list addition should be visible before sending the IPI
	 * handler locks the list to pull the entry off it because of
	 * normal cache coherency rules implied by spinlocks.
	 *
	 * If IPIs can go out of order to the cache coherency protocol
	 * in an architecture, sufficient synchronisation should be added
	 * to arch code to make it appear to obey cache coherency WRT
	 * locking and barrier primitives. Generic code isn't really
	 * equipped to do the right thing...
	 */
	if (llist_add(&csd->llist, &per_cpu(call_single_queue, cpu)))
		arch_send_call_function_single_ipi(cpu);

	return 0;
}

/**
 * generic_smp_call_function_single_interrupt - Execute SMP IPI callbacks
 *
 * Invoked by arch to handle an IPI for call function single.
 * Must be called with interrupts disabled.
 */
void generic_smp_call_function_single_interrupt(void)
{
	flush_smp_call_function_queue(true);
}

/**
 * flush_smp_call_function_queue - Flush pending smp-call-function callbacks
 *
 * @warn_cpu_offline: If set to 'true', warn if callbacks were queued on an
 *		      offline CPU. Skip this check if set to 'false'.
 *
 * Flush any pending smp-call-function callbacks queued on this CPU. This is
 * invoked by the generic IPI handler, as well as by a CPU about to go offline,
 * to ensure that all pending IPI callbacks are run before it goes completely
 * offline.
 *
 * Loop through the call_single_queue and run all the queued callbacks.
 * Must be called with interrupts disabled.
 */
static void flush_smp_call_function_queue(bool warn_cpu_offline)
{
	struct llist_head *head;
	struct llist_node *entry;
	call_single_data_t *csd, *csd_next;
	static bool warned;

	WARN_ON(!irqs_disabled());

	head = this_cpu_ptr(&call_single_queue);
	entry = llist_del_all(head);
	entry = llist_reverse_order(entry);

	/* There shouldn't be any pending callbacks on an offline CPU. */
	if (unlikely(warn_cpu_offline && !cpu_online(smp_processor_id()) &&
		     !warned && !llist_empty(head))) {
		warned = true;
		WARN(1, "IPI on offline CPU %d\n", smp_processor_id());

		/*
		 * We don't have to use the _safe() variant here
		 * because we are not invoking the IPI handlers yet.
		 */
		llist_for_each_entry(csd, entry, llist)
			pr_warn("IPI callback %pS sent to offline CPU\n",
				csd->func);
	}

	llist_for_each_entry_safe(csd, csd_next, entry, llist) {
		smp_call_func_t func = csd->func;
		void *info = csd->info;

		/* Do we wait until *after* callback? */
		if (csd->flags & CSD_FLAG_SYNCHRONOUS) {
			func(info);
			csd_unlock(csd);
		} else {
			csd_unlock(csd);
			func(info);
		}
	}

	/*
	 * Handle irq works queued remotely by irq_work_queue_on().
	 * Smp functions above are typically synchronous so they
	 * better run first since some other CPUs may be busy waiting
	 * for them.
	 */
	irq_work_run();
}

/*
 * smp_call_function_single - Run a function on a specific CPU
 * @func: The function to run. This must be fast and non-blocking.
 * @info: An arbitrary pointer to pass to the function.
 * @wait: If true, wait until function has completed on other CPUs.
 *
 * Returns 0 on success, else a negative status code.
 */
int smp_call_function_single(int cpu, smp_call_func_t func, void *info,
			     int wait)
{
	call_single_data_t *csd;
	call_single_data_t csd_stack = {
		.flags = CSD_FLAG_LOCK | CSD_FLAG_SYNCHRONOUS,
	};
	int this_cpu;
	int err;

	/*
	 * prevent preemption and reschedule on another processor,
	 * as well as CPU removal
	 */
	this_cpu = get_cpu();

	/*
	 * Can deadlock when called with interrupts disabled.
	 * We allow cpu's that are not yet online though, as no one else can
	 * send smp call function interrupt to this cpu and as such deadlocks
	 * can't happen.
	 */
	WARN_ON_ONCE(cpu_online(this_cpu) && irqs_disabled()
		     && !oops_in_progress);

	csd = &csd_stack;
	if (!wait) {
		csd = this_cpu_ptr(&csd_data);
		csd_lock(csd);
	}

	err = generic_exec_single(cpu, csd, func, info);

	if (wait)
		csd_lock_wait(csd);

	put_cpu();

	return err;
}
EXPORT_SYMBOL(smp_call_function_single);

/**
 * smp_call_function_single_async(): Run an asynchronous function on a
 * 			         specific CPU.
 * @cpu: The CPU to run on.
 * @csd: Pre-allocated and setup data structure
 *
 * Like smp_call_function_single(), but the call is asynchonous and
 * can thus be done from contexts with disabled interrupts.
 *
 * The caller passes his own pre-allocated data structure
 * (ie: embedded in an object) and is responsible for synchronizing it
 * such that the IPIs performed on the @csd are strictly serialized.
 *
 * NOTE: Be careful, there is unfortunately no current debugging facility to
 * validate the correctness of this serialization.
 */
int smp_call_function_single_async(int cpu, call_single_data_t *csd)
{
	int err = 0;

	preempt_disable();

	/* We could deadlock if we have to wait here with interrupts disabled! */
	if (WARN_ON_ONCE(csd->flags & CSD_FLAG_LOCK))
		csd_lock_wait(csd);

	csd->flags = CSD_FLAG_LOCK;
	smp_wmb();

	err = generic_exec_single(cpu, csd, csd->func, csd->info);
	preempt_enable();

	return err;
}
EXPORT_SYMBOL_GPL(smp_call_function_single_async);

/*
 * smp_call_function_any - Run a function on any of the given cpus
 * @mask: The mask of cpus it can run on.
 * @func: The function to run. This must be fast and non-blocking.
 * @info: An arbitrary pointer to pass to the function.
 * @wait: If true, wait until function has completed.
 *
 * Returns 0 on success, else a negative status code (if no cpus were online).
 *
 * Selection preference:
 *	1) current cpu if in @mask
 *	2) any cpu of current node if in @mask
 *	3) any other online cpu in @mask
 */
int smp_call_function_any(const struct cpumask *mask,
			  smp_call_func_t func, void *info, int wait)
{
	unsigned int cpu;
	const struct cpumask *nodemask;
	int ret;

	/* Try for same CPU (cheapest) */
	cpu = get_cpu();
	if (cpumask_test_cpu(cpu, mask))
		goto call;

	/* Try for same node. */
	nodemask = cpumask_of_node(cpu_to_node(cpu));
	for (cpu = cpumask_first_and(nodemask, mask); cpu < nr_cpu_ids;
	     cpu = cpumask_next_and(cpu, nodemask, mask)) {
		if (cpu_online(cpu))
			goto call;
	}

	/* Any online will do: smp_call_function_single handles nr_cpu_ids. */
	cpu = cpumask_any_and(mask, cpu_online_mask);
call:
	ret = smp_call_function_single(cpu, func, info, wait);
	put_cpu();
	return ret;
}
EXPORT_SYMBOL_GPL(smp_call_function_any);

/**
 * smp_call_function_many(): Run a function on a set of other CPUs.
 * @mask: The set of cpus to run on (only runs on online subset).
 * @func: The function to run. This must be fast and non-blocking.
 * @info: An arbitrary pointer to pass to the function.
 * @wait: If true, wait (atomically) until function has completed
 *        on other CPUs.
 *
 * If @wait is true, then returns once @func has returned.
 *
 * You must not call this function with disabled interrupts or from a
 * hardware interrupt handler or from a bottom half handler. Preemption
 * must be disabled when calling this function.
 */
void smp_call_function_many(const struct cpumask *mask,
			    smp_call_func_t func, void *info, bool wait)
{
	struct call_function_data *cfd;
	int cpu, next_cpu, this_cpu = smp_processor_id();

	/*
	 * Can deadlock when called with interrupts disabled.
	 * We allow cpu's that are not yet online though, as no one else can
	 * send smp call function interrupt to this cpu and as such deadlocks
	 * can't happen.
	 */
	WARN_ON_ONCE(cpu_online(this_cpu) && irqs_disabled()
		     && !oops_in_progress && !early_boot_irqs_disabled);

	/* Try to fastpath.  So, what's a CPU they want? Ignoring this one. */
	cpu = cpumask_first_and(mask, cpu_online_mask);
	if (cpu == this_cpu)
		cpu = cpumask_next_and(cpu, mask, cpu_online_mask);

	/* No online cpus?  We're done. */
	if (cpu >= nr_cpu_ids)
		return;

	/* Do we have another CPU which isn't us? */
	next_cpu = cpumask_next_and(cpu, mask, cpu_online_mask);
	if (next_cpu == this_cpu)
		next_cpu = cpumask_next_and(next_cpu, mask, cpu_online_mask);

	/* Fastpath: do that cpu by itself. */
	if (next_cpu >= nr_cpu_ids) {
		smp_call_function_single(cpu, func, info, wait);
		return;
	}

	cfd = this_cpu_ptr(&cfd_data);

	cpumask_and(cfd->cpumask, mask, cpu_online_mask);
	__cpumask_clear_cpu(this_cpu, cfd->cpumask);

	/* Some callers race with other cpus changing the passed mask */
	if (unlikely(!cpumask_weight(cfd->cpumask)))
		return;

	cpumask_clear(cfd->cpumask_ipi);
	for_each_cpu(cpu, cfd->cpumask) {
		call_single_data_t *csd = per_cpu_ptr(cfd->csd, cpu);

		csd_lock(csd);
		if (wait)
			csd->flags |= CSD_FLAG_SYNCHRONOUS;
		csd->func = func;
		csd->info = info;
		if (llist_add(&csd->llist, &per_cpu(call_single_queue, cpu)))
			__cpumask_set_cpu(cpu, cfd->cpumask_ipi);
	}

	/* Send a message to all CPUs in the map */
	arch_send_call_function_ipi_mask(cfd->cpumask_ipi);

	if (wait) {
		for_each_cpu(cpu, cfd->cpumask) {
			call_single_data_t *csd;

			csd = per_cpu_ptr(cfd->csd, cpu);
			csd_lock_wait(csd);
		}
	}
}
EXPORT_SYMBOL(smp_call_function_many);

/**
 * smp_call_function(): Run a function on all other CPUs.
 * @func: The function to run. This must be fast and non-blocking.
 * @info: An arbitrary pointer to pass to the function.
 * @wait: If true, wait (atomically) until function has completed
 *        on other CPUs.
 *
 * Returns 0.
 *
 * If @wait is true, then returns once @func has returned; otherwise
 * it returns just before the target cpu calls @func.
 *
 * You must not call this function with disabled interrupts or from a
 * hardware interrupt handler or from a bottom half handler.
 */
int smp_call_function(smp_call_func_t func, void *info, int wait)
{
	preempt_disable();
	smp_call_function_many(cpu_online_mask, func, info, wait);
	preempt_enable();

	return 0;
}
EXPORT_SYMBOL(smp_call_function);

/* Setup configured maximum number of CPUs to activate */
unsigned int setup_max_cpus = NR_CPUS;
EXPORT_SYMBOL(setup_max_cpus);


/*
 * Setup routine for controlling SMP activation
 *
 * Command-line option of "nosmp" or "maxcpus=0" will disable SMP
 * activation entirely (the MPS table probe still happens, though).
 *
 * Command-line option of "maxcpus=<NUM>", where <NUM> is an integer
 * greater than 0, limits the maximum number of CPUs activated in
 * SMP mode to <NUM>.
 */

void __weak arch_disable_smp_support(void) { }

static int __init nosmp(char *str)
{
	setup_max_cpus = 0;
	arch_disable_smp_support();

	return 0;
}

early_param("nosmp", nosmp);

/* this is hard limit */
static int __init nrcpus(char *str)
{
	int nr_cpus;

	get_option(&str, &nr_cpus);
	if (nr_cpus > 0 && nr_cpus < nr_cpu_ids)
		nr_cpu_ids = nr_cpus;

	return 0;
}

early_param("nr_cpus", nrcpus);

static int __init maxcpus(char *str)
{
	get_option(&str, &setup_max_cpus);
	if (setup_max_cpus == 0)
		arch_disable_smp_support();

	return 0;
}

early_param("maxcpus", maxcpus);

/* Setup number of possible processor ids */
unsigned int nr_cpu_ids __read_mostly = NR_CPUS;
EXPORT_SYMBOL(nr_cpu_ids);

/* An arch may set nr_cpu_ids earlier if needed, so this would be redundant */
void __init setup_nr_cpu_ids(void)
{
	nr_cpu_ids = find_last_bit(cpumask_bits(cpu_possible_mask),NR_CPUS) + 1;
}

/* Called by boot processor to activate the rest. */
void __init smp_init(void)
{
	int num_nodes, num_cpus;
	unsigned int cpu;

	idle_threads_init();
	cpuhp_threads_init();

	pr_info("Bringing up secondary CPUs ...\n");

	/* FIXME: This should be done in userspace --RR */
	for_each_present_cpu(cpu) {
		if (num_online_cpus() >= setup_max_cpus)
			break;
		if (!cpu_online(cpu))
			cpu_up(cpu);
	}

	num_nodes = num_online_nodes();
	num_cpus  = num_online_cpus();
	pr_info("Brought up %d node%s, %d CPU%s\n",
		num_nodes, (num_nodes > 1 ? "s" : ""),
		num_cpus,  (num_cpus  > 1 ? "s" : ""));

	/* Any cleanup work */
	smp_cpus_done(setup_max_cpus);
}

/*
 * Call a function on all processors.  May be used during early boot while
 * early_boot_irqs_disabled is set.  Use local_irq_save/restore() instead
 * of local_irq_disable/enable().
 */
int on_each_cpu(void (*func) (void *info), void *info, int wait)
{
	unsigned long flags;
	int ret = 0;

	preempt_disable();
	ret = smp_call_function(func, info, wait);
	local_irq_save(flags);
	func(info);
	local_irq_restore(flags);
	preempt_enable();
	return ret;
}
EXPORT_SYMBOL(on_each_cpu);

/**
 * on_each_cpu_mask(): Run a function on processors specified by
 * cpumask, which may include the local processor.
 * @mask: The set of cpus to run on (only runs on online subset).
 * @func: The function to run. This must be fast and non-blocking.
 * @info: An arbitrary pointer to pass to the function.
 * @wait: If true, wait (atomically) until function has completed
 *        on other CPUs.
 *
 * If @wait is true, then returns once @func has returned.
 *
 * You must not call this function with disabled interrupts or from a
 * hardware interrupt handler or from a bottom half handler.  The
 * exception is that it may be used during early boot while
 * early_boot_irqs_disabled is set.
 */
void on_each_cpu_mask(const struct cpumask *mask, smp_call_func_t func,
			void *info, bool wait)
{
	int cpu = get_cpu();

	smp_call_function_many(mask, func, info, wait);
	if (cpumask_test_cpu(cpu, mask)) {
		unsigned long flags;
		local_irq_save(flags);
		func(info);
		local_irq_restore(flags);
	}
	put_cpu();
}
EXPORT_SYMBOL(on_each_cpu_mask);

/*
 * on_each_cpu_cond(): Call a function on each processor for which
 * the supplied function cond_func returns true, optionally waiting
 * for all the required CPUs to finish. This may include the local
 * processor.
 * @cond_func:	A callback function that is passed a cpu id and
 *		the the info parameter. The function is called
 *		with preemption disabled. The function should
 *		return a blooean value indicating whether to IPI
 *		the specified CPU.
 * @func:	The function to run on all applicable CPUs.
 *		This must be fast and non-blocking.
 * @info:	An arbitrary pointer to pass to both functions.
 * @wait:	If true, wait (atomically) until function has
 *		completed on other CPUs.
 * @gfp_flags:	GFP flags to use when allocating the cpumask
 *		used internally by the function.
 *
 * The function might sleep if the GFP flags indicates a non
 * atomic allocation is allowed.
 *
 * Preemption is disabled to protect against CPUs going offline but not online.
 * CPUs going online during the call will not be seen or sent an IPI.
 *
 * You must not call this function with disabled interrupts or
 * from a hardware interrupt handler or from a bottom half handler.
 */
void on_each_cpu_cond(bool (*cond_func)(int cpu, void *info),
			smp_call_func_t func, void *info, bool wait,
			gfp_t gfp_flags)
{
	cpumask_var_t cpus;
	int cpu, ret;

	might_sleep_if(gfpflags_allow_blocking(gfp_flags));

	if (likely(zalloc_cpumask_var(&cpus, (gfp_flags|__GFP_NOWARN)))) {
		preempt_disable();
		for_each_online_cpu(cpu)
			if (cond_func(cpu, info))
				cpumask_set_cpu(cpu, cpus);
		on_each_cpu_mask(cpus, func, info, wait);
		preempt_enable();
		free_cpumask_var(cpus);
	} else {
		/*
		 * No free cpumask, bother. No matter, we'll
		 * just have to IPI them one by one.
		 */
		preempt_disable();
		for_each_online_cpu(cpu)
			if (cond_func(cpu, info)) {
				ret = smp_call_function_single(cpu, func,
								info, wait);
				WARN_ON_ONCE(ret);
			}
		preempt_enable();
	}
}
EXPORT_SYMBOL(on_each_cpu_cond);

static void do_nothing(void *unused)
{
}

/**
 * kick_all_cpus_sync - Force all cpus out of idle
 *
 * Used to synchronize the update of pm_idle function pointer. It's
 * called after the pointer is updated and returns after the dummy
 * callback function has been executed on all cpus. The execution of
 * the function can only happen on the remote cpus after they have
 * left the idle function which had been called via pm_idle function
 * pointer. So it's guaranteed that nothing uses the previous pointer
 * anymore.
 */
void kick_all_cpus_sync(void)
{
	/* Make sure the change is visible before we kick the cpus */
	smp_mb();
	smp_call_function(do_nothing, NULL, 1);
}
EXPORT_SYMBOL_GPL(kick_all_cpus_sync);

/**
 * wake_up_all_idle_cpus - break all cpus out of idle
 * wake_up_all_idle_cpus try to break all cpus which is in idle state even
 * including idle polling cpus, for non-idle cpus, we will do nothing
 * for them.
 */
void wake_up_all_idle_cpus(void)
{
	int cpu;

	preempt_disable();
	for_each_online_cpu(cpu) {
		if (cpu == smp_processor_id())
			continue;

		wake_up_if_idle(cpu);
	}
	preempt_enable();
}
EXPORT_SYMBOL_GPL(wake_up_all_idle_cpus);

/**
 * smp_call_on_cpu - Call a function on a specific cpu
 *
 * Used to call a function on a specific cpu and wait for it to return.
 * Optionally make sure the call is done on a specified physical cpu via vcpu
 * pinning in order to support virtualized environments.
 */
struct smp_call_on_cpu_struct {
	struct work_struct	work;
	struct completion	done;
	int			(*func)(void *);
	void			*data;
	int			ret;
	int			cpu;
};

static void smp_call_on_cpu_callback(struct work_struct *work)
{
	struct smp_call_on_cpu_struct *sscs;

	sscs = container_of(work, struct smp_call_on_cpu_struct, work);
	if (sscs->cpu >= 0)
		hypervisor_pin_vcpu(sscs->cpu);
	sscs->ret = sscs->func(sscs->data);
	if (sscs->cpu >= 0)
		hypervisor_pin_vcpu(-1);

	complete(&sscs->done);
}

int smp_call_on_cpu(unsigned int cpu, int (*func)(void *), void *par, bool phys)
{
	struct smp_call_on_cpu_struct sscs = {
		.done = COMPLETION_INITIALIZER_ONSTACK(sscs.done),
		.func = func,
		.data = par,
		.cpu  = phys ? cpu : -1,
	};

	INIT_WORK_ONSTACK(&sscs.work, smp_call_on_cpu_callback);

	if (cpu >= nr_cpu_ids || !cpu_online(cpu))
		return -ENXIO;

	queue_work_on(cpu, system_wq, &sscs.work);
	wait_for_completion(&sscs.done);

	return sscs.ret;
}
EXPORT_SYMBOL_GPL(smp_call_on_cpu);<|MERGE_RESOLUTION|>--- conflicted
+++ resolved
@@ -51,11 +51,7 @@
 		free_cpumask_var(cfd->cpumask);
 		return -ENOMEM;
 	}
-<<<<<<< HEAD
-	cfd->csd = alloc_percpu(struct call_single_data);
-=======
 	cfd->csd = alloc_percpu(call_single_data_t);
->>>>>>> bb176f67
 	if (!cfd->csd) {
 		free_cpumask_var(cfd->cpumask);
 		free_cpumask_var(cfd->cpumask_ipi);
