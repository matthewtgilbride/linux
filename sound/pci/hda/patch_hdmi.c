// SPDX-License-Identifier: GPL-2.0-or-later
/*
 *
 *  patch_hdmi.c - routines for HDMI/DisplayPort codecs
 *
 *  Copyright(c) 2008-2010 Intel Corporation. All rights reserved.
 *  Copyright (c) 2006 ATI Technologies Inc.
 *  Copyright (c) 2008 NVIDIA Corp.  All rights reserved.
 *  Copyright (c) 2008 Wei Ni <wni@nvidia.com>
 *  Copyright (c) 2013 Anssi Hannula <anssi.hannula@iki.fi>
 *
 *  Authors:
 *			Wu Fengguang <wfg@linux.intel.com>
 *
 *  Maintained by:
 *			Wu Fengguang <wfg@linux.intel.com>
 */

#include <linux/init.h>
#include <linux/delay.h>
#include <linux/pci.h>
#include <linux/slab.h>
#include <linux/module.h>
#include <linux/pm_runtime.h>
#include <sound/core.h>
#include <sound/jack.h>
#include <sound/asoundef.h>
#include <sound/tlv.h>
#include <sound/hdaudio.h>
#include <sound/hda_i915.h>
#include <sound/hda_chmap.h>
#include <sound/hda_codec.h>
#include "hda_local.h"
#include "hda_jack.h"

static bool static_hdmi_pcm;
module_param(static_hdmi_pcm, bool, 0644);
MODULE_PARM_DESC(static_hdmi_pcm, "Don't restrict PCM parameters per ELD info");

#define is_haswell(codec)  ((codec)->core.vendor_id == 0x80862807)
#define is_broadwell(codec)    ((codec)->core.vendor_id == 0x80862808)
#define is_skylake(codec) ((codec)->core.vendor_id == 0x80862809)
#define is_broxton(codec) ((codec)->core.vendor_id == 0x8086280a)
#define is_kabylake(codec) ((codec)->core.vendor_id == 0x8086280b)
#define is_geminilake(codec) (((codec)->core.vendor_id == 0x8086280d) || \
				((codec)->core.vendor_id == 0x80862800))
#define is_cannonlake(codec) ((codec)->core.vendor_id == 0x8086280c)
#define is_icelake(codec) ((codec)->core.vendor_id == 0x8086280f)
#define is_tigerlake(codec) ((codec)->core.vendor_id == 0x80862812)
#define is_haswell_plus(codec) (is_haswell(codec) || is_broadwell(codec) \
				|| is_skylake(codec) || is_broxton(codec) \
				|| is_kabylake(codec) || is_geminilake(codec) \
				|| is_cannonlake(codec) || is_icelake(codec) \
				|| is_tigerlake(codec))
#define is_valleyview(codec) ((codec)->core.vendor_id == 0x80862882)
#define is_cherryview(codec) ((codec)->core.vendor_id == 0x80862883)
#define is_valleyview_plus(codec) (is_valleyview(codec) || is_cherryview(codec))

struct hdmi_spec_per_cvt {
	hda_nid_t cvt_nid;
	int assigned;
	unsigned int channels_min;
	unsigned int channels_max;
	u32 rates;
	u64 formats;
	unsigned int maxbps;
};

/* max. connections to a widget */
#define HDA_MAX_CONNECTIONS	32

struct hdmi_spec_per_pin {
	hda_nid_t pin_nid;
	int dev_id;
	/* pin idx, different device entries on the same pin use the same idx */
	int pin_nid_idx;
	int num_mux_nids;
	hda_nid_t mux_nids[HDA_MAX_CONNECTIONS];
	int mux_idx;
	hda_nid_t cvt_nid;

	struct hda_codec *codec;
	struct hdmi_eld sink_eld;
	struct mutex lock;
	struct delayed_work work;
	struct hdmi_pcm *pcm; /* pointer to spec->pcm_rec[n] dynamically*/
	int pcm_idx; /* which pcm is attached. -1 means no pcm is attached */
	int repoll_count;
	bool setup; /* the stream has been set up by prepare callback */
	int channels; /* current number of channels */
	bool non_pcm;
	bool chmap_set;		/* channel-map override by ALSA API? */
	unsigned char chmap[8]; /* ALSA API channel-map */
#ifdef CONFIG_SND_PROC_FS
	struct snd_info_entry *proc_entry;
#endif
};

/* operations used by generic code that can be overridden by patches */
struct hdmi_ops {
	int (*pin_get_eld)(struct hda_codec *codec, hda_nid_t pin_nid,
			   unsigned char *buf, int *eld_size);

	void (*pin_setup_infoframe)(struct hda_codec *codec, hda_nid_t pin_nid,
				    int ca, int active_channels, int conn_type);

	/* enable/disable HBR (HD passthrough) */
	int (*pin_hbr_setup)(struct hda_codec *codec, hda_nid_t pin_nid, bool hbr);

	int (*setup_stream)(struct hda_codec *codec, hda_nid_t cvt_nid,
			    hda_nid_t pin_nid, u32 stream_tag, int format);

	void (*pin_cvt_fixup)(struct hda_codec *codec,
			      struct hdmi_spec_per_pin *per_pin,
			      hda_nid_t cvt_nid);
};

struct hdmi_pcm {
	struct hda_pcm *pcm;
	struct snd_jack *jack;
	struct snd_kcontrol *eld_ctl;
};

struct hdmi_spec {
	struct hda_codec *codec;
	int num_cvts;
	struct snd_array cvts; /* struct hdmi_spec_per_cvt */
	hda_nid_t cvt_nids[4]; /* only for haswell fix */

	/*
	 * num_pins is the number of virtual pins
	 * for example, there are 3 pins, and each pin
	 * has 4 device entries, then the num_pins is 12
	 */
	int num_pins;
	/*
	 * num_nids is the number of real pins
	 * In the above example, num_nids is 3
	 */
	int num_nids;
	/*
	 * dev_num is the number of device entries
	 * on each pin.
	 * In the above example, dev_num is 4
	 */
	int dev_num;
	struct snd_array pins; /* struct hdmi_spec_per_pin */
	struct hdmi_pcm pcm_rec[16];
	struct mutex pcm_lock;
	struct mutex bind_lock; /* for audio component binding */
	/* pcm_bitmap means which pcms have been assigned to pins*/
	unsigned long pcm_bitmap;
	int pcm_used;	/* counter of pcm_rec[] */
	/* bitmap shows whether the pcm is opened in user space
	 * bit 0 means the first playback PCM (PCM3);
	 * bit 1 means the second playback PCM, and so on.
	 */
	unsigned long pcm_in_use;

	struct hdmi_eld temp_eld;
	struct hdmi_ops ops;

	bool dyn_pin_out;
	bool dyn_pcm_assign;
	/*
	 * Non-generic VIA/NVIDIA specific
	 */
	struct hda_multi_out multiout;
	struct hda_pcm_stream pcm_playback;

	bool use_jack_detect; /* jack detection enabled */
	bool use_acomp_notifier; /* use eld_notify callback for hotplug */
	bool acomp_registered; /* audio component registered in this driver */
	struct drm_audio_component_audio_ops drm_audio_ops;
	int (*port2pin)(struct hda_codec *, int); /* reverse port/pin mapping */

	struct hdac_chmap chmap;
	hda_nid_t vendor_nid;
	const int *port_map;
	int port_num;
};

#ifdef CONFIG_SND_HDA_COMPONENT
static inline bool codec_has_acomp(struct hda_codec *codec)
{
	struct hdmi_spec *spec = codec->spec;
	return spec->use_acomp_notifier;
}
#else
#define codec_has_acomp(codec)	false
#endif

struct hdmi_audio_infoframe {
	u8 type; /* 0x84 */
	u8 ver;  /* 0x01 */
	u8 len;  /* 0x0a */

	u8 checksum;

	u8 CC02_CT47;	/* CC in bits 0:2, CT in 4:7 */
	u8 SS01_SF24;
	u8 CXT04;
	u8 CA;
	u8 LFEPBL01_LSV36_DM_INH7;
};

struct dp_audio_infoframe {
	u8 type; /* 0x84 */
	u8 len;  /* 0x1b */
	u8 ver;  /* 0x11 << 2 */

	u8 CC02_CT47;	/* match with HDMI infoframe from this on */
	u8 SS01_SF24;
	u8 CXT04;
	u8 CA;
	u8 LFEPBL01_LSV36_DM_INH7;
};

union audio_infoframe {
	struct hdmi_audio_infoframe hdmi;
	struct dp_audio_infoframe dp;
	u8 bytes[0];
};

/*
 * HDMI routines
 */

#define get_pin(spec, idx) \
	((struct hdmi_spec_per_pin *)snd_array_elem(&spec->pins, idx))
#define get_cvt(spec, idx) \
	((struct hdmi_spec_per_cvt  *)snd_array_elem(&spec->cvts, idx))
/* obtain hdmi_pcm object assigned to idx */
#define get_hdmi_pcm(spec, idx)	(&(spec)->pcm_rec[idx])
/* obtain hda_pcm object assigned to idx */
#define get_pcm_rec(spec, idx)	(get_hdmi_pcm(spec, idx)->pcm)

static int pin_id_to_pin_index(struct hda_codec *codec,
			       hda_nid_t pin_nid, int dev_id)
{
	struct hdmi_spec *spec = codec->spec;
	int pin_idx;
	struct hdmi_spec_per_pin *per_pin;

	/*
	 * (dev_id == -1) means it is NON-MST pin
	 * return the first virtual pin on this port
	 */
	if (dev_id == -1)
		dev_id = 0;

	for (pin_idx = 0; pin_idx < spec->num_pins; pin_idx++) {
		per_pin = get_pin(spec, pin_idx);
		if ((per_pin->pin_nid == pin_nid) &&
			(per_pin->dev_id == dev_id))
			return pin_idx;
	}

	codec_warn(codec, "HDMI: pin nid %d not registered\n", pin_nid);
	return -EINVAL;
}

static int hinfo_to_pcm_index(struct hda_codec *codec,
			struct hda_pcm_stream *hinfo)
{
	struct hdmi_spec *spec = codec->spec;
	int pcm_idx;

	for (pcm_idx = 0; pcm_idx < spec->pcm_used; pcm_idx++)
		if (get_pcm_rec(spec, pcm_idx)->stream == hinfo)
			return pcm_idx;

	codec_warn(codec, "HDMI: hinfo %p not registered\n", hinfo);
	return -EINVAL;
}

static int hinfo_to_pin_index(struct hda_codec *codec,
			      struct hda_pcm_stream *hinfo)
{
	struct hdmi_spec *spec = codec->spec;
	struct hdmi_spec_per_pin *per_pin;
	int pin_idx;

	for (pin_idx = 0; pin_idx < spec->num_pins; pin_idx++) {
		per_pin = get_pin(spec, pin_idx);
		if (per_pin->pcm &&
			per_pin->pcm->pcm->stream == hinfo)
			return pin_idx;
	}

	codec_dbg(codec, "HDMI: hinfo %p not registered\n", hinfo);
	return -EINVAL;
}

static struct hdmi_spec_per_pin *pcm_idx_to_pin(struct hdmi_spec *spec,
						int pcm_idx)
{
	int i;
	struct hdmi_spec_per_pin *per_pin;

	for (i = 0; i < spec->num_pins; i++) {
		per_pin = get_pin(spec, i);
		if (per_pin->pcm_idx == pcm_idx)
			return per_pin;
	}
	return NULL;
}

static int cvt_nid_to_cvt_index(struct hda_codec *codec, hda_nid_t cvt_nid)
{
	struct hdmi_spec *spec = codec->spec;
	int cvt_idx;

	for (cvt_idx = 0; cvt_idx < spec->num_cvts; cvt_idx++)
		if (get_cvt(spec, cvt_idx)->cvt_nid == cvt_nid)
			return cvt_idx;

	codec_warn(codec, "HDMI: cvt nid %d not registered\n", cvt_nid);
	return -EINVAL;
}

static int hdmi_eld_ctl_info(struct snd_kcontrol *kcontrol,
			struct snd_ctl_elem_info *uinfo)
{
	struct hda_codec *codec = snd_kcontrol_chip(kcontrol);
	struct hdmi_spec *spec = codec->spec;
	struct hdmi_spec_per_pin *per_pin;
	struct hdmi_eld *eld;
	int pcm_idx;

	uinfo->type = SNDRV_CTL_ELEM_TYPE_BYTES;

	pcm_idx = kcontrol->private_value;
	mutex_lock(&spec->pcm_lock);
	per_pin = pcm_idx_to_pin(spec, pcm_idx);
	if (!per_pin) {
		/* no pin is bound to the pcm */
		uinfo->count = 0;
		goto unlock;
	}
	eld = &per_pin->sink_eld;
	uinfo->count = eld->eld_valid ? eld->eld_size : 0;

 unlock:
	mutex_unlock(&spec->pcm_lock);
	return 0;
}

static int hdmi_eld_ctl_get(struct snd_kcontrol *kcontrol,
			struct snd_ctl_elem_value *ucontrol)
{
	struct hda_codec *codec = snd_kcontrol_chip(kcontrol);
	struct hdmi_spec *spec = codec->spec;
	struct hdmi_spec_per_pin *per_pin;
	struct hdmi_eld *eld;
	int pcm_idx;
	int err = 0;

	pcm_idx = kcontrol->private_value;
	mutex_lock(&spec->pcm_lock);
	per_pin = pcm_idx_to_pin(spec, pcm_idx);
	if (!per_pin) {
		/* no pin is bound to the pcm */
		memset(ucontrol->value.bytes.data, 0,
		       ARRAY_SIZE(ucontrol->value.bytes.data));
		goto unlock;
	}

	eld = &per_pin->sink_eld;
	if (eld->eld_size > ARRAY_SIZE(ucontrol->value.bytes.data) ||
	    eld->eld_size > ELD_MAX_SIZE) {
		snd_BUG();
		err = -EINVAL;
		goto unlock;
	}

	memset(ucontrol->value.bytes.data, 0,
	       ARRAY_SIZE(ucontrol->value.bytes.data));
	if (eld->eld_valid)
		memcpy(ucontrol->value.bytes.data, eld->eld_buffer,
		       eld->eld_size);

 unlock:
	mutex_unlock(&spec->pcm_lock);
	return err;
}

static const struct snd_kcontrol_new eld_bytes_ctl = {
	.access = SNDRV_CTL_ELEM_ACCESS_READ | SNDRV_CTL_ELEM_ACCESS_VOLATILE,
	.iface = SNDRV_CTL_ELEM_IFACE_PCM,
	.name = "ELD",
	.info = hdmi_eld_ctl_info,
	.get = hdmi_eld_ctl_get,
};

static int hdmi_create_eld_ctl(struct hda_codec *codec, int pcm_idx,
			int device)
{
	struct snd_kcontrol *kctl;
	struct hdmi_spec *spec = codec->spec;
	int err;

	kctl = snd_ctl_new1(&eld_bytes_ctl, codec);
	if (!kctl)
		return -ENOMEM;
	kctl->private_value = pcm_idx;
	kctl->id.device = device;

	/* no pin nid is associated with the kctl now
	 * tbd: associate pin nid to eld ctl later
	 */
	err = snd_hda_ctl_add(codec, 0, kctl);
	if (err < 0)
		return err;

	get_hdmi_pcm(spec, pcm_idx)->eld_ctl = kctl;
	return 0;
}

#ifdef BE_PARANOID
static void hdmi_get_dip_index(struct hda_codec *codec, hda_nid_t pin_nid,
				int *packet_index, int *byte_index)
{
	int val;

	val = snd_hda_codec_read(codec, pin_nid, 0,
				 AC_VERB_GET_HDMI_DIP_INDEX, 0);

	*packet_index = val >> 5;
	*byte_index = val & 0x1f;
}
#endif

static void hdmi_set_dip_index(struct hda_codec *codec, hda_nid_t pin_nid,
				int packet_index, int byte_index)
{
	int val;

	val = (packet_index << 5) | (byte_index & 0x1f);

	snd_hda_codec_write(codec, pin_nid, 0, AC_VERB_SET_HDMI_DIP_INDEX, val);
}

static void hdmi_write_dip_byte(struct hda_codec *codec, hda_nid_t pin_nid,
				unsigned char val)
{
	snd_hda_codec_write(codec, pin_nid, 0, AC_VERB_SET_HDMI_DIP_DATA, val);
}

static void hdmi_init_pin(struct hda_codec *codec, hda_nid_t pin_nid)
{
	struct hdmi_spec *spec = codec->spec;
	int pin_out;

	/* Unmute */
	if (get_wcaps(codec, pin_nid) & AC_WCAP_OUT_AMP)
		snd_hda_codec_write(codec, pin_nid, 0,
				AC_VERB_SET_AMP_GAIN_MUTE, AMP_OUT_UNMUTE);

	if (spec->dyn_pin_out)
		/* Disable pin out until stream is active */
		pin_out = 0;
	else
		/* Enable pin out: some machines with GM965 gets broken output
		 * when the pin is disabled or changed while using with HDMI
		 */
		pin_out = PIN_OUT;

	snd_hda_codec_write(codec, pin_nid, 0,
			    AC_VERB_SET_PIN_WIDGET_CONTROL, pin_out);
}

/*
 * ELD proc files
 */

#ifdef CONFIG_SND_PROC_FS
static void print_eld_info(struct snd_info_entry *entry,
			   struct snd_info_buffer *buffer)
{
	struct hdmi_spec_per_pin *per_pin = entry->private_data;

	mutex_lock(&per_pin->lock);
	snd_hdmi_print_eld_info(&per_pin->sink_eld, buffer);
	mutex_unlock(&per_pin->lock);
}

static void write_eld_info(struct snd_info_entry *entry,
			   struct snd_info_buffer *buffer)
{
	struct hdmi_spec_per_pin *per_pin = entry->private_data;

	mutex_lock(&per_pin->lock);
	snd_hdmi_write_eld_info(&per_pin->sink_eld, buffer);
	mutex_unlock(&per_pin->lock);
}

static int eld_proc_new(struct hdmi_spec_per_pin *per_pin, int index)
{
	char name[32];
	struct hda_codec *codec = per_pin->codec;
	struct snd_info_entry *entry;
	int err;

	snprintf(name, sizeof(name), "eld#%d.%d", codec->addr, index);
	err = snd_card_proc_new(codec->card, name, &entry);
	if (err < 0)
		return err;

	snd_info_set_text_ops(entry, per_pin, print_eld_info);
	entry->c.text.write = write_eld_info;
	entry->mode |= 0200;
	per_pin->proc_entry = entry;

	return 0;
}

static void eld_proc_free(struct hdmi_spec_per_pin *per_pin)
{
	if (!per_pin->codec->bus->shutdown) {
		snd_info_free_entry(per_pin->proc_entry);
		per_pin->proc_entry = NULL;
	}
}
#else
static inline int eld_proc_new(struct hdmi_spec_per_pin *per_pin,
			       int index)
{
	return 0;
}
static inline void eld_proc_free(struct hdmi_spec_per_pin *per_pin)
{
}
#endif

/*
 * Audio InfoFrame routines
 */

/*
 * Enable Audio InfoFrame Transmission
 */
static void hdmi_start_infoframe_trans(struct hda_codec *codec,
				       hda_nid_t pin_nid)
{
	hdmi_set_dip_index(codec, pin_nid, 0x0, 0x0);
	snd_hda_codec_write(codec, pin_nid, 0, AC_VERB_SET_HDMI_DIP_XMIT,
						AC_DIPXMIT_BEST);
}

/*
 * Disable Audio InfoFrame Transmission
 */
static void hdmi_stop_infoframe_trans(struct hda_codec *codec,
				      hda_nid_t pin_nid)
{
	hdmi_set_dip_index(codec, pin_nid, 0x0, 0x0);
	snd_hda_codec_write(codec, pin_nid, 0, AC_VERB_SET_HDMI_DIP_XMIT,
						AC_DIPXMIT_DISABLE);
}

static void hdmi_debug_dip_size(struct hda_codec *codec, hda_nid_t pin_nid)
{
#ifdef CONFIG_SND_DEBUG_VERBOSE
	int i;
	int size;

	size = snd_hdmi_get_eld_size(codec, pin_nid);
	codec_dbg(codec, "HDMI: ELD buf size is %d\n", size);

	for (i = 0; i < 8; i++) {
		size = snd_hda_codec_read(codec, pin_nid, 0,
						AC_VERB_GET_HDMI_DIP_SIZE, i);
		codec_dbg(codec, "HDMI: DIP GP[%d] buf size is %d\n", i, size);
	}
#endif
}

static void hdmi_clear_dip_buffers(struct hda_codec *codec, hda_nid_t pin_nid)
{
#ifdef BE_PARANOID
	int i, j;
	int size;
	int pi, bi;
	for (i = 0; i < 8; i++) {
		size = snd_hda_codec_read(codec, pin_nid, 0,
						AC_VERB_GET_HDMI_DIP_SIZE, i);
		if (size == 0)
			continue;

		hdmi_set_dip_index(codec, pin_nid, i, 0x0);
		for (j = 1; j < 1000; j++) {
			hdmi_write_dip_byte(codec, pin_nid, 0x0);
			hdmi_get_dip_index(codec, pin_nid, &pi, &bi);
			if (pi != i)
				codec_dbg(codec, "dip index %d: %d != %d\n",
						bi, pi, i);
			if (bi == 0) /* byte index wrapped around */
				break;
		}
		codec_dbg(codec,
			"HDMI: DIP GP[%d] buf reported size=%d, written=%d\n",
			i, size, j);
	}
#endif
}

static void hdmi_checksum_audio_infoframe(struct hdmi_audio_infoframe *hdmi_ai)
{
	u8 *bytes = (u8 *)hdmi_ai;
	u8 sum = 0;
	int i;

	hdmi_ai->checksum = 0;

	for (i = 0; i < sizeof(*hdmi_ai); i++)
		sum += bytes[i];

	hdmi_ai->checksum = -sum;
}

static void hdmi_fill_audio_infoframe(struct hda_codec *codec,
				      hda_nid_t pin_nid,
				      u8 *dip, int size)
{
	int i;

	hdmi_debug_dip_size(codec, pin_nid);
	hdmi_clear_dip_buffers(codec, pin_nid); /* be paranoid */

	hdmi_set_dip_index(codec, pin_nid, 0x0, 0x0);
	for (i = 0; i < size; i++)
		hdmi_write_dip_byte(codec, pin_nid, dip[i]);
}

static bool hdmi_infoframe_uptodate(struct hda_codec *codec, hda_nid_t pin_nid,
				    u8 *dip, int size)
{
	u8 val;
	int i;

	if (snd_hda_codec_read(codec, pin_nid, 0, AC_VERB_GET_HDMI_DIP_XMIT, 0)
							    != AC_DIPXMIT_BEST)
		return false;

	hdmi_set_dip_index(codec, pin_nid, 0x0, 0x0);
	for (i = 0; i < size; i++) {
		val = snd_hda_codec_read(codec, pin_nid, 0,
					 AC_VERB_GET_HDMI_DIP_DATA, 0);
		if (val != dip[i])
			return false;
	}

	return true;
}

static void hdmi_pin_setup_infoframe(struct hda_codec *codec,
				     hda_nid_t pin_nid,
				     int ca, int active_channels,
				     int conn_type)
{
	union audio_infoframe ai;

	memset(&ai, 0, sizeof(ai));
	if (conn_type == 0) { /* HDMI */
		struct hdmi_audio_infoframe *hdmi_ai = &ai.hdmi;

		hdmi_ai->type		= 0x84;
		hdmi_ai->ver		= 0x01;
		hdmi_ai->len		= 0x0a;
		hdmi_ai->CC02_CT47	= active_channels - 1;
		hdmi_ai->CA		= ca;
		hdmi_checksum_audio_infoframe(hdmi_ai);
	} else if (conn_type == 1) { /* DisplayPort */
		struct dp_audio_infoframe *dp_ai = &ai.dp;

		dp_ai->type		= 0x84;
		dp_ai->len		= 0x1b;
		dp_ai->ver		= 0x11 << 2;
		dp_ai->CC02_CT47	= active_channels - 1;
		dp_ai->CA		= ca;
	} else {
		codec_dbg(codec, "HDMI: unknown connection type at pin %d\n",
			    pin_nid);
		return;
	}

	/*
	 * sizeof(ai) is used instead of sizeof(*hdmi_ai) or
	 * sizeof(*dp_ai) to avoid partial match/update problems when
	 * the user switches between HDMI/DP monitors.
	 */
	if (!hdmi_infoframe_uptodate(codec, pin_nid, ai.bytes,
					sizeof(ai))) {
		codec_dbg(codec,
			  "hdmi_pin_setup_infoframe: pin=%d channels=%d ca=0x%02x\n",
			    pin_nid,
			    active_channels, ca);
		hdmi_stop_infoframe_trans(codec, pin_nid);
		hdmi_fill_audio_infoframe(codec, pin_nid,
					    ai.bytes, sizeof(ai));
		hdmi_start_infoframe_trans(codec, pin_nid);
	}
}

static void hdmi_setup_audio_infoframe(struct hda_codec *codec,
				       struct hdmi_spec_per_pin *per_pin,
				       bool non_pcm)
{
	struct hdmi_spec *spec = codec->spec;
	struct hdac_chmap *chmap = &spec->chmap;
	hda_nid_t pin_nid = per_pin->pin_nid;
	int channels = per_pin->channels;
	int active_channels;
	struct hdmi_eld *eld;
	int ca;

	if (!channels)
		return;

	/* some HW (e.g. HSW+) needs reprogramming the amp at each time */
	if (get_wcaps(codec, pin_nid) & AC_WCAP_OUT_AMP)
		snd_hda_codec_write(codec, pin_nid, 0,
					    AC_VERB_SET_AMP_GAIN_MUTE,
					    AMP_OUT_UNMUTE);

	eld = &per_pin->sink_eld;

	ca = snd_hdac_channel_allocation(&codec->core,
			eld->info.spk_alloc, channels,
			per_pin->chmap_set, non_pcm, per_pin->chmap);

	active_channels = snd_hdac_get_active_channels(ca);

	chmap->ops.set_channel_count(&codec->core, per_pin->cvt_nid,
						active_channels);

	/*
	 * always configure channel mapping, it may have been changed by the
	 * user in the meantime
	 */
	snd_hdac_setup_channel_mapping(&spec->chmap,
				pin_nid, non_pcm, ca, channels,
				per_pin->chmap, per_pin->chmap_set);

	spec->ops.pin_setup_infoframe(codec, pin_nid, ca, active_channels,
				      eld->info.conn_type);

	per_pin->non_pcm = non_pcm;
}

/*
 * Unsolicited events
 */

static bool hdmi_present_sense(struct hdmi_spec_per_pin *per_pin, int repoll);

static void check_presence_and_report(struct hda_codec *codec, hda_nid_t nid,
				      int dev_id)
{
	struct hdmi_spec *spec = codec->spec;
	int pin_idx = pin_id_to_pin_index(codec, nid, dev_id);

	if (pin_idx < 0)
		return;
	mutex_lock(&spec->pcm_lock);
	if (hdmi_present_sense(get_pin(spec, pin_idx), 1))
		snd_hda_jack_report_sync(codec);
	mutex_unlock(&spec->pcm_lock);
}

static void jack_callback(struct hda_codec *codec,
			  struct hda_jack_callback *jack)
{
	/* stop polling when notification is enabled */
	if (codec_has_acomp(codec))
		return;

	/* hda_jack don't support DP MST */
	check_presence_and_report(codec, jack->nid, 0);
}

static void hdmi_intrinsic_event(struct hda_codec *codec, unsigned int res)
{
	int tag = res >> AC_UNSOL_RES_TAG_SHIFT;
	struct hda_jack_tbl *jack;
	int dev_entry = (res & AC_UNSOL_RES_DE) >> AC_UNSOL_RES_DE_SHIFT;

	/*
	 * assume DP MST uses dyn_pcm_assign and acomp and
	 * never comes here
	 * if DP MST supports unsol event, below code need
	 * consider dev_entry
	 */
	jack = snd_hda_jack_tbl_get_from_tag(codec, tag);
	if (!jack)
		return;
	jack->jack_dirty = 1;

	codec_dbg(codec,
		"HDMI hot plug event: Codec=%d Pin=%d Device=%d Inactive=%d Presence_Detect=%d ELD_Valid=%d\n",
		codec->addr, jack->nid, dev_entry, !!(res & AC_UNSOL_RES_IA),
		!!(res & AC_UNSOL_RES_PD), !!(res & AC_UNSOL_RES_ELDV));

	/* hda_jack don't support DP MST */
	check_presence_and_report(codec, jack->nid, 0);
}

static void hdmi_non_intrinsic_event(struct hda_codec *codec, unsigned int res)
{
	int tag = res >> AC_UNSOL_RES_TAG_SHIFT;
	int subtag = (res & AC_UNSOL_RES_SUBTAG) >> AC_UNSOL_RES_SUBTAG_SHIFT;
	int cp_state = !!(res & AC_UNSOL_RES_CP_STATE);
	int cp_ready = !!(res & AC_UNSOL_RES_CP_READY);

	codec_info(codec,
		"HDMI CP event: CODEC=%d TAG=%d SUBTAG=0x%x CP_STATE=%d CP_READY=%d\n",
		codec->addr,
		tag,
		subtag,
		cp_state,
		cp_ready);

	/* TODO */
	if (cp_state)
		;
	if (cp_ready)
		;
}


static void hdmi_unsol_event(struct hda_codec *codec, unsigned int res)
{
	int tag = res >> AC_UNSOL_RES_TAG_SHIFT;
	int subtag = (res & AC_UNSOL_RES_SUBTAG) >> AC_UNSOL_RES_SUBTAG_SHIFT;

	if (codec_has_acomp(codec))
		return;

	if (!snd_hda_jack_tbl_get_from_tag(codec, tag)) {
		codec_dbg(codec, "Unexpected HDMI event tag 0x%x\n", tag);
		return;
	}

	if (subtag == 0)
		hdmi_intrinsic_event(codec, res);
	else
		hdmi_non_intrinsic_event(codec, res);
}

static void haswell_verify_D0(struct hda_codec *codec,
		hda_nid_t cvt_nid, hda_nid_t nid)
{
	int pwr;

	/* For Haswell, the converter 1/2 may keep in D3 state after bootup,
	 * thus pins could only choose converter 0 for use. Make sure the
	 * converters are in correct power state */
	if (!snd_hda_check_power_state(codec, cvt_nid, AC_PWRST_D0))
		snd_hda_codec_write(codec, cvt_nid, 0, AC_VERB_SET_POWER_STATE, AC_PWRST_D0);

	if (!snd_hda_check_power_state(codec, nid, AC_PWRST_D0)) {
		snd_hda_codec_write(codec, nid, 0, AC_VERB_SET_POWER_STATE,
				    AC_PWRST_D0);
		msleep(40);
		pwr = snd_hda_codec_read(codec, nid, 0, AC_VERB_GET_POWER_STATE, 0);
		pwr = (pwr & AC_PWRST_ACTUAL) >> AC_PWRST_ACTUAL_SHIFT;
		codec_dbg(codec, "Haswell HDMI audio: Power for pin 0x%x is now D%d\n", nid, pwr);
	}
}

/*
 * Callbacks
 */

/* HBR should be Non-PCM, 8 channels */
#define is_hbr_format(format) \
	((format & AC_FMT_TYPE_NON_PCM) && (format & AC_FMT_CHAN_MASK) == 7)

static int hdmi_pin_hbr_setup(struct hda_codec *codec, hda_nid_t pin_nid,
			      bool hbr)
{
	int pinctl, new_pinctl;

	if (snd_hda_query_pin_caps(codec, pin_nid) & AC_PINCAP_HBR) {
		pinctl = snd_hda_codec_read(codec, pin_nid, 0,
					    AC_VERB_GET_PIN_WIDGET_CONTROL, 0);

		if (pinctl < 0)
			return hbr ? -EINVAL : 0;

		new_pinctl = pinctl & ~AC_PINCTL_EPT;
		if (hbr)
			new_pinctl |= AC_PINCTL_EPT_HBR;
		else
			new_pinctl |= AC_PINCTL_EPT_NATIVE;

		codec_dbg(codec,
			  "hdmi_pin_hbr_setup: NID=0x%x, %spinctl=0x%x\n",
			    pin_nid,
			    pinctl == new_pinctl ? "" : "new-",
			    new_pinctl);

		if (pinctl != new_pinctl)
			snd_hda_codec_write(codec, pin_nid, 0,
					    AC_VERB_SET_PIN_WIDGET_CONTROL,
					    new_pinctl);
	} else if (hbr)
		return -EINVAL;

	return 0;
}

static int hdmi_setup_stream(struct hda_codec *codec, hda_nid_t cvt_nid,
			      hda_nid_t pin_nid, u32 stream_tag, int format)
{
	struct hdmi_spec *spec = codec->spec;
	unsigned int param;
	int err;

	err = spec->ops.pin_hbr_setup(codec, pin_nid, is_hbr_format(format));

	if (err) {
		codec_dbg(codec, "hdmi_setup_stream: HBR is not supported\n");
		return err;
	}

	if (is_haswell_plus(codec)) {

		/*
		 * on recent platforms IEC Coding Type is required for HBR
		 * support, read current Digital Converter settings and set
		 * ICT bitfield if needed.
		 */
		param = snd_hda_codec_read(codec, cvt_nid, 0,
					   AC_VERB_GET_DIGI_CONVERT_1, 0);

		param = (param >> 16) & ~(AC_DIG3_ICT);

		/* on recent platforms ICT mode is required for HBR support */
		if (is_hbr_format(format))
			param |= 0x1;

		snd_hda_codec_write(codec, cvt_nid, 0,
				    AC_VERB_SET_DIGI_CONVERT_3, param);
	}

	snd_hda_codec_setup_stream(codec, cvt_nid, stream_tag, 0, format);
	return 0;
}

/* Try to find an available converter
 * If pin_idx is less then zero, just try to find an available converter.
 * Otherwise, try to find an available converter and get the cvt mux index
 * of the pin.
 */
static int hdmi_choose_cvt(struct hda_codec *codec,
			   int pin_idx, int *cvt_id)
{
	struct hdmi_spec *spec = codec->spec;
	struct hdmi_spec_per_pin *per_pin;
	struct hdmi_spec_per_cvt *per_cvt = NULL;
	int cvt_idx, mux_idx = 0;

	/* pin_idx < 0 means no pin will be bound to the converter */
	if (pin_idx < 0)
		per_pin = NULL;
	else
		per_pin = get_pin(spec, pin_idx);

	/* Dynamically assign converter to stream */
	for (cvt_idx = 0; cvt_idx < spec->num_cvts; cvt_idx++) {
		per_cvt = get_cvt(spec, cvt_idx);

		/* Must not already be assigned */
		if (per_cvt->assigned)
			continue;
		if (per_pin == NULL)
			break;
		/* Must be in pin's mux's list of converters */
		for (mux_idx = 0; mux_idx < per_pin->num_mux_nids; mux_idx++)
			if (per_pin->mux_nids[mux_idx] == per_cvt->cvt_nid)
				break;
		/* Not in mux list */
		if (mux_idx == per_pin->num_mux_nids)
			continue;
		break;
	}

	/* No free converters */
	if (cvt_idx == spec->num_cvts)
		return -EBUSY;

	if (per_pin != NULL)
		per_pin->mux_idx = mux_idx;

	if (cvt_id)
		*cvt_id = cvt_idx;

	return 0;
}

/* Assure the pin select the right convetor */
static void intel_verify_pin_cvt_connect(struct hda_codec *codec,
			struct hdmi_spec_per_pin *per_pin)
{
	hda_nid_t pin_nid = per_pin->pin_nid;
	int mux_idx, curr;

	mux_idx = per_pin->mux_idx;
	curr = snd_hda_codec_read(codec, pin_nid, 0,
					  AC_VERB_GET_CONNECT_SEL, 0);
	if (curr != mux_idx)
		snd_hda_codec_write_cache(codec, pin_nid, 0,
					    AC_VERB_SET_CONNECT_SEL,
					    mux_idx);
}

/* get the mux index for the converter of the pins
 * converter's mux index is the same for all pins on Intel platform
 */
static int intel_cvt_id_to_mux_idx(struct hdmi_spec *spec,
			hda_nid_t cvt_nid)
{
	int i;

	for (i = 0; i < spec->num_cvts; i++)
		if (spec->cvt_nids[i] == cvt_nid)
			return i;
	return -EINVAL;
}

/* Intel HDMI workaround to fix audio routing issue:
 * For some Intel display codecs, pins share the same connection list.
 * So a conveter can be selected by multiple pins and playback on any of these
 * pins will generate sound on the external display, because audio flows from
 * the same converter to the display pipeline. Also muting one pin may make
 * other pins have no sound output.
 * So this function assures that an assigned converter for a pin is not selected
 * by any other pins.
 */
static void intel_not_share_assigned_cvt(struct hda_codec *codec,
					 hda_nid_t pin_nid,
					 int dev_id, int mux_idx)
{
	struct hdmi_spec *spec = codec->spec;
	hda_nid_t nid;
	int cvt_idx, curr;
	struct hdmi_spec_per_cvt *per_cvt;
	struct hdmi_spec_per_pin *per_pin;
	int pin_idx;

	/* configure the pins connections */
	for (pin_idx = 0; pin_idx < spec->num_pins; pin_idx++) {
		int dev_id_saved;
		int dev_num;

		per_pin = get_pin(spec, pin_idx);
		/*
		 * pin not connected to monitor
		 * no need to operate on it
		 */
		if (!per_pin->pcm)
			continue;

		if ((per_pin->pin_nid == pin_nid) &&
			(per_pin->dev_id == dev_id))
			continue;

		/*
		 * if per_pin->dev_id >= dev_num,
		 * snd_hda_get_dev_select() will fail,
		 * and the following operation is unpredictable.
		 * So skip this situation.
		 */
		dev_num = snd_hda_get_num_devices(codec, per_pin->pin_nid) + 1;
		if (per_pin->dev_id >= dev_num)
			continue;

		nid = per_pin->pin_nid;

		/*
		 * Calling this function should not impact
		 * on the device entry selection
		 * So let's save the dev id for each pin,
		 * and restore it when return
		 */
		dev_id_saved = snd_hda_get_dev_select(codec, nid);
		snd_hda_set_dev_select(codec, nid, per_pin->dev_id);
		curr = snd_hda_codec_read(codec, nid, 0,
					  AC_VERB_GET_CONNECT_SEL, 0);
		if (curr != mux_idx) {
			snd_hda_set_dev_select(codec, nid, dev_id_saved);
			continue;
		}


		/* choose an unassigned converter. The conveters in the
		 * connection list are in the same order as in the codec.
		 */
		for (cvt_idx = 0; cvt_idx < spec->num_cvts; cvt_idx++) {
			per_cvt = get_cvt(spec, cvt_idx);
			if (!per_cvt->assigned) {
				codec_dbg(codec,
					  "choose cvt %d for pin nid %d\n",
					cvt_idx, nid);
				snd_hda_codec_write_cache(codec, nid, 0,
					    AC_VERB_SET_CONNECT_SEL,
					    cvt_idx);
				break;
			}
		}
		snd_hda_set_dev_select(codec, nid, dev_id_saved);
	}
}

/* A wrapper of intel_not_share_asigned_cvt() */
static void intel_not_share_assigned_cvt_nid(struct hda_codec *codec,
			hda_nid_t pin_nid, int dev_id, hda_nid_t cvt_nid)
{
	int mux_idx;
	struct hdmi_spec *spec = codec->spec;

	/* On Intel platform, the mapping of converter nid to
	 * mux index of the pins are always the same.
	 * The pin nid may be 0, this means all pins will not
	 * share the converter.
	 */
	mux_idx = intel_cvt_id_to_mux_idx(spec, cvt_nid);
	if (mux_idx >= 0)
		intel_not_share_assigned_cvt(codec, pin_nid, dev_id, mux_idx);
}

/* skeleton caller of pin_cvt_fixup ops */
static void pin_cvt_fixup(struct hda_codec *codec,
			  struct hdmi_spec_per_pin *per_pin,
			  hda_nid_t cvt_nid)
{
	struct hdmi_spec *spec = codec->spec;

	if (spec->ops.pin_cvt_fixup)
		spec->ops.pin_cvt_fixup(codec, per_pin, cvt_nid);
}

/* called in hdmi_pcm_open when no pin is assigned to the PCM
 * in dyn_pcm_assign mode.
 */
static int hdmi_pcm_open_no_pin(struct hda_pcm_stream *hinfo,
			 struct hda_codec *codec,
			 struct snd_pcm_substream *substream)
{
	struct hdmi_spec *spec = codec->spec;
	struct snd_pcm_runtime *runtime = substream->runtime;
	int cvt_idx, pcm_idx;
	struct hdmi_spec_per_cvt *per_cvt = NULL;
	int err;

	pcm_idx = hinfo_to_pcm_index(codec, hinfo);
	if (pcm_idx < 0)
		return -EINVAL;

	err = hdmi_choose_cvt(codec, -1, &cvt_idx);
	if (err)
		return err;

	per_cvt = get_cvt(spec, cvt_idx);
	per_cvt->assigned = 1;
	hinfo->nid = per_cvt->cvt_nid;

	pin_cvt_fixup(codec, NULL, per_cvt->cvt_nid);

	set_bit(pcm_idx, &spec->pcm_in_use);
	/* todo: setup spdif ctls assign */

	/* Initially set the converter's capabilities */
	hinfo->channels_min = per_cvt->channels_min;
	hinfo->channels_max = per_cvt->channels_max;
	hinfo->rates = per_cvt->rates;
	hinfo->formats = per_cvt->formats;
	hinfo->maxbps = per_cvt->maxbps;

	/* Store the updated parameters */
	runtime->hw.channels_min = hinfo->channels_min;
	runtime->hw.channels_max = hinfo->channels_max;
	runtime->hw.formats = hinfo->formats;
	runtime->hw.rates = hinfo->rates;

	snd_pcm_hw_constraint_step(substream->runtime, 0,
				   SNDRV_PCM_HW_PARAM_CHANNELS, 2);
	return 0;
}

/*
 * HDA PCM callbacks
 */
static int hdmi_pcm_open(struct hda_pcm_stream *hinfo,
			 struct hda_codec *codec,
			 struct snd_pcm_substream *substream)
{
	struct hdmi_spec *spec = codec->spec;
	struct snd_pcm_runtime *runtime = substream->runtime;
	int pin_idx, cvt_idx, pcm_idx;
	struct hdmi_spec_per_pin *per_pin;
	struct hdmi_eld *eld;
	struct hdmi_spec_per_cvt *per_cvt = NULL;
	int err;

	/* Validate hinfo */
	pcm_idx = hinfo_to_pcm_index(codec, hinfo);
	if (pcm_idx < 0)
		return -EINVAL;

	mutex_lock(&spec->pcm_lock);
	pin_idx = hinfo_to_pin_index(codec, hinfo);
	if (!spec->dyn_pcm_assign) {
		if (snd_BUG_ON(pin_idx < 0)) {
			err = -EINVAL;
			goto unlock;
		}
	} else {
		/* no pin is assigned to the PCM
		 * PA need pcm open successfully when probe
		 */
		if (pin_idx < 0) {
			err = hdmi_pcm_open_no_pin(hinfo, codec, substream);
			goto unlock;
		}
	}

	err = hdmi_choose_cvt(codec, pin_idx, &cvt_idx);
	if (err < 0)
		goto unlock;

	per_cvt = get_cvt(spec, cvt_idx);
	/* Claim converter */
	per_cvt->assigned = 1;

	set_bit(pcm_idx, &spec->pcm_in_use);
	per_pin = get_pin(spec, pin_idx);
	per_pin->cvt_nid = per_cvt->cvt_nid;
	hinfo->nid = per_cvt->cvt_nid;

	snd_hda_set_dev_select(codec, per_pin->pin_nid, per_pin->dev_id);
	snd_hda_codec_write_cache(codec, per_pin->pin_nid, 0,
			    AC_VERB_SET_CONNECT_SEL,
			    per_pin->mux_idx);

	/* configure unused pins to choose other converters */
	pin_cvt_fixup(codec, per_pin, 0);

	snd_hda_spdif_ctls_assign(codec, pcm_idx, per_cvt->cvt_nid);

	/* Initially set the converter's capabilities */
	hinfo->channels_min = per_cvt->channels_min;
	hinfo->channels_max = per_cvt->channels_max;
	hinfo->rates = per_cvt->rates;
	hinfo->formats = per_cvt->formats;
	hinfo->maxbps = per_cvt->maxbps;

	eld = &per_pin->sink_eld;
	/* Restrict capabilities by ELD if this isn't disabled */
	if (!static_hdmi_pcm && eld->eld_valid) {
		snd_hdmi_eld_update_pcm_info(&eld->info, hinfo);
		if (hinfo->channels_min > hinfo->channels_max ||
		    !hinfo->rates || !hinfo->formats) {
			per_cvt->assigned = 0;
			hinfo->nid = 0;
			snd_hda_spdif_ctls_unassign(codec, pcm_idx);
			err = -ENODEV;
			goto unlock;
		}
	}

	/* Store the updated parameters */
	runtime->hw.channels_min = hinfo->channels_min;
	runtime->hw.channels_max = hinfo->channels_max;
	runtime->hw.formats = hinfo->formats;
	runtime->hw.rates = hinfo->rates;

	snd_pcm_hw_constraint_step(substream->runtime, 0,
				   SNDRV_PCM_HW_PARAM_CHANNELS, 2);
 unlock:
	mutex_unlock(&spec->pcm_lock);
	return err;
}

/*
 * HDA/HDMI auto parsing
 */
static int hdmi_read_pin_conn(struct hda_codec *codec, int pin_idx)
{
	struct hdmi_spec *spec = codec->spec;
	struct hdmi_spec_per_pin *per_pin = get_pin(spec, pin_idx);
	hda_nid_t pin_nid = per_pin->pin_nid;

	if (!(get_wcaps(codec, pin_nid) & AC_WCAP_CONN_LIST)) {
		codec_warn(codec,
			   "HDMI: pin %d wcaps %#x does not support connection list\n",
			   pin_nid, get_wcaps(codec, pin_nid));
		return -EINVAL;
	}

	/* all the device entries on the same pin have the same conn list */
	per_pin->num_mux_nids = snd_hda_get_connections(codec, pin_nid,
							per_pin->mux_nids,
							HDA_MAX_CONNECTIONS);

	return 0;
}

static int hdmi_find_pcm_slot(struct hdmi_spec *spec,
				struct hdmi_spec_per_pin *per_pin)
{
	int i;

	/* try the prefer PCM */
	if (!test_bit(per_pin->pin_nid_idx, &spec->pcm_bitmap))
		return per_pin->pin_nid_idx;

	/* have a second try; check the "reserved area" over num_pins */
	for (i = spec->num_nids; i < spec->pcm_used; i++) {
		if (!test_bit(i, &spec->pcm_bitmap))
			return i;
	}

	/* the last try; check the empty slots in pins */
	for (i = 0; i < spec->num_nids; i++) {
		if (!test_bit(i, &spec->pcm_bitmap))
			return i;
	}
	return -EBUSY;
}

static void hdmi_attach_hda_pcm(struct hdmi_spec *spec,
				struct hdmi_spec_per_pin *per_pin)
{
	int idx;

	/* pcm already be attached to the pin */
	if (per_pin->pcm)
		return;
	idx = hdmi_find_pcm_slot(spec, per_pin);
	if (idx == -EBUSY)
		return;
	per_pin->pcm_idx = idx;
	per_pin->pcm = get_hdmi_pcm(spec, idx);
	set_bit(idx, &spec->pcm_bitmap);
}

static void hdmi_detach_hda_pcm(struct hdmi_spec *spec,
				struct hdmi_spec_per_pin *per_pin)
{
	int idx;

	/* pcm already be detached from the pin */
	if (!per_pin->pcm)
		return;
	idx = per_pin->pcm_idx;
	per_pin->pcm_idx = -1;
	per_pin->pcm = NULL;
	if (idx >= 0 && idx < spec->pcm_used)
		clear_bit(idx, &spec->pcm_bitmap);
}

static int hdmi_get_pin_cvt_mux(struct hdmi_spec *spec,
		struct hdmi_spec_per_pin *per_pin, hda_nid_t cvt_nid)
{
	int mux_idx;

	for (mux_idx = 0; mux_idx < per_pin->num_mux_nids; mux_idx++)
		if (per_pin->mux_nids[mux_idx] == cvt_nid)
			break;
	return mux_idx;
}

static bool check_non_pcm_per_cvt(struct hda_codec *codec, hda_nid_t cvt_nid);

static void hdmi_pcm_setup_pin(struct hdmi_spec *spec,
			   struct hdmi_spec_per_pin *per_pin)
{
	struct hda_codec *codec = per_pin->codec;
	struct hda_pcm *pcm;
	struct hda_pcm_stream *hinfo;
	struct snd_pcm_substream *substream;
	int mux_idx;
	bool non_pcm;

	if (per_pin->pcm_idx >= 0 && per_pin->pcm_idx < spec->pcm_used)
		pcm = get_pcm_rec(spec, per_pin->pcm_idx);
	else
		return;
	if (!pcm->pcm)
		return;
	if (!test_bit(per_pin->pcm_idx, &spec->pcm_in_use))
		return;

	/* hdmi audio only uses playback and one substream */
	hinfo = pcm->stream;
	substream = pcm->pcm->streams[0].substream;

	per_pin->cvt_nid = hinfo->nid;

	mux_idx = hdmi_get_pin_cvt_mux(spec, per_pin, hinfo->nid);
	if (mux_idx < per_pin->num_mux_nids) {
		snd_hda_set_dev_select(codec, per_pin->pin_nid,
				   per_pin->dev_id);
		snd_hda_codec_write_cache(codec, per_pin->pin_nid, 0,
				AC_VERB_SET_CONNECT_SEL,
				mux_idx);
	}
	snd_hda_spdif_ctls_assign(codec, per_pin->pcm_idx, hinfo->nid);

	non_pcm = check_non_pcm_per_cvt(codec, hinfo->nid);
	if (substream->runtime)
		per_pin->channels = substream->runtime->channels;
	per_pin->setup = true;
	per_pin->mux_idx = mux_idx;

	hdmi_setup_audio_infoframe(codec, per_pin, non_pcm);
}

static void hdmi_pcm_reset_pin(struct hdmi_spec *spec,
			   struct hdmi_spec_per_pin *per_pin)
{
	if (per_pin->pcm_idx >= 0 && per_pin->pcm_idx < spec->pcm_used)
		snd_hda_spdif_ctls_unassign(per_pin->codec, per_pin->pcm_idx);

	per_pin->chmap_set = false;
	memset(per_pin->chmap, 0, sizeof(per_pin->chmap));

	per_pin->setup = false;
	per_pin->channels = 0;
}

/* update per_pin ELD from the given new ELD;
 * setup info frame and notification accordingly
 */
static bool update_eld(struct hda_codec *codec,
		       struct hdmi_spec_per_pin *per_pin,
		       struct hdmi_eld *eld)
{
	struct hdmi_eld *pin_eld = &per_pin->sink_eld;
	struct hdmi_spec *spec = codec->spec;
	bool old_eld_valid = pin_eld->eld_valid;
	bool eld_changed;
	int pcm_idx;

	/* for monitor disconnection, save pcm_idx firstly */
	pcm_idx = per_pin->pcm_idx;
	if (spec->dyn_pcm_assign) {
		if (eld->eld_valid) {
			hdmi_attach_hda_pcm(spec, per_pin);
			hdmi_pcm_setup_pin(spec, per_pin);
		} else {
			hdmi_pcm_reset_pin(spec, per_pin);
			hdmi_detach_hda_pcm(spec, per_pin);
		}
	}
	/* if pcm_idx == -1, it means this is in monitor connection event
	 * we can get the correct pcm_idx now.
	 */
	if (pcm_idx == -1)
		pcm_idx = per_pin->pcm_idx;

	if (eld->eld_valid)
		snd_hdmi_show_eld(codec, &eld->info);

	eld_changed = (pin_eld->eld_valid != eld->eld_valid);
	eld_changed |= (pin_eld->monitor_present != eld->monitor_present);
	if (!eld_changed && eld->eld_valid && pin_eld->eld_valid)
		if (pin_eld->eld_size != eld->eld_size ||
		    memcmp(pin_eld->eld_buffer, eld->eld_buffer,
			   eld->eld_size) != 0)
			eld_changed = true;

	if (eld_changed) {
		pin_eld->monitor_present = eld->monitor_present;
		pin_eld->eld_valid = eld->eld_valid;
		pin_eld->eld_size = eld->eld_size;
		if (eld->eld_valid)
			memcpy(pin_eld->eld_buffer, eld->eld_buffer,
			       eld->eld_size);
		pin_eld->info = eld->info;
	}

	/*
	 * Re-setup pin and infoframe. This is needed e.g. when
	 * - sink is first plugged-in
	 * - transcoder can change during stream playback on Haswell
	 *   and this can make HW reset converter selection on a pin.
	 */
	if (eld->eld_valid && !old_eld_valid && per_pin->setup) {
		pin_cvt_fixup(codec, per_pin, 0);
		hdmi_setup_audio_infoframe(codec, per_pin, per_pin->non_pcm);
	}

	if (eld_changed && pcm_idx >= 0)
		snd_ctl_notify(codec->card,
			       SNDRV_CTL_EVENT_MASK_VALUE |
			       SNDRV_CTL_EVENT_MASK_INFO,
			       &get_hdmi_pcm(spec, pcm_idx)->eld_ctl->id);
	return eld_changed;
}

/* update ELD and jack state via HD-audio verbs */
static bool hdmi_present_sense_via_verbs(struct hdmi_spec_per_pin *per_pin,
					 int repoll)
{
	struct hda_jack_tbl *jack;
	struct hda_codec *codec = per_pin->codec;
	struct hdmi_spec *spec = codec->spec;
	struct hdmi_eld *eld = &spec->temp_eld;
	hda_nid_t pin_nid = per_pin->pin_nid;
	/*
	 * Always execute a GetPinSense verb here, even when called from
	 * hdmi_intrinsic_event; for some NVIDIA HW, the unsolicited
	 * response's PD bit is not the real PD value, but indicates that
	 * the real PD value changed. An older version of the HD-audio
	 * specification worked this way. Hence, we just ignore the data in
	 * the unsolicited response to avoid custom WARs.
	 */
	int present;
	bool ret;
	bool do_repoll = false;

	present = snd_hda_pin_sense(codec, pin_nid);

	mutex_lock(&per_pin->lock);
	eld->monitor_present = !!(present & AC_PINSENSE_PRESENCE);
	if (eld->monitor_present)
		eld->eld_valid  = !!(present & AC_PINSENSE_ELDV);
	else
		eld->eld_valid = false;

	codec_dbg(codec,
		"HDMI status: Codec=%d Pin=%d Presence_Detect=%d ELD_Valid=%d\n",
		codec->addr, pin_nid, eld->monitor_present, eld->eld_valid);

	if (eld->eld_valid) {
		if (spec->ops.pin_get_eld(codec, pin_nid, eld->eld_buffer,
						     &eld->eld_size) < 0)
			eld->eld_valid = false;
		else {
			if (snd_hdmi_parse_eld(codec, &eld->info, eld->eld_buffer,
						    eld->eld_size) < 0)
				eld->eld_valid = false;
		}
		if (!eld->eld_valid && repoll)
			do_repoll = true;
	}

	if (do_repoll)
		schedule_delayed_work(&per_pin->work, msecs_to_jiffies(300));
	else
		update_eld(codec, per_pin, eld);

	ret = !repoll || !eld->monitor_present || eld->eld_valid;

	jack = snd_hda_jack_tbl_get(codec, pin_nid);
	if (jack) {
		jack->block_report = !ret;
		jack->pin_sense = (eld->monitor_present && eld->eld_valid) ?
			AC_PINSENSE_PRESENCE : 0;
	}
	mutex_unlock(&per_pin->lock);
	return ret;
}

static struct snd_jack *pin_idx_to_jack(struct hda_codec *codec,
				 struct hdmi_spec_per_pin *per_pin)
{
	struct hdmi_spec *spec = codec->spec;
	struct snd_jack *jack = NULL;
	struct hda_jack_tbl *jack_tbl;

	/* if !dyn_pcm_assign, get jack from hda_jack_tbl
	 * in !dyn_pcm_assign case, spec->pcm_rec[].jack is not
	 * NULL even after snd_hda_jack_tbl_clear() is called to
	 * free snd_jack. This may cause access invalid memory
	 * when calling snd_jack_report
	 */
	if (per_pin->pcm_idx >= 0 && spec->dyn_pcm_assign)
		jack = spec->pcm_rec[per_pin->pcm_idx].jack;
	else if (!spec->dyn_pcm_assign) {
		/*
		 * jack tbl doesn't support DP MST
		 * DP MST will use dyn_pcm_assign,
		 * so DP MST will never come here
		 */
		jack_tbl = snd_hda_jack_tbl_get(codec, per_pin->pin_nid);
		if (jack_tbl)
			jack = jack_tbl->jack;
	}
	return jack;
}

/* update ELD and jack state via audio component */
static void sync_eld_via_acomp(struct hda_codec *codec,
			       struct hdmi_spec_per_pin *per_pin)
{
	struct hdmi_spec *spec = codec->spec;
	struct hdmi_eld *eld = &spec->temp_eld;
	struct snd_jack *jack = NULL;
	bool changed;
	int size;

	mutex_lock(&per_pin->lock);
	eld->monitor_present = false;
	size = snd_hdac_acomp_get_eld(&codec->core, per_pin->pin_nid,
				      per_pin->dev_id, &eld->monitor_present,
				      eld->eld_buffer, ELD_MAX_SIZE);
	if (size > 0) {
		size = min(size, ELD_MAX_SIZE);
		if (snd_hdmi_parse_eld(codec, &eld->info,
				       eld->eld_buffer, size) < 0)
			size = -EINVAL;
	}

	if (size > 0) {
		eld->eld_valid = true;
		eld->eld_size = size;
	} else {
		eld->eld_valid = false;
		eld->eld_size = 0;
	}

	/* pcm_idx >=0 before update_eld() means it is in monitor
	 * disconnected event. Jack must be fetched before update_eld()
	 */
	jack = pin_idx_to_jack(codec, per_pin);
	changed = update_eld(codec, per_pin, eld);
	if (jack == NULL)
		jack = pin_idx_to_jack(codec, per_pin);
	if (changed && jack)
		snd_jack_report(jack,
				(eld->monitor_present && eld->eld_valid) ?
				SND_JACK_AVOUT : 0);
	mutex_unlock(&per_pin->lock);
}

static bool hdmi_present_sense(struct hdmi_spec_per_pin *per_pin, int repoll)
{
	struct hda_codec *codec = per_pin->codec;
	int ret;

	/* no temporary power up/down needed for component notifier */
	if (!codec_has_acomp(codec)) {
		ret = snd_hda_power_up_pm(codec);
		if (ret < 0 && pm_runtime_suspended(hda_codec_dev(codec))) {
			snd_hda_power_down_pm(codec);
			return false;
		}
		ret = hdmi_present_sense_via_verbs(per_pin, repoll);
		snd_hda_power_down_pm(codec);
	} else {
		sync_eld_via_acomp(codec, per_pin);
		ret = false; /* don't call snd_hda_jack_report_sync() */
	}

	return ret;
}

static void hdmi_repoll_eld(struct work_struct *work)
{
	struct hdmi_spec_per_pin *per_pin =
	container_of(to_delayed_work(work), struct hdmi_spec_per_pin, work);
	struct hda_codec *codec = per_pin->codec;
	struct hdmi_spec *spec = codec->spec;
	struct hda_jack_tbl *jack;

	jack = snd_hda_jack_tbl_get(codec, per_pin->pin_nid);
	if (jack)
		jack->jack_dirty = 1;

	if (per_pin->repoll_count++ > 6)
		per_pin->repoll_count = 0;

	mutex_lock(&spec->pcm_lock);
	if (hdmi_present_sense(per_pin, per_pin->repoll_count))
		snd_hda_jack_report_sync(per_pin->codec);
	mutex_unlock(&spec->pcm_lock);
}

static void intel_haswell_fixup_connect_list(struct hda_codec *codec,
					     hda_nid_t nid);

static int hdmi_add_pin(struct hda_codec *codec, hda_nid_t pin_nid)
{
	struct hdmi_spec *spec = codec->spec;
	unsigned int caps, config;
	int pin_idx;
	struct hdmi_spec_per_pin *per_pin;
	int err;
	int dev_num, i;

	caps = snd_hda_query_pin_caps(codec, pin_nid);
	if (!(caps & (AC_PINCAP_HDMI | AC_PINCAP_DP)))
		return 0;

	/*
	 * For DP MST audio, Configuration Default is the same for
	 * all device entries on the same pin
	 */
	config = snd_hda_codec_get_pincfg(codec, pin_nid);
	if (get_defcfg_connect(config) == AC_JACK_PORT_NONE)
		return 0;

	/*
	 * To simplify the implementation, malloc all
	 * the virtual pins in the initialization statically
	 */
	if (is_haswell_plus(codec)) {
		/*
		 * On Intel platforms, device entries number is
		 * changed dynamically. If there is a DP MST
		 * hub connected, the device entries number is 3.
		 * Otherwise, it is 1.
		 * Here we manually set dev_num to 3, so that
		 * we can initialize all the device entries when
		 * bootup statically.
		 */
		dev_num = 3;
		spec->dev_num = 3;
	} else if (spec->dyn_pcm_assign && codec->dp_mst) {
		dev_num = snd_hda_get_num_devices(codec, pin_nid) + 1;
		/*
		 * spec->dev_num is the maxinum number of device entries
		 * among all the pins
		 */
		spec->dev_num = (spec->dev_num > dev_num) ?
			spec->dev_num : dev_num;
	} else {
		/*
		 * If the platform doesn't support DP MST,
		 * manually set dev_num to 1. This means
		 * the pin has only one device entry.
		 */
		dev_num = 1;
		spec->dev_num = 1;
	}

	for (i = 0; i < dev_num; i++) {
		pin_idx = spec->num_pins;
		per_pin = snd_array_new(&spec->pins);

		if (!per_pin)
			return -ENOMEM;

		if (spec->dyn_pcm_assign) {
			per_pin->pcm = NULL;
			per_pin->pcm_idx = -1;
		} else {
			per_pin->pcm = get_hdmi_pcm(spec, pin_idx);
			per_pin->pcm_idx = pin_idx;
		}
		per_pin->pin_nid = pin_nid;
		per_pin->pin_nid_idx = spec->num_nids;
		per_pin->dev_id = i;
		per_pin->non_pcm = false;
		snd_hda_set_dev_select(codec, pin_nid, i);
		if (is_haswell_plus(codec))
			intel_haswell_fixup_connect_list(codec, pin_nid);
		err = hdmi_read_pin_conn(codec, pin_idx);
		if (err < 0)
			return err;
		spec->num_pins++;
	}
	spec->num_nids++;

	return 0;
}

static int hdmi_add_cvt(struct hda_codec *codec, hda_nid_t cvt_nid)
{
	struct hdmi_spec *spec = codec->spec;
	struct hdmi_spec_per_cvt *per_cvt;
	unsigned int chans;
	int err;

	chans = get_wcaps(codec, cvt_nid);
	chans = get_wcaps_channels(chans);

	per_cvt = snd_array_new(&spec->cvts);
	if (!per_cvt)
		return -ENOMEM;

	per_cvt->cvt_nid = cvt_nid;
	per_cvt->channels_min = 2;
	if (chans <= 16) {
		per_cvt->channels_max = chans;
		if (chans > spec->chmap.channels_max)
			spec->chmap.channels_max = chans;
	}

	err = snd_hda_query_supported_pcm(codec, cvt_nid,
					  &per_cvt->rates,
					  &per_cvt->formats,
					  &per_cvt->maxbps);
	if (err < 0)
		return err;

	if (spec->num_cvts < ARRAY_SIZE(spec->cvt_nids))
		spec->cvt_nids[spec->num_cvts] = cvt_nid;
	spec->num_cvts++;

	return 0;
}

static int hdmi_parse_codec(struct hda_codec *codec)
{
	hda_nid_t nid;
	int i, nodes;

	nodes = snd_hda_get_sub_nodes(codec, codec->core.afg, &nid);
	if (!nid || nodes < 0) {
		codec_warn(codec, "HDMI: failed to get afg sub nodes\n");
		return -EINVAL;
	}

	for (i = 0; i < nodes; i++, nid++) {
		unsigned int caps;
		unsigned int type;

		caps = get_wcaps(codec, nid);
		type = get_wcaps_type(caps);

		if (!(caps & AC_WCAP_DIGITAL))
			continue;

		switch (type) {
		case AC_WID_AUD_OUT:
			hdmi_add_cvt(codec, nid);
			break;
		case AC_WID_PIN:
			hdmi_add_pin(codec, nid);
			break;
		}
	}

	return 0;
}

/*
 */
static bool check_non_pcm_per_cvt(struct hda_codec *codec, hda_nid_t cvt_nid)
{
	struct hda_spdif_out *spdif;
	bool non_pcm;

	mutex_lock(&codec->spdif_mutex);
	spdif = snd_hda_spdif_out_of_nid(codec, cvt_nid);
	/* Add sanity check to pass klockwork check.
	 * This should never happen.
	 */
	if (WARN_ON(spdif == NULL))
		return true;
	non_pcm = !!(spdif->status & IEC958_AES0_NONAUDIO);
	mutex_unlock(&codec->spdif_mutex);
	return non_pcm;
}

/*
 * HDMI callbacks
 */

static int generic_hdmi_playback_pcm_prepare(struct hda_pcm_stream *hinfo,
					   struct hda_codec *codec,
					   unsigned int stream_tag,
					   unsigned int format,
					   struct snd_pcm_substream *substream)
{
	hda_nid_t cvt_nid = hinfo->nid;
	struct hdmi_spec *spec = codec->spec;
	int pin_idx;
	struct hdmi_spec_per_pin *per_pin;
	hda_nid_t pin_nid;
	struct snd_pcm_runtime *runtime = substream->runtime;
	bool non_pcm;
	int pinctl, stripe;
	int err = 0;

	mutex_lock(&spec->pcm_lock);
	pin_idx = hinfo_to_pin_index(codec, hinfo);
	if (spec->dyn_pcm_assign && pin_idx < 0) {
		/* when dyn_pcm_assign and pcm is not bound to a pin
		 * skip pin setup and return 0 to make audio playback
		 * be ongoing
		 */
		pin_cvt_fixup(codec, NULL, cvt_nid);
		snd_hda_codec_setup_stream(codec, cvt_nid,
					stream_tag, 0, format);
		goto unlock;
	}

	if (snd_BUG_ON(pin_idx < 0)) {
		err = -EINVAL;
		goto unlock;
	}
	per_pin = get_pin(spec, pin_idx);
	pin_nid = per_pin->pin_nid;

	/* Verify pin:cvt selections to avoid silent audio after S3.
	 * After S3, the audio driver restores pin:cvt selections
	 * but this can happen before gfx is ready and such selection
	 * is overlooked by HW. Thus multiple pins can share a same
	 * default convertor and mute control will affect each other,
	 * which can cause a resumed audio playback become silent
	 * after S3.
	 */
	pin_cvt_fixup(codec, per_pin, 0);

	/* Call sync_audio_rate to set the N/CTS/M manually if necessary */
	/* Todo: add DP1.2 MST audio support later */
	if (codec_has_acomp(codec))
		snd_hdac_sync_audio_rate(&codec->core, pin_nid, per_pin->dev_id,
					 runtime->rate);

	non_pcm = check_non_pcm_per_cvt(codec, cvt_nid);
	mutex_lock(&per_pin->lock);
	per_pin->channels = substream->runtime->channels;
	per_pin->setup = true;

	if (get_wcaps(codec, cvt_nid) & AC_WCAP_STRIPE) {
		stripe = snd_hdac_get_stream_stripe_ctl(&codec->bus->core,
							substream);
		snd_hda_codec_write(codec, cvt_nid, 0,
				    AC_VERB_SET_STRIPE_CONTROL,
				    stripe);
	}

	hdmi_setup_audio_infoframe(codec, per_pin, non_pcm);
	mutex_unlock(&per_pin->lock);
	if (spec->dyn_pin_out) {
		pinctl = snd_hda_codec_read(codec, pin_nid, 0,
					    AC_VERB_GET_PIN_WIDGET_CONTROL, 0);
		snd_hda_codec_write(codec, pin_nid, 0,
				    AC_VERB_SET_PIN_WIDGET_CONTROL,
				    pinctl | PIN_OUT);
	}

	/* snd_hda_set_dev_select() has been called before */
	err = spec->ops.setup_stream(codec, cvt_nid, pin_nid,
				 stream_tag, format);
 unlock:
	mutex_unlock(&spec->pcm_lock);
	return err;
}

static int generic_hdmi_playback_pcm_cleanup(struct hda_pcm_stream *hinfo,
					     struct hda_codec *codec,
					     struct snd_pcm_substream *substream)
{
	snd_hda_codec_cleanup_stream(codec, hinfo->nid);
	return 0;
}

static int hdmi_pcm_close(struct hda_pcm_stream *hinfo,
			  struct hda_codec *codec,
			  struct snd_pcm_substream *substream)
{
	struct hdmi_spec *spec = codec->spec;
	int cvt_idx, pin_idx, pcm_idx;
	struct hdmi_spec_per_cvt *per_cvt;
	struct hdmi_spec_per_pin *per_pin;
	int pinctl;
	int err = 0;

	if (hinfo->nid) {
		pcm_idx = hinfo_to_pcm_index(codec, hinfo);
		if (snd_BUG_ON(pcm_idx < 0))
			return -EINVAL;
		cvt_idx = cvt_nid_to_cvt_index(codec, hinfo->nid);
		if (snd_BUG_ON(cvt_idx < 0))
			return -EINVAL;
		per_cvt = get_cvt(spec, cvt_idx);

		snd_BUG_ON(!per_cvt->assigned);
		per_cvt->assigned = 0;
		hinfo->nid = 0;

		mutex_lock(&spec->pcm_lock);
		snd_hda_spdif_ctls_unassign(codec, pcm_idx);
		clear_bit(pcm_idx, &spec->pcm_in_use);
		pin_idx = hinfo_to_pin_index(codec, hinfo);
		if (spec->dyn_pcm_assign && pin_idx < 0)
			goto unlock;

		if (snd_BUG_ON(pin_idx < 0)) {
			err = -EINVAL;
			goto unlock;
		}
		per_pin = get_pin(spec, pin_idx);

		if (spec->dyn_pin_out) {
			pinctl = snd_hda_codec_read(codec, per_pin->pin_nid, 0,
					AC_VERB_GET_PIN_WIDGET_CONTROL, 0);
			snd_hda_codec_write(codec, per_pin->pin_nid, 0,
					    AC_VERB_SET_PIN_WIDGET_CONTROL,
					    pinctl & ~PIN_OUT);
		}

		mutex_lock(&per_pin->lock);
		per_pin->chmap_set = false;
		memset(per_pin->chmap, 0, sizeof(per_pin->chmap));

		per_pin->setup = false;
		per_pin->channels = 0;
		mutex_unlock(&per_pin->lock);
	unlock:
		mutex_unlock(&spec->pcm_lock);
	}

	return err;
}

static const struct hda_pcm_ops generic_ops = {
	.open = hdmi_pcm_open,
	.close = hdmi_pcm_close,
	.prepare = generic_hdmi_playback_pcm_prepare,
	.cleanup = generic_hdmi_playback_pcm_cleanup,
};

static int hdmi_get_spk_alloc(struct hdac_device *hdac, int pcm_idx)
{
	struct hda_codec *codec = container_of(hdac, struct hda_codec, core);
	struct hdmi_spec *spec = codec->spec;
	struct hdmi_spec_per_pin *per_pin = pcm_idx_to_pin(spec, pcm_idx);

	if (!per_pin)
		return 0;

	return per_pin->sink_eld.info.spk_alloc;
}

static void hdmi_get_chmap(struct hdac_device *hdac, int pcm_idx,
					unsigned char *chmap)
{
	struct hda_codec *codec = container_of(hdac, struct hda_codec, core);
	struct hdmi_spec *spec = codec->spec;
	struct hdmi_spec_per_pin *per_pin = pcm_idx_to_pin(spec, pcm_idx);

	/* chmap is already set to 0 in caller */
	if (!per_pin)
		return;

	memcpy(chmap, per_pin->chmap, ARRAY_SIZE(per_pin->chmap));
}

static void hdmi_set_chmap(struct hdac_device *hdac, int pcm_idx,
				unsigned char *chmap, int prepared)
{
	struct hda_codec *codec = container_of(hdac, struct hda_codec, core);
	struct hdmi_spec *spec = codec->spec;
	struct hdmi_spec_per_pin *per_pin = pcm_idx_to_pin(spec, pcm_idx);

	if (!per_pin)
		return;
	mutex_lock(&per_pin->lock);
	per_pin->chmap_set = true;
	memcpy(per_pin->chmap, chmap, ARRAY_SIZE(per_pin->chmap));
	if (prepared)
		hdmi_setup_audio_infoframe(codec, per_pin, per_pin->non_pcm);
	mutex_unlock(&per_pin->lock);
}

static bool is_hdmi_pcm_attached(struct hdac_device *hdac, int pcm_idx)
{
	struct hda_codec *codec = container_of(hdac, struct hda_codec, core);
	struct hdmi_spec *spec = codec->spec;
	struct hdmi_spec_per_pin *per_pin = pcm_idx_to_pin(spec, pcm_idx);

	return per_pin ? true:false;
}

static int generic_hdmi_build_pcms(struct hda_codec *codec)
{
	struct hdmi_spec *spec = codec->spec;
	int idx, pcm_num;

	/*
	 * for non-mst mode, pcm number is the same as before
	 * for DP MST mode without extra PCM, pcm number is same
	 * for DP MST mode with extra PCMs, pcm number is
	 *  (nid number + dev_num - 1)
	 * dev_num is the device entry number in a pin
	 */

	if (codec->mst_no_extra_pcms)
		pcm_num = spec->num_nids;
	else
		pcm_num = spec->num_nids + spec->dev_num - 1;

	codec_dbg(codec, "hdmi: pcm_num set to %d\n", pcm_num);

	for (idx = 0; idx < pcm_num; idx++) {
		struct hda_pcm *info;
		struct hda_pcm_stream *pstr;

		info = snd_hda_codec_pcm_new(codec, "HDMI %d", idx);
		if (!info)
			return -ENOMEM;

		spec->pcm_rec[idx].pcm = info;
		spec->pcm_used++;
		info->pcm_type = HDA_PCM_TYPE_HDMI;
		info->own_chmap = true;

		pstr = &info->stream[SNDRV_PCM_STREAM_PLAYBACK];
		pstr->substreams = 1;
		pstr->ops = generic_ops;
		/* pcm number is less than 16 */
		if (spec->pcm_used >= 16)
			break;
		/* other pstr fields are set in open */
	}

	return 0;
}

static void free_hdmi_jack_priv(struct snd_jack *jack)
{
	struct hdmi_pcm *pcm = jack->private_data;

	pcm->jack = NULL;
}

static int add_hdmi_jack_kctl(struct hda_codec *codec,
			       struct hdmi_spec *spec,
			       int pcm_idx,
			       const char *name)
{
	struct snd_jack *jack;
	int err;

	err = snd_jack_new(codec->card, name, SND_JACK_AVOUT, &jack,
			   true, false);
	if (err < 0)
		return err;

	spec->pcm_rec[pcm_idx].jack = jack;
	jack->private_data = &spec->pcm_rec[pcm_idx];
	jack->private_free = free_hdmi_jack_priv;
	return 0;
}

static int generic_hdmi_build_jack(struct hda_codec *codec, int pcm_idx)
{
	char hdmi_str[32] = "HDMI/DP";
	struct hdmi_spec *spec = codec->spec;
	struct hdmi_spec_per_pin *per_pin;
	struct hda_jack_tbl *jack;
	int pcmdev = get_pcm_rec(spec, pcm_idx)->device;
	bool phantom_jack;
	int ret;

	if (pcmdev > 0)
		sprintf(hdmi_str + strlen(hdmi_str), ",pcm=%d", pcmdev);

	if (spec->dyn_pcm_assign)
		return add_hdmi_jack_kctl(codec, spec, pcm_idx, hdmi_str);

	/* for !dyn_pcm_assign, we still use hda_jack for compatibility */
	/* if !dyn_pcm_assign, it must be non-MST mode.
	 * This means pcms and pins are statically mapped.
	 * And pcm_idx is pin_idx.
	 */
	per_pin = get_pin(spec, pcm_idx);
	phantom_jack = !is_jack_detectable(codec, per_pin->pin_nid);
	if (phantom_jack)
		strncat(hdmi_str, " Phantom",
			sizeof(hdmi_str) - strlen(hdmi_str) - 1);
	ret = snd_hda_jack_add_kctl(codec, per_pin->pin_nid, hdmi_str,
				    phantom_jack, 0, NULL);
	if (ret < 0)
		return ret;
	jack = snd_hda_jack_tbl_get(codec, per_pin->pin_nid);
	if (jack == NULL)
		return 0;
	/* assign jack->jack to pcm_rec[].jack to
	 * align with dyn_pcm_assign mode
	 */
	spec->pcm_rec[pcm_idx].jack = jack->jack;
	return 0;
}

static int generic_hdmi_build_controls(struct hda_codec *codec)
{
	struct hdmi_spec *spec = codec->spec;
	int dev, err;
	int pin_idx, pcm_idx;

	for (pcm_idx = 0; pcm_idx < spec->pcm_used; pcm_idx++) {
		if (!get_pcm_rec(spec, pcm_idx)->pcm) {
			/* no PCM: mark this for skipping permanently */
			set_bit(pcm_idx, &spec->pcm_bitmap);
			continue;
		}

		err = generic_hdmi_build_jack(codec, pcm_idx);
		if (err < 0)
			return err;

		/* create the spdif for each pcm
		 * pin will be bound when monitor is connected
		 */
		if (spec->dyn_pcm_assign)
			err = snd_hda_create_dig_out_ctls(codec,
					  0, spec->cvt_nids[0],
					  HDA_PCM_TYPE_HDMI);
		else {
			struct hdmi_spec_per_pin *per_pin =
				get_pin(spec, pcm_idx);
			err = snd_hda_create_dig_out_ctls(codec,
						  per_pin->pin_nid,
						  per_pin->mux_nids[0],
						  HDA_PCM_TYPE_HDMI);
		}
		if (err < 0)
			return err;
		snd_hda_spdif_ctls_unassign(codec, pcm_idx);

		dev = get_pcm_rec(spec, pcm_idx)->device;
		if (dev != SNDRV_PCM_INVALID_DEVICE) {
			/* add control for ELD Bytes */
			err = hdmi_create_eld_ctl(codec, pcm_idx, dev);
			if (err < 0)
				return err;
		}
	}

	for (pin_idx = 0; pin_idx < spec->num_pins; pin_idx++) {
		struct hdmi_spec_per_pin *per_pin = get_pin(spec, pin_idx);

		hdmi_present_sense(per_pin, 0);
	}

	/* add channel maps */
	for (pcm_idx = 0; pcm_idx < spec->pcm_used; pcm_idx++) {
		struct hda_pcm *pcm;

		pcm = get_pcm_rec(spec, pcm_idx);
		if (!pcm || !pcm->pcm)
			break;
		err = snd_hdac_add_chmap_ctls(pcm->pcm, pcm_idx, &spec->chmap);
		if (err < 0)
			return err;
	}

	return 0;
}

static int generic_hdmi_init_per_pins(struct hda_codec *codec)
{
	struct hdmi_spec *spec = codec->spec;
	int pin_idx;

	for (pin_idx = 0; pin_idx < spec->num_pins; pin_idx++) {
		struct hdmi_spec_per_pin *per_pin = get_pin(spec, pin_idx);

		per_pin->codec = codec;
		mutex_init(&per_pin->lock);
		INIT_DELAYED_WORK(&per_pin->work, hdmi_repoll_eld);
		eld_proc_new(per_pin, pin_idx);
	}
	return 0;
}

static int generic_hdmi_init(struct hda_codec *codec)
{
	struct hdmi_spec *spec = codec->spec;
	int pin_idx;

<<<<<<< HEAD
	mutex_lock(&spec->bind_lock);
=======
	mutex_lock(&spec->pcm_lock);
>>>>>>> 39870b0d
	spec->use_jack_detect = !codec->jackpoll_interval;
	for (pin_idx = 0; pin_idx < spec->num_pins; pin_idx++) {
		struct hdmi_spec_per_pin *per_pin = get_pin(spec, pin_idx);
		hda_nid_t pin_nid = per_pin->pin_nid;
		int dev_id = per_pin->dev_id;

		snd_hda_set_dev_select(codec, pin_nid, dev_id);
		hdmi_init_pin(codec, pin_nid);
		if (codec_has_acomp(codec))
			continue;
		if (spec->use_jack_detect)
			snd_hda_jack_detect_enable(codec, pin_nid);
		else
			snd_hda_jack_detect_enable_callback(codec, pin_nid,
							    jack_callback);
	}
<<<<<<< HEAD
	mutex_unlock(&spec->bind_lock);
=======
	mutex_unlock(&spec->pcm_lock);
>>>>>>> 39870b0d
	return 0;
}

static void hdmi_array_init(struct hdmi_spec *spec, int nums)
{
	snd_array_init(&spec->pins, sizeof(struct hdmi_spec_per_pin), nums);
	snd_array_init(&spec->cvts, sizeof(struct hdmi_spec_per_cvt), nums);
}

static void hdmi_array_free(struct hdmi_spec *spec)
{
	snd_array_free(&spec->pins);
	snd_array_free(&spec->cvts);
}

static void generic_spec_free(struct hda_codec *codec)
{
	struct hdmi_spec *spec = codec->spec;

	if (spec) {
		hdmi_array_free(spec);
		kfree(spec);
		codec->spec = NULL;
	}
	codec->dp_mst = false;
}

static void generic_hdmi_free(struct hda_codec *codec)
{
	struct hdmi_spec *spec = codec->spec;
	int pin_idx, pcm_idx;

	if (spec->acomp_registered) {
		snd_hdac_acomp_exit(&codec->bus->core);
	} else if (codec_has_acomp(codec)) {
		snd_hdac_acomp_register_notifier(&codec->bus->core, NULL);
		codec->relaxed_resume = 0;
	}

	for (pin_idx = 0; pin_idx < spec->num_pins; pin_idx++) {
		struct hdmi_spec_per_pin *per_pin = get_pin(spec, pin_idx);
		cancel_delayed_work_sync(&per_pin->work);
		eld_proc_free(per_pin);
	}

	for (pcm_idx = 0; pcm_idx < spec->pcm_used; pcm_idx++) {
		if (spec->pcm_rec[pcm_idx].jack == NULL)
			continue;
		if (spec->dyn_pcm_assign)
			snd_device_free(codec->card,
					spec->pcm_rec[pcm_idx].jack);
		else
			spec->pcm_rec[pcm_idx].jack = NULL;
	}

	generic_spec_free(codec);
}

#ifdef CONFIG_PM
static int generic_hdmi_resume(struct hda_codec *codec)
{
	struct hdmi_spec *spec = codec->spec;
	int pin_idx;

	codec->patch_ops.init(codec);
	regcache_sync(codec->core.regmap);

	for (pin_idx = 0; pin_idx < spec->num_pins; pin_idx++) {
		struct hdmi_spec_per_pin *per_pin = get_pin(spec, pin_idx);
		hdmi_present_sense(per_pin, 1);
	}
	return 0;
}
#endif

static const struct hda_codec_ops generic_hdmi_patch_ops = {
	.init			= generic_hdmi_init,
	.free			= generic_hdmi_free,
	.build_pcms		= generic_hdmi_build_pcms,
	.build_controls		= generic_hdmi_build_controls,
	.unsol_event		= hdmi_unsol_event,
#ifdef CONFIG_PM
	.resume			= generic_hdmi_resume,
#endif
};

static const struct hdmi_ops generic_standard_hdmi_ops = {
	.pin_get_eld				= snd_hdmi_get_eld,
	.pin_setup_infoframe			= hdmi_pin_setup_infoframe,
	.pin_hbr_setup				= hdmi_pin_hbr_setup,
	.setup_stream				= hdmi_setup_stream,
};

/* allocate codec->spec and assign/initialize generic parser ops */
static int alloc_generic_hdmi(struct hda_codec *codec)
{
	struct hdmi_spec *spec;

	spec = kzalloc(sizeof(*spec), GFP_KERNEL);
	if (!spec)
		return -ENOMEM;

	spec->codec = codec;
	spec->ops = generic_standard_hdmi_ops;
	spec->dev_num = 1;	/* initialize to 1 */
	mutex_init(&spec->pcm_lock);
	mutex_init(&spec->bind_lock);
	snd_hdac_register_chmap_ops(&codec->core, &spec->chmap);

	spec->chmap.ops.get_chmap = hdmi_get_chmap;
	spec->chmap.ops.set_chmap = hdmi_set_chmap;
	spec->chmap.ops.is_pcm_attached = is_hdmi_pcm_attached;
	spec->chmap.ops.get_spk_alloc = hdmi_get_spk_alloc,

	codec->spec = spec;
	hdmi_array_init(spec, 4);

	codec->patch_ops = generic_hdmi_patch_ops;

	return 0;
}

/* generic HDMI parser */
static int patch_generic_hdmi(struct hda_codec *codec)
{
	int err;

	err = alloc_generic_hdmi(codec);
	if (err < 0)
		return err;

	err = hdmi_parse_codec(codec);
	if (err < 0) {
		generic_spec_free(codec);
		return err;
	}

	generic_hdmi_init_per_pins(codec);
	return 0;
}

/*
 * generic audio component binding
 */

/* turn on / off the unsol event jack detection dynamically */
static void reprogram_jack_detect(struct hda_codec *codec, hda_nid_t nid,
				  bool use_acomp)
{
	struct hda_jack_tbl *tbl;

	tbl = snd_hda_jack_tbl_get(codec, nid);
	if (tbl) {
		/* clear unsol even if component notifier is used, or re-enable
		 * if notifier is cleared
		 */
		unsigned int val = use_acomp ? 0 : (AC_USRSP_EN | tbl->tag);
		snd_hda_codec_write_cache(codec, nid, 0,
					  AC_VERB_SET_UNSOLICITED_ENABLE, val);
	} else {
		/* if no jack entry was defined beforehand, create a new one
		 * at need (i.e. only when notifier is cleared)
		 */
		if (!use_acomp)
			snd_hda_jack_detect_enable(codec, nid);
	}
}

/* set up / clear component notifier dynamically */
static void generic_acomp_notifier_set(struct drm_audio_component *acomp,
				       bool use_acomp)
{
	struct hdmi_spec *spec;
	int i;

	spec = container_of(acomp->audio_ops, struct hdmi_spec, drm_audio_ops);
<<<<<<< HEAD
	mutex_lock(&spec->bind_lock);
=======
	mutex_lock(&spec->pcm_lock);
>>>>>>> 39870b0d
	spec->use_acomp_notifier = use_acomp;
	spec->codec->relaxed_resume = use_acomp;
	/* reprogram each jack detection logic depending on the notifier */
	if (spec->use_jack_detect) {
		for (i = 0; i < spec->num_pins; i++)
			reprogram_jack_detect(spec->codec,
					      get_pin(spec, i)->pin_nid,
					      use_acomp);
	}
<<<<<<< HEAD
	mutex_unlock(&spec->bind_lock);
=======
	mutex_unlock(&spec->pcm_lock);
>>>>>>> 39870b0d
}

/* enable / disable the notifier via master bind / unbind */
static int generic_acomp_master_bind(struct device *dev,
				     struct drm_audio_component *acomp)
{
	generic_acomp_notifier_set(acomp, true);
	return 0;
}

static void generic_acomp_master_unbind(struct device *dev,
					struct drm_audio_component *acomp)
{
	generic_acomp_notifier_set(acomp, false);
}

/* check whether both HD-audio and DRM PCI devices belong to the same bus */
static int match_bound_vga(struct device *dev, int subtype, void *data)
{
	struct hdac_bus *bus = data;
	struct pci_dev *pci, *master;

	if (!dev_is_pci(dev) || !dev_is_pci(bus->dev))
		return 0;
	master = to_pci_dev(bus->dev);
	pci = to_pci_dev(dev);
	return master->bus == pci->bus;
}

/* audio component notifier for AMD/Nvidia HDMI codecs */
static void generic_acomp_pin_eld_notify(void *audio_ptr, int port, int dev_id)
{
	struct hda_codec *codec = audio_ptr;
	struct hdmi_spec *spec = codec->spec;
	hda_nid_t pin_nid = spec->port2pin(codec, port);

	if (!pin_nid)
		return;
	if (get_wcaps_type(get_wcaps(codec, pin_nid)) != AC_WID_PIN)
		return;
	/* skip notification during system suspend (but not in runtime PM);
	 * the state will be updated at resume
	 */
	if (snd_power_get_state(codec->card) != SNDRV_CTL_POWER_D0)
		return;
	/* ditto during suspend/resume process itself */
	if (snd_hdac_is_in_pm(&codec->core))
		return;

	check_presence_and_report(codec, pin_nid, dev_id);
}

/* set up the private drm_audio_ops from the template */
static void setup_drm_audio_ops(struct hda_codec *codec,
				const struct drm_audio_component_audio_ops *ops)
{
	struct hdmi_spec *spec = codec->spec;

	spec->drm_audio_ops.audio_ptr = codec;
	/* intel_audio_codec_enable() or intel_audio_codec_disable()
	 * will call pin_eld_notify with using audio_ptr pointer
	 * We need make sure audio_ptr is really setup
	 */
	wmb();
	spec->drm_audio_ops.pin2port = ops->pin2port;
	spec->drm_audio_ops.pin_eld_notify = ops->pin_eld_notify;
	spec->drm_audio_ops.master_bind = ops->master_bind;
	spec->drm_audio_ops.master_unbind = ops->master_unbind;
}

/* initialize the generic HDMI audio component */
static void generic_acomp_init(struct hda_codec *codec,
			       const struct drm_audio_component_audio_ops *ops,
			       int (*port2pin)(struct hda_codec *, int))
{
	struct hdmi_spec *spec = codec->spec;

	spec->port2pin = port2pin;
	setup_drm_audio_ops(codec, ops);
	if (!snd_hdac_acomp_init(&codec->bus->core, &spec->drm_audio_ops,
				 match_bound_vga, 0)) {
		spec->acomp_registered = true;
		codec->bus->keep_power = 0;
	}
}

/*
 * Intel codec parsers and helpers
 */

static void intel_haswell_fixup_connect_list(struct hda_codec *codec,
					     hda_nid_t nid)
{
	struct hdmi_spec *spec = codec->spec;
	hda_nid_t conns[4];
	int nconns;

	nconns = snd_hda_get_connections(codec, nid, conns, ARRAY_SIZE(conns));
	if (nconns == spec->num_cvts &&
	    !memcmp(conns, spec->cvt_nids, spec->num_cvts * sizeof(hda_nid_t)))
		return;

	/* override pins connection list */
	codec_dbg(codec, "hdmi: haswell: override pin connection 0x%x\n", nid);
	snd_hda_override_conn_list(codec, nid, spec->num_cvts, spec->cvt_nids);
}

#define INTEL_GET_VENDOR_VERB	0xf81
#define INTEL_SET_VENDOR_VERB	0x781
#define INTEL_EN_DP12		0x02	/* enable DP 1.2 features */
#define INTEL_EN_ALL_PIN_CVTS	0x01	/* enable 2nd & 3rd pins and convertors */

static void intel_haswell_enable_all_pins(struct hda_codec *codec,
					  bool update_tree)
{
	unsigned int vendor_param;
	struct hdmi_spec *spec = codec->spec;

	vendor_param = snd_hda_codec_read(codec, spec->vendor_nid, 0,
				INTEL_GET_VENDOR_VERB, 0);
	if (vendor_param == -1 || vendor_param & INTEL_EN_ALL_PIN_CVTS)
		return;

	vendor_param |= INTEL_EN_ALL_PIN_CVTS;
	vendor_param = snd_hda_codec_read(codec, spec->vendor_nid, 0,
				INTEL_SET_VENDOR_VERB, vendor_param);
	if (vendor_param == -1)
		return;

	if (update_tree)
		snd_hda_codec_update_widgets(codec);
}

static void intel_haswell_fixup_enable_dp12(struct hda_codec *codec)
{
	unsigned int vendor_param;
	struct hdmi_spec *spec = codec->spec;

	vendor_param = snd_hda_codec_read(codec, spec->vendor_nid, 0,
				INTEL_GET_VENDOR_VERB, 0);
	if (vendor_param == -1 || vendor_param & INTEL_EN_DP12)
		return;

	/* enable DP1.2 mode */
	vendor_param |= INTEL_EN_DP12;
	snd_hdac_regmap_add_vendor_verb(&codec->core, INTEL_SET_VENDOR_VERB);
	snd_hda_codec_write_cache(codec, spec->vendor_nid, 0,
				INTEL_SET_VENDOR_VERB, vendor_param);
}

/* Haswell needs to re-issue the vendor-specific verbs before turning to D0.
 * Otherwise you may get severe h/w communication errors.
 */
static void haswell_set_power_state(struct hda_codec *codec, hda_nid_t fg,
				unsigned int power_state)
{
	if (power_state == AC_PWRST_D0) {
		intel_haswell_enable_all_pins(codec, false);
		intel_haswell_fixup_enable_dp12(codec);
	}

	snd_hda_codec_read(codec, fg, 0, AC_VERB_SET_POWER_STATE, power_state);
	snd_hda_codec_set_power_to_all(codec, fg, power_state);
}

/* There is a fixed mapping between audio pin node and display port.
 * on SNB, IVY, HSW, BSW, SKL, BXT, KBL:
 * Pin Widget 5 - PORT B (port = 1 in i915 driver)
 * Pin Widget 6 - PORT C (port = 2 in i915 driver)
 * Pin Widget 7 - PORT D (port = 3 in i915 driver)
 *
 * on VLV, ILK:
 * Pin Widget 4 - PORT B (port = 1 in i915 driver)
 * Pin Widget 5 - PORT C (port = 2 in i915 driver)
 * Pin Widget 6 - PORT D (port = 3 in i915 driver)
 */
static int intel_base_nid(struct hda_codec *codec)
{
	switch (codec->core.vendor_id) {
	case 0x80860054: /* ILK */
	case 0x80862804: /* ILK */
	case 0x80862882: /* VLV */
		return 4;
	default:
		return 5;
	}
}

static int intel_pin2port(void *audio_ptr, int pin_nid)
{
	struct hda_codec *codec = audio_ptr;
	struct hdmi_spec *spec = codec->spec;
	int base_nid, i;

	if (!spec->port_num) {
		base_nid = intel_base_nid(codec);
		if (WARN_ON(pin_nid < base_nid || pin_nid >= base_nid + 3))
			return -1;
		return pin_nid - base_nid + 1; /* intel port is 1-based */
	}

	/*
	 * looking for the pin number in the mapping table and return
	 * the index which indicate the port number
	 */
	for (i = 0; i < spec->port_num; i++) {
		if (pin_nid == spec->port_map[i])
			return i + 1;
	}

	/* return -1 if pin number exceeds our expectation */
	codec_info(codec, "Can't find the HDMI/DP port for pin %d\n", pin_nid);
	return -1;
}

static int intel_port2pin(struct hda_codec *codec, int port)
{
	struct hdmi_spec *spec = codec->spec;

	if (!spec->port_num) {
		/* we assume only from port-B to port-D */
		if (port < 1 || port > 3)
			return 0;
		/* intel port is 1-based */
		return port + intel_base_nid(codec) - 1;
	}

	if (port < 1 || port > spec->port_num)
		return 0;
	return spec->port_map[port - 1];
}

static void intel_pin_eld_notify(void *audio_ptr, int port, int pipe)
{
	struct hda_codec *codec = audio_ptr;
	int pin_nid;
	int dev_id = pipe;

	pin_nid = intel_port2pin(codec, port);
	if (!pin_nid)
		return;
	/* skip notification during system suspend (but not in runtime PM);
	 * the state will be updated at resume
	 */
	if (snd_power_get_state(codec->card) != SNDRV_CTL_POWER_D0)
		return;
	/* ditto during suspend/resume process itself */
	if (snd_hdac_is_in_pm(&codec->core))
		return;

	snd_hdac_i915_set_bclk(&codec->bus->core);
	check_presence_and_report(codec, pin_nid, dev_id);
}

static const struct drm_audio_component_audio_ops intel_audio_ops = {
	.pin2port = intel_pin2port,
	.pin_eld_notify = intel_pin_eld_notify,
};

/* register i915 component pin_eld_notify callback */
static void register_i915_notifier(struct hda_codec *codec)
{
	struct hdmi_spec *spec = codec->spec;

	spec->use_acomp_notifier = true;
	spec->port2pin = intel_port2pin;
	setup_drm_audio_ops(codec, &intel_audio_ops);
	snd_hdac_acomp_register_notifier(&codec->bus->core,
					&spec->drm_audio_ops);
	/* no need for forcible resume for jack check thanks to notifier */
	codec->relaxed_resume = 1;
}

/* setup_stream ops override for HSW+ */
static int i915_hsw_setup_stream(struct hda_codec *codec, hda_nid_t cvt_nid,
				 hda_nid_t pin_nid, u32 stream_tag, int format)
{
	haswell_verify_D0(codec, cvt_nid, pin_nid);
	return hdmi_setup_stream(codec, cvt_nid, pin_nid, stream_tag, format);
}

/* pin_cvt_fixup ops override for HSW+ and VLV+ */
static void i915_pin_cvt_fixup(struct hda_codec *codec,
			       struct hdmi_spec_per_pin *per_pin,
			       hda_nid_t cvt_nid)
{
	if (per_pin) {
		snd_hda_set_dev_select(codec, per_pin->pin_nid,
			       per_pin->dev_id);
		intel_verify_pin_cvt_connect(codec, per_pin);
		intel_not_share_assigned_cvt(codec, per_pin->pin_nid,
				     per_pin->dev_id, per_pin->mux_idx);
	} else {
		intel_not_share_assigned_cvt_nid(codec, 0, 0, cvt_nid);
	}
}

/* precondition and allocation for Intel codecs */
static int alloc_intel_hdmi(struct hda_codec *codec)
{
	int err;

	/* requires i915 binding */
	if (!codec->bus->core.audio_component) {
		codec_info(codec, "No i915 binding for Intel HDMI/DP codec\n");
		/* set probe_id here to prevent generic fallback binding */
		codec->probe_id = HDA_CODEC_ID_SKIP_PROBE;
		return -ENODEV;
	}

	err = alloc_generic_hdmi(codec);
	if (err < 0)
		return err;
	/* no need to handle unsol events */
	codec->patch_ops.unsol_event = NULL;
	return 0;
}

/* parse and post-process for Intel codecs */
static int parse_intel_hdmi(struct hda_codec *codec)
{
	int err;

	err = hdmi_parse_codec(codec);
	if (err < 0) {
		generic_spec_free(codec);
		return err;
	}

	generic_hdmi_init_per_pins(codec);
	register_i915_notifier(codec);
	return 0;
}

/* Intel Haswell and onwards; audio component with eld notifier */
static int intel_hsw_common_init(struct hda_codec *codec, hda_nid_t vendor_nid,
				 const int *port_map, int port_num)
{
	struct hdmi_spec *spec;
	int err;

	err = alloc_intel_hdmi(codec);
	if (err < 0)
		return err;
	spec = codec->spec;
	codec->dp_mst = true;
	spec->dyn_pcm_assign = true;
	spec->vendor_nid = vendor_nid;
	spec->port_map = port_map;
	spec->port_num = port_num;

	intel_haswell_enable_all_pins(codec, true);
	intel_haswell_fixup_enable_dp12(codec);

	codec->display_power_control = 1;

	codec->patch_ops.set_power_state = haswell_set_power_state;
	codec->depop_delay = 0;
	codec->auto_runtime_pm = 1;

	spec->ops.setup_stream = i915_hsw_setup_stream;
	spec->ops.pin_cvt_fixup = i915_pin_cvt_fixup;

	return parse_intel_hdmi(codec);
}

static int patch_i915_hsw_hdmi(struct hda_codec *codec)
{
	return intel_hsw_common_init(codec, 0x08, NULL, 0);
}

static int patch_i915_glk_hdmi(struct hda_codec *codec)
{
	return intel_hsw_common_init(codec, 0x0b, NULL, 0);
}

static int patch_i915_icl_hdmi(struct hda_codec *codec)
{
	/*
	 * pin to port mapping table where the value indicate the pin number and
	 * the index indicate the port number with 1 base.
	 */
	static const int map[] = {0x4, 0x6, 0x8, 0xa, 0xb};

	return intel_hsw_common_init(codec, 0x02, map, ARRAY_SIZE(map));
}

static int patch_i915_tgl_hdmi(struct hda_codec *codec)
{
	/*
	 * pin to port mapping table where the value indicate the pin number and
	 * the index indicate the port number with 1 base.
	 */
	static const int map[] = {0x4, 0x6, 0x8, 0xa, 0xb, 0xc, 0xd, 0xe, 0xf};

	return intel_hsw_common_init(codec, 0x02, map, ARRAY_SIZE(map));
}


/* Intel Baytrail and Braswell; with eld notifier */
static int patch_i915_byt_hdmi(struct hda_codec *codec)
{
	struct hdmi_spec *spec;
	int err;

	err = alloc_intel_hdmi(codec);
	if (err < 0)
		return err;
	spec = codec->spec;

	/* For Valleyview/Cherryview, only the display codec is in the display
	 * power well and can use link_power ops to request/release the power.
	 */
	codec->display_power_control = 1;

	codec->depop_delay = 0;
	codec->auto_runtime_pm = 1;

	spec->ops.pin_cvt_fixup = i915_pin_cvt_fixup;

	return parse_intel_hdmi(codec);
}

/* Intel IronLake, SandyBridge and IvyBridge; with eld notifier */
static int patch_i915_cpt_hdmi(struct hda_codec *codec)
{
	int err;

	err = alloc_intel_hdmi(codec);
	if (err < 0)
		return err;
	return parse_intel_hdmi(codec);
}

/*
 * Shared non-generic implementations
 */

static int simple_playback_build_pcms(struct hda_codec *codec)
{
	struct hdmi_spec *spec = codec->spec;
	struct hda_pcm *info;
	unsigned int chans;
	struct hda_pcm_stream *pstr;
	struct hdmi_spec_per_cvt *per_cvt;

	per_cvt = get_cvt(spec, 0);
	chans = get_wcaps(codec, per_cvt->cvt_nid);
	chans = get_wcaps_channels(chans);

	info = snd_hda_codec_pcm_new(codec, "HDMI 0");
	if (!info)
		return -ENOMEM;
	spec->pcm_rec[0].pcm = info;
	info->pcm_type = HDA_PCM_TYPE_HDMI;
	pstr = &info->stream[SNDRV_PCM_STREAM_PLAYBACK];
	*pstr = spec->pcm_playback;
	pstr->nid = per_cvt->cvt_nid;
	if (pstr->channels_max <= 2 && chans && chans <= 16)
		pstr->channels_max = chans;

	return 0;
}

/* unsolicited event for jack sensing */
static void simple_hdmi_unsol_event(struct hda_codec *codec,
				    unsigned int res)
{
	snd_hda_jack_set_dirty_all(codec);
	snd_hda_jack_report_sync(codec);
}

/* generic_hdmi_build_jack can be used for simple_hdmi, too,
 * as long as spec->pins[] is set correctly
 */
#define simple_hdmi_build_jack	generic_hdmi_build_jack

static int simple_playback_build_controls(struct hda_codec *codec)
{
	struct hdmi_spec *spec = codec->spec;
	struct hdmi_spec_per_cvt *per_cvt;
	int err;

	per_cvt = get_cvt(spec, 0);
	err = snd_hda_create_dig_out_ctls(codec, per_cvt->cvt_nid,
					  per_cvt->cvt_nid,
					  HDA_PCM_TYPE_HDMI);
	if (err < 0)
		return err;
	return simple_hdmi_build_jack(codec, 0);
}

static int simple_playback_init(struct hda_codec *codec)
{
	struct hdmi_spec *spec = codec->spec;
	struct hdmi_spec_per_pin *per_pin = get_pin(spec, 0);
	hda_nid_t pin = per_pin->pin_nid;

	snd_hda_codec_write(codec, pin, 0,
			    AC_VERB_SET_PIN_WIDGET_CONTROL, PIN_OUT);
	/* some codecs require to unmute the pin */
	if (get_wcaps(codec, pin) & AC_WCAP_OUT_AMP)
		snd_hda_codec_write(codec, pin, 0, AC_VERB_SET_AMP_GAIN_MUTE,
				    AMP_OUT_UNMUTE);
	snd_hda_jack_detect_enable(codec, pin);
	return 0;
}

static void simple_playback_free(struct hda_codec *codec)
{
	struct hdmi_spec *spec = codec->spec;

	hdmi_array_free(spec);
	kfree(spec);
}

/*
 * Nvidia specific implementations
 */

#define Nv_VERB_SET_Channel_Allocation          0xF79
#define Nv_VERB_SET_Info_Frame_Checksum         0xF7A
#define Nv_VERB_SET_Audio_Protection_On         0xF98
#define Nv_VERB_SET_Audio_Protection_Off        0xF99

#define nvhdmi_master_con_nid_7x	0x04
#define nvhdmi_master_pin_nid_7x	0x05

static const hda_nid_t nvhdmi_con_nids_7x[4] = {
	/*front, rear, clfe, rear_surr */
	0x6, 0x8, 0xa, 0xc,
};

static const struct hda_verb nvhdmi_basic_init_7x_2ch[] = {
	/* set audio protect on */
	{ 0x1, Nv_VERB_SET_Audio_Protection_On, 0x1},
	/* enable digital output on pin widget */
	{ 0x5, AC_VERB_SET_PIN_WIDGET_CONTROL, PIN_OUT | 0x5 },
	{} /* terminator */
};

static const struct hda_verb nvhdmi_basic_init_7x_8ch[] = {
	/* set audio protect on */
	{ 0x1, Nv_VERB_SET_Audio_Protection_On, 0x1},
	/* enable digital output on pin widget */
	{ 0x5, AC_VERB_SET_PIN_WIDGET_CONTROL, PIN_OUT | 0x5 },
	{ 0x7, AC_VERB_SET_PIN_WIDGET_CONTROL, PIN_OUT | 0x5 },
	{ 0x9, AC_VERB_SET_PIN_WIDGET_CONTROL, PIN_OUT | 0x5 },
	{ 0xb, AC_VERB_SET_PIN_WIDGET_CONTROL, PIN_OUT | 0x5 },
	{ 0xd, AC_VERB_SET_PIN_WIDGET_CONTROL, PIN_OUT | 0x5 },
	{} /* terminator */
};

#ifdef LIMITED_RATE_FMT_SUPPORT
/* support only the safe format and rate */
#define SUPPORTED_RATES		SNDRV_PCM_RATE_48000
#define SUPPORTED_MAXBPS	16
#define SUPPORTED_FORMATS	SNDRV_PCM_FMTBIT_S16_LE
#else
/* support all rates and formats */
#define SUPPORTED_RATES \
	(SNDRV_PCM_RATE_32000 | SNDRV_PCM_RATE_44100 | SNDRV_PCM_RATE_48000 |\
	SNDRV_PCM_RATE_88200 | SNDRV_PCM_RATE_96000 | SNDRV_PCM_RATE_176400 |\
	 SNDRV_PCM_RATE_192000)
#define SUPPORTED_MAXBPS	24
#define SUPPORTED_FORMATS \
	(SNDRV_PCM_FMTBIT_S16_LE | SNDRV_PCM_FMTBIT_S32_LE)
#endif

static int nvhdmi_7x_init_2ch(struct hda_codec *codec)
{
	snd_hda_sequence_write(codec, nvhdmi_basic_init_7x_2ch);
	return 0;
}

static int nvhdmi_7x_init_8ch(struct hda_codec *codec)
{
	snd_hda_sequence_write(codec, nvhdmi_basic_init_7x_8ch);
	return 0;
}

static const unsigned int channels_2_6_8[] = {
	2, 6, 8
};

static const unsigned int channels_2_8[] = {
	2, 8
};

static const struct snd_pcm_hw_constraint_list hw_constraints_2_6_8_channels = {
	.count = ARRAY_SIZE(channels_2_6_8),
	.list = channels_2_6_8,
	.mask = 0,
};

static const struct snd_pcm_hw_constraint_list hw_constraints_2_8_channels = {
	.count = ARRAY_SIZE(channels_2_8),
	.list = channels_2_8,
	.mask = 0,
};

static int simple_playback_pcm_open(struct hda_pcm_stream *hinfo,
				    struct hda_codec *codec,
				    struct snd_pcm_substream *substream)
{
	struct hdmi_spec *spec = codec->spec;
	const struct snd_pcm_hw_constraint_list *hw_constraints_channels = NULL;

	switch (codec->preset->vendor_id) {
	case 0x10de0002:
	case 0x10de0003:
	case 0x10de0005:
	case 0x10de0006:
		hw_constraints_channels = &hw_constraints_2_8_channels;
		break;
	case 0x10de0007:
		hw_constraints_channels = &hw_constraints_2_6_8_channels;
		break;
	default:
		break;
	}

	if (hw_constraints_channels != NULL) {
		snd_pcm_hw_constraint_list(substream->runtime, 0,
				SNDRV_PCM_HW_PARAM_CHANNELS,
				hw_constraints_channels);
	} else {
		snd_pcm_hw_constraint_step(substream->runtime, 0,
					   SNDRV_PCM_HW_PARAM_CHANNELS, 2);
	}

	return snd_hda_multi_out_dig_open(codec, &spec->multiout);
}

static int simple_playback_pcm_close(struct hda_pcm_stream *hinfo,
				     struct hda_codec *codec,
				     struct snd_pcm_substream *substream)
{
	struct hdmi_spec *spec = codec->spec;
	return snd_hda_multi_out_dig_close(codec, &spec->multiout);
}

static int simple_playback_pcm_prepare(struct hda_pcm_stream *hinfo,
				       struct hda_codec *codec,
				       unsigned int stream_tag,
				       unsigned int format,
				       struct snd_pcm_substream *substream)
{
	struct hdmi_spec *spec = codec->spec;
	return snd_hda_multi_out_dig_prepare(codec, &spec->multiout,
					     stream_tag, format, substream);
}

static const struct hda_pcm_stream simple_pcm_playback = {
	.substreams = 1,
	.channels_min = 2,
	.channels_max = 2,
	.ops = {
		.open = simple_playback_pcm_open,
		.close = simple_playback_pcm_close,
		.prepare = simple_playback_pcm_prepare
	},
};

static const struct hda_codec_ops simple_hdmi_patch_ops = {
	.build_controls = simple_playback_build_controls,
	.build_pcms = simple_playback_build_pcms,
	.init = simple_playback_init,
	.free = simple_playback_free,
	.unsol_event = simple_hdmi_unsol_event,
};

static int patch_simple_hdmi(struct hda_codec *codec,
			     hda_nid_t cvt_nid, hda_nid_t pin_nid)
{
	struct hdmi_spec *spec;
	struct hdmi_spec_per_cvt *per_cvt;
	struct hdmi_spec_per_pin *per_pin;

	spec = kzalloc(sizeof(*spec), GFP_KERNEL);
	if (!spec)
		return -ENOMEM;

	spec->codec = codec;
	codec->spec = spec;
	hdmi_array_init(spec, 1);

	spec->multiout.num_dacs = 0;  /* no analog */
	spec->multiout.max_channels = 2;
	spec->multiout.dig_out_nid = cvt_nid;
	spec->num_cvts = 1;
	spec->num_pins = 1;
	per_pin = snd_array_new(&spec->pins);
	per_cvt = snd_array_new(&spec->cvts);
	if (!per_pin || !per_cvt) {
		simple_playback_free(codec);
		return -ENOMEM;
	}
	per_cvt->cvt_nid = cvt_nid;
	per_pin->pin_nid = pin_nid;
	spec->pcm_playback = simple_pcm_playback;

	codec->patch_ops = simple_hdmi_patch_ops;

	return 0;
}

static void nvhdmi_8ch_7x_set_info_frame_parameters(struct hda_codec *codec,
						    int channels)
{
	unsigned int chanmask;
	int chan = channels ? (channels - 1) : 1;

	switch (channels) {
	default:
	case 0:
	case 2:
		chanmask = 0x00;
		break;
	case 4:
		chanmask = 0x08;
		break;
	case 6:
		chanmask = 0x0b;
		break;
	case 8:
		chanmask = 0x13;
		break;
	}

	/* Set the audio infoframe channel allocation and checksum fields.  The
	 * channel count is computed implicitly by the hardware. */
	snd_hda_codec_write(codec, 0x1, 0,
			Nv_VERB_SET_Channel_Allocation, chanmask);

	snd_hda_codec_write(codec, 0x1, 0,
			Nv_VERB_SET_Info_Frame_Checksum,
			(0x71 - chan - chanmask));
}

static int nvhdmi_8ch_7x_pcm_close(struct hda_pcm_stream *hinfo,
				   struct hda_codec *codec,
				   struct snd_pcm_substream *substream)
{
	struct hdmi_spec *spec = codec->spec;
	int i;

	snd_hda_codec_write(codec, nvhdmi_master_con_nid_7x,
			0, AC_VERB_SET_CHANNEL_STREAMID, 0);
	for (i = 0; i < 4; i++) {
		/* set the stream id */
		snd_hda_codec_write(codec, nvhdmi_con_nids_7x[i], 0,
				AC_VERB_SET_CHANNEL_STREAMID, 0);
		/* set the stream format */
		snd_hda_codec_write(codec, nvhdmi_con_nids_7x[i], 0,
				AC_VERB_SET_STREAM_FORMAT, 0);
	}

	/* The audio hardware sends a channel count of 0x7 (8ch) when all the
	 * streams are disabled. */
	nvhdmi_8ch_7x_set_info_frame_parameters(codec, 8);

	return snd_hda_multi_out_dig_close(codec, &spec->multiout);
}

static int nvhdmi_8ch_7x_pcm_prepare(struct hda_pcm_stream *hinfo,
				     struct hda_codec *codec,
				     unsigned int stream_tag,
				     unsigned int format,
				     struct snd_pcm_substream *substream)
{
	int chs;
	unsigned int dataDCC2, channel_id;
	int i;
	struct hdmi_spec *spec = codec->spec;
	struct hda_spdif_out *spdif;
	struct hdmi_spec_per_cvt *per_cvt;

	mutex_lock(&codec->spdif_mutex);
	per_cvt = get_cvt(spec, 0);
	spdif = snd_hda_spdif_out_of_nid(codec, per_cvt->cvt_nid);

	chs = substream->runtime->channels;

	dataDCC2 = 0x2;

	/* turn off SPDIF once; otherwise the IEC958 bits won't be updated */
	if (codec->spdif_status_reset && (spdif->ctls & AC_DIG1_ENABLE))
		snd_hda_codec_write(codec,
				nvhdmi_master_con_nid_7x,
				0,
				AC_VERB_SET_DIGI_CONVERT_1,
				spdif->ctls & ~AC_DIG1_ENABLE & 0xff);

	/* set the stream id */
	snd_hda_codec_write(codec, nvhdmi_master_con_nid_7x, 0,
			AC_VERB_SET_CHANNEL_STREAMID, (stream_tag << 4) | 0x0);

	/* set the stream format */
	snd_hda_codec_write(codec, nvhdmi_master_con_nid_7x, 0,
			AC_VERB_SET_STREAM_FORMAT, format);

	/* turn on again (if needed) */
	/* enable and set the channel status audio/data flag */
	if (codec->spdif_status_reset && (spdif->ctls & AC_DIG1_ENABLE)) {
		snd_hda_codec_write(codec,
				nvhdmi_master_con_nid_7x,
				0,
				AC_VERB_SET_DIGI_CONVERT_1,
				spdif->ctls & 0xff);
		snd_hda_codec_write(codec,
				nvhdmi_master_con_nid_7x,
				0,
				AC_VERB_SET_DIGI_CONVERT_2, dataDCC2);
	}

	for (i = 0; i < 4; i++) {
		if (chs == 2)
			channel_id = 0;
		else
			channel_id = i * 2;

		/* turn off SPDIF once;
		 *otherwise the IEC958 bits won't be updated
		 */
		if (codec->spdif_status_reset &&
		(spdif->ctls & AC_DIG1_ENABLE))
			snd_hda_codec_write(codec,
				nvhdmi_con_nids_7x[i],
				0,
				AC_VERB_SET_DIGI_CONVERT_1,
				spdif->ctls & ~AC_DIG1_ENABLE & 0xff);
		/* set the stream id */
		snd_hda_codec_write(codec,
				nvhdmi_con_nids_7x[i],
				0,
				AC_VERB_SET_CHANNEL_STREAMID,
				(stream_tag << 4) | channel_id);
		/* set the stream format */
		snd_hda_codec_write(codec,
				nvhdmi_con_nids_7x[i],
				0,
				AC_VERB_SET_STREAM_FORMAT,
				format);
		/* turn on again (if needed) */
		/* enable and set the channel status audio/data flag */
		if (codec->spdif_status_reset &&
		(spdif->ctls & AC_DIG1_ENABLE)) {
			snd_hda_codec_write(codec,
					nvhdmi_con_nids_7x[i],
					0,
					AC_VERB_SET_DIGI_CONVERT_1,
					spdif->ctls & 0xff);
			snd_hda_codec_write(codec,
					nvhdmi_con_nids_7x[i],
					0,
					AC_VERB_SET_DIGI_CONVERT_2, dataDCC2);
		}
	}

	nvhdmi_8ch_7x_set_info_frame_parameters(codec, chs);

	mutex_unlock(&codec->spdif_mutex);
	return 0;
}

static const struct hda_pcm_stream nvhdmi_pcm_playback_8ch_7x = {
	.substreams = 1,
	.channels_min = 2,
	.channels_max = 8,
	.nid = nvhdmi_master_con_nid_7x,
	.rates = SUPPORTED_RATES,
	.maxbps = SUPPORTED_MAXBPS,
	.formats = SUPPORTED_FORMATS,
	.ops = {
		.open = simple_playback_pcm_open,
		.close = nvhdmi_8ch_7x_pcm_close,
		.prepare = nvhdmi_8ch_7x_pcm_prepare
	},
};

static int patch_nvhdmi_2ch(struct hda_codec *codec)
{
	struct hdmi_spec *spec;
	int err = patch_simple_hdmi(codec, nvhdmi_master_con_nid_7x,
				    nvhdmi_master_pin_nid_7x);
	if (err < 0)
		return err;

	codec->patch_ops.init = nvhdmi_7x_init_2ch;
	/* override the PCM rates, etc, as the codec doesn't give full list */
	spec = codec->spec;
	spec->pcm_playback.rates = SUPPORTED_RATES;
	spec->pcm_playback.maxbps = SUPPORTED_MAXBPS;
	spec->pcm_playback.formats = SUPPORTED_FORMATS;
	return 0;
}

static int nvhdmi_7x_8ch_build_pcms(struct hda_codec *codec)
{
	struct hdmi_spec *spec = codec->spec;
	int err = simple_playback_build_pcms(codec);
	if (!err) {
		struct hda_pcm *info = get_pcm_rec(spec, 0);
		info->own_chmap = true;
	}
	return err;
}

static int nvhdmi_7x_8ch_build_controls(struct hda_codec *codec)
{
	struct hdmi_spec *spec = codec->spec;
	struct hda_pcm *info;
	struct snd_pcm_chmap *chmap;
	int err;

	err = simple_playback_build_controls(codec);
	if (err < 0)
		return err;

	/* add channel maps */
	info = get_pcm_rec(spec, 0);
	err = snd_pcm_add_chmap_ctls(info->pcm,
				     SNDRV_PCM_STREAM_PLAYBACK,
				     snd_pcm_alt_chmaps, 8, 0, &chmap);
	if (err < 0)
		return err;
	switch (codec->preset->vendor_id) {
	case 0x10de0002:
	case 0x10de0003:
	case 0x10de0005:
	case 0x10de0006:
		chmap->channel_mask = (1U << 2) | (1U << 8);
		break;
	case 0x10de0007:
		chmap->channel_mask = (1U << 2) | (1U << 6) | (1U << 8);
	}
	return 0;
}

static int patch_nvhdmi_8ch_7x(struct hda_codec *codec)
{
	struct hdmi_spec *spec;
	int err = patch_nvhdmi_2ch(codec);
	if (err < 0)
		return err;
	spec = codec->spec;
	spec->multiout.max_channels = 8;
	spec->pcm_playback = nvhdmi_pcm_playback_8ch_7x;
	codec->patch_ops.init = nvhdmi_7x_init_8ch;
	codec->patch_ops.build_pcms = nvhdmi_7x_8ch_build_pcms;
	codec->patch_ops.build_controls = nvhdmi_7x_8ch_build_controls;

	/* Initialize the audio infoframe channel mask and checksum to something
	 * valid */
	nvhdmi_8ch_7x_set_info_frame_parameters(codec, 8);

	return 0;
}

/*
 * NVIDIA codecs ignore ASP mapping for 2ch - confirmed on:
 * - 0x10de0015
 * - 0x10de0040
 */
static int nvhdmi_chmap_cea_alloc_validate_get_type(struct hdac_chmap *chmap,
		struct hdac_cea_channel_speaker_allocation *cap, int channels)
{
	if (cap->ca_index == 0x00 && channels == 2)
		return SNDRV_CTL_TLVT_CHMAP_FIXED;

	/* If the speaker allocation matches the channel count, it is OK. */
	if (cap->channels != channels)
		return -1;

	/* all channels are remappable freely */
	return SNDRV_CTL_TLVT_CHMAP_VAR;
}

static int nvhdmi_chmap_validate(struct hdac_chmap *chmap,
		int ca, int chs, unsigned char *map)
{
	if (ca == 0x00 && (map[0] != SNDRV_CHMAP_FL || map[1] != SNDRV_CHMAP_FR))
		return -EINVAL;

	return 0;
}

/* map from pin NID to port; port is 0-based */
/* for Nvidia: assume widget NID starting from 4, with step 1 (4, 5, 6, ...) */
static int nvhdmi_pin2port(void *audio_ptr, int pin_nid)
{
	return pin_nid - 4;
}

/* reverse-map from port to pin NID: see above */
static int nvhdmi_port2pin(struct hda_codec *codec, int port)
{
	return port + 4;
}

static const struct drm_audio_component_audio_ops nvhdmi_audio_ops = {
	.pin2port = nvhdmi_pin2port,
	.pin_eld_notify = generic_acomp_pin_eld_notify,
	.master_bind = generic_acomp_master_bind,
	.master_unbind = generic_acomp_master_unbind,
};

static int patch_nvhdmi(struct hda_codec *codec)
{
	struct hdmi_spec *spec;
	int err;

	err = patch_generic_hdmi(codec);
	if (err)
		return err;

	spec = codec->spec;
	spec->dyn_pin_out = true;

	spec->chmap.ops.chmap_cea_alloc_validate_get_type =
		nvhdmi_chmap_cea_alloc_validate_get_type;
	spec->chmap.ops.chmap_validate = nvhdmi_chmap_validate;

<<<<<<< HEAD
	codec->link_down_at_suspend = 1;

=======
>>>>>>> 39870b0d
	generic_acomp_init(codec, &nvhdmi_audio_ops, nvhdmi_port2pin);

	return 0;
}

/*
 * The HDA codec on NVIDIA Tegra contains two scratch registers that are
 * accessed using vendor-defined verbs. These registers can be used for
 * interoperability between the HDA and HDMI drivers.
 */

/* Audio Function Group node */
#define NVIDIA_AFG_NID 0x01

/*
 * The SCRATCH0 register is used to notify the HDMI codec of changes in audio
 * format. On Tegra, bit 31 is used as a trigger that causes an interrupt to
 * be raised in the HDMI codec. The remainder of the bits is arbitrary. This
 * implementation stores the HDA format (see AC_FMT_*) in bits [15:0] and an
 * additional bit (at position 30) to signal the validity of the format.
 *
 * | 31      | 30    | 29  16 | 15   0 |
 * +---------+-------+--------+--------+
 * | TRIGGER | VALID | UNUSED | FORMAT |
 * +-----------------------------------|
 *
 * Note that for the trigger bit to take effect it needs to change value
 * (i.e. it needs to be toggled).
 */
#define NVIDIA_GET_SCRATCH0		0xfa6
#define NVIDIA_SET_SCRATCH0_BYTE0	0xfa7
#define NVIDIA_SET_SCRATCH0_BYTE1	0xfa8
#define NVIDIA_SET_SCRATCH0_BYTE2	0xfa9
#define NVIDIA_SET_SCRATCH0_BYTE3	0xfaa
#define NVIDIA_SCRATCH_TRIGGER (1 << 7)
#define NVIDIA_SCRATCH_VALID   (1 << 6)

#define NVIDIA_GET_SCRATCH1		0xfab
#define NVIDIA_SET_SCRATCH1_BYTE0	0xfac
#define NVIDIA_SET_SCRATCH1_BYTE1	0xfad
#define NVIDIA_SET_SCRATCH1_BYTE2	0xfae
#define NVIDIA_SET_SCRATCH1_BYTE3	0xfaf

/*
 * The format parameter is the HDA audio format (see AC_FMT_*). If set to 0,
 * the format is invalidated so that the HDMI codec can be disabled.
 */
static void tegra_hdmi_set_format(struct hda_codec *codec, unsigned int format)
{
	unsigned int value;

	/* bits [31:30] contain the trigger and valid bits */
	value = snd_hda_codec_read(codec, NVIDIA_AFG_NID, 0,
				   NVIDIA_GET_SCRATCH0, 0);
	value = (value >> 24) & 0xff;

	/* bits [15:0] are used to store the HDA format */
	snd_hda_codec_write(codec, NVIDIA_AFG_NID, 0,
			    NVIDIA_SET_SCRATCH0_BYTE0,
			    (format >> 0) & 0xff);
	snd_hda_codec_write(codec, NVIDIA_AFG_NID, 0,
			    NVIDIA_SET_SCRATCH0_BYTE1,
			    (format >> 8) & 0xff);

	/* bits [16:24] are unused */
	snd_hda_codec_write(codec, NVIDIA_AFG_NID, 0,
			    NVIDIA_SET_SCRATCH0_BYTE2, 0);

	/*
	 * Bit 30 signals that the data is valid and hence that HDMI audio can
	 * be enabled.
	 */
	if (format == 0)
		value &= ~NVIDIA_SCRATCH_VALID;
	else
		value |= NVIDIA_SCRATCH_VALID;

	/*
	 * Whenever the trigger bit is toggled, an interrupt is raised in the
	 * HDMI codec. The HDMI driver will use that as trigger to update its
	 * configuration.
	 */
	value ^= NVIDIA_SCRATCH_TRIGGER;

	snd_hda_codec_write(codec, NVIDIA_AFG_NID, 0,
			    NVIDIA_SET_SCRATCH0_BYTE3, value);
}

static int tegra_hdmi_pcm_prepare(struct hda_pcm_stream *hinfo,
				  struct hda_codec *codec,
				  unsigned int stream_tag,
				  unsigned int format,
				  struct snd_pcm_substream *substream)
{
	int err;

	err = generic_hdmi_playback_pcm_prepare(hinfo, codec, stream_tag,
						format, substream);
	if (err < 0)
		return err;

	/* notify the HDMI codec of the format change */
	tegra_hdmi_set_format(codec, format);

	return 0;
}

static int tegra_hdmi_pcm_cleanup(struct hda_pcm_stream *hinfo,
				  struct hda_codec *codec,
				  struct snd_pcm_substream *substream)
{
	/* invalidate the format in the HDMI codec */
	tegra_hdmi_set_format(codec, 0);

	return generic_hdmi_playback_pcm_cleanup(hinfo, codec, substream);
}

static struct hda_pcm *hda_find_pcm_by_type(struct hda_codec *codec, int type)
{
	struct hdmi_spec *spec = codec->spec;
	unsigned int i;

	for (i = 0; i < spec->num_pins; i++) {
		struct hda_pcm *pcm = get_pcm_rec(spec, i);

		if (pcm->pcm_type == type)
			return pcm;
	}

	return NULL;
}

static int tegra_hdmi_build_pcms(struct hda_codec *codec)
{
	struct hda_pcm_stream *stream;
	struct hda_pcm *pcm;
	int err;

	err = generic_hdmi_build_pcms(codec);
	if (err < 0)
		return err;

	pcm = hda_find_pcm_by_type(codec, HDA_PCM_TYPE_HDMI);
	if (!pcm)
		return -ENODEV;

	/*
	 * Override ->prepare() and ->cleanup() operations to notify the HDMI
	 * codec about format changes.
	 */
	stream = &pcm->stream[SNDRV_PCM_STREAM_PLAYBACK];
	stream->ops.prepare = tegra_hdmi_pcm_prepare;
	stream->ops.cleanup = tegra_hdmi_pcm_cleanup;

	return 0;
}

static int patch_tegra_hdmi(struct hda_codec *codec)
{
	int err;

	err = patch_generic_hdmi(codec);
	if (err)
		return err;

	codec->patch_ops.build_pcms = tegra_hdmi_build_pcms;

	return 0;
}

/*
 * ATI/AMD-specific implementations
 */

#define is_amdhdmi_rev3_or_later(codec) \
	((codec)->core.vendor_id == 0x1002aa01 && \
	 ((codec)->core.revision_id & 0xff00) >= 0x0300)
#define has_amd_full_remap_support(codec) is_amdhdmi_rev3_or_later(codec)

/* ATI/AMD specific HDA pin verbs, see the AMD HDA Verbs specification */
#define ATI_VERB_SET_CHANNEL_ALLOCATION	0x771
#define ATI_VERB_SET_DOWNMIX_INFO	0x772
#define ATI_VERB_SET_MULTICHANNEL_01	0x777
#define ATI_VERB_SET_MULTICHANNEL_23	0x778
#define ATI_VERB_SET_MULTICHANNEL_45	0x779
#define ATI_VERB_SET_MULTICHANNEL_67	0x77a
#define ATI_VERB_SET_HBR_CONTROL	0x77c
#define ATI_VERB_SET_MULTICHANNEL_1	0x785
#define ATI_VERB_SET_MULTICHANNEL_3	0x786
#define ATI_VERB_SET_MULTICHANNEL_5	0x787
#define ATI_VERB_SET_MULTICHANNEL_7	0x788
#define ATI_VERB_SET_MULTICHANNEL_MODE	0x789
#define ATI_VERB_GET_CHANNEL_ALLOCATION	0xf71
#define ATI_VERB_GET_DOWNMIX_INFO	0xf72
#define ATI_VERB_GET_MULTICHANNEL_01	0xf77
#define ATI_VERB_GET_MULTICHANNEL_23	0xf78
#define ATI_VERB_GET_MULTICHANNEL_45	0xf79
#define ATI_VERB_GET_MULTICHANNEL_67	0xf7a
#define ATI_VERB_GET_HBR_CONTROL	0xf7c
#define ATI_VERB_GET_MULTICHANNEL_1	0xf85
#define ATI_VERB_GET_MULTICHANNEL_3	0xf86
#define ATI_VERB_GET_MULTICHANNEL_5	0xf87
#define ATI_VERB_GET_MULTICHANNEL_7	0xf88
#define ATI_VERB_GET_MULTICHANNEL_MODE	0xf89

/* AMD specific HDA cvt verbs */
#define ATI_VERB_SET_RAMP_RATE		0x770
#define ATI_VERB_GET_RAMP_RATE		0xf70

#define ATI_OUT_ENABLE 0x1

#define ATI_MULTICHANNEL_MODE_PAIRED	0
#define ATI_MULTICHANNEL_MODE_SINGLE	1

#define ATI_HBR_CAPABLE 0x01
#define ATI_HBR_ENABLE 0x10

static int atihdmi_pin_get_eld(struct hda_codec *codec, hda_nid_t nid,
			   unsigned char *buf, int *eld_size)
{
	/* call hda_eld.c ATI/AMD-specific function */
	return snd_hdmi_get_eld_ati(codec, nid, buf, eld_size,
				    is_amdhdmi_rev3_or_later(codec));
}

static void atihdmi_pin_setup_infoframe(struct hda_codec *codec, hda_nid_t pin_nid, int ca,
					int active_channels, int conn_type)
{
	snd_hda_codec_write(codec, pin_nid, 0, ATI_VERB_SET_CHANNEL_ALLOCATION, ca);
}

static int atihdmi_paired_swap_fc_lfe(int pos)
{
	/*
	 * ATI/AMD have automatic FC/LFE swap built-in
	 * when in pairwise mapping mode.
	 */

	switch (pos) {
		/* see channel_allocations[].speakers[] */
		case 2: return 3;
		case 3: return 2;
		default: break;
	}

	return pos;
}

static int atihdmi_paired_chmap_validate(struct hdac_chmap *chmap,
			int ca, int chs, unsigned char *map)
{
	struct hdac_cea_channel_speaker_allocation *cap;
	int i, j;

	/* check that only channel pairs need to be remapped on old pre-rev3 ATI/AMD */

	cap = snd_hdac_get_ch_alloc_from_ca(ca);
	for (i = 0; i < chs; ++i) {
		int mask = snd_hdac_chmap_to_spk_mask(map[i]);
		bool ok = false;
		bool companion_ok = false;

		if (!mask)
			continue;

		for (j = 0 + i % 2; j < 8; j += 2) {
			int chan_idx = 7 - atihdmi_paired_swap_fc_lfe(j);
			if (cap->speakers[chan_idx] == mask) {
				/* channel is in a supported position */
				ok = true;

				if (i % 2 == 0 && i + 1 < chs) {
					/* even channel, check the odd companion */
					int comp_chan_idx = 7 - atihdmi_paired_swap_fc_lfe(j + 1);
					int comp_mask_req = snd_hdac_chmap_to_spk_mask(map[i+1]);
					int comp_mask_act = cap->speakers[comp_chan_idx];

					if (comp_mask_req == comp_mask_act)
						companion_ok = true;
					else
						return -EINVAL;
				}
				break;
			}
		}

		if (!ok)
			return -EINVAL;

		if (companion_ok)
			i++; /* companion channel already checked */
	}

	return 0;
}

static int atihdmi_pin_set_slot_channel(struct hdac_device *hdac,
		hda_nid_t pin_nid, int hdmi_slot, int stream_channel)
{
	struct hda_codec *codec = container_of(hdac, struct hda_codec, core);
	int verb;
	int ati_channel_setup = 0;

	if (hdmi_slot > 7)
		return -EINVAL;

	if (!has_amd_full_remap_support(codec)) {
		hdmi_slot = atihdmi_paired_swap_fc_lfe(hdmi_slot);

		/* In case this is an odd slot but without stream channel, do not
		 * disable the slot since the corresponding even slot could have a
		 * channel. In case neither have a channel, the slot pair will be
		 * disabled when this function is called for the even slot. */
		if (hdmi_slot % 2 != 0 && stream_channel == 0xf)
			return 0;

		hdmi_slot -= hdmi_slot % 2;

		if (stream_channel != 0xf)
			stream_channel -= stream_channel % 2;
	}

	verb = ATI_VERB_SET_MULTICHANNEL_01 + hdmi_slot/2 + (hdmi_slot % 2) * 0x00e;

	/* ati_channel_setup format: [7..4] = stream_channel_id, [1] = mute, [0] = enable */

	if (stream_channel != 0xf)
		ati_channel_setup = (stream_channel << 4) | ATI_OUT_ENABLE;

	return snd_hda_codec_write(codec, pin_nid, 0, verb, ati_channel_setup);
}

static int atihdmi_pin_get_slot_channel(struct hdac_device *hdac,
				hda_nid_t pin_nid, int asp_slot)
{
	struct hda_codec *codec = container_of(hdac, struct hda_codec, core);
	bool was_odd = false;
	int ati_asp_slot = asp_slot;
	int verb;
	int ati_channel_setup;

	if (asp_slot > 7)
		return -EINVAL;

	if (!has_amd_full_remap_support(codec)) {
		ati_asp_slot = atihdmi_paired_swap_fc_lfe(asp_slot);
		if (ati_asp_slot % 2 != 0) {
			ati_asp_slot -= 1;
			was_odd = true;
		}
	}

	verb = ATI_VERB_GET_MULTICHANNEL_01 + ati_asp_slot/2 + (ati_asp_slot % 2) * 0x00e;

	ati_channel_setup = snd_hda_codec_read(codec, pin_nid, 0, verb, 0);

	if (!(ati_channel_setup & ATI_OUT_ENABLE))
		return 0xf;

	return ((ati_channel_setup & 0xf0) >> 4) + !!was_odd;
}

static int atihdmi_paired_chmap_cea_alloc_validate_get_type(
		struct hdac_chmap *chmap,
		struct hdac_cea_channel_speaker_allocation *cap,
		int channels)
{
	int c;

	/*
	 * Pre-rev3 ATI/AMD codecs operate in a paired channel mode, so
	 * we need to take that into account (a single channel may take 2
	 * channel slots if we need to carry a silent channel next to it).
	 * On Rev3+ AMD codecs this function is not used.
	 */
	int chanpairs = 0;

	/* We only produce even-numbered channel count TLVs */
	if ((channels % 2) != 0)
		return -1;

	for (c = 0; c < 7; c += 2) {
		if (cap->speakers[c] || cap->speakers[c+1])
			chanpairs++;
	}

	if (chanpairs * 2 != channels)
		return -1;

	return SNDRV_CTL_TLVT_CHMAP_PAIRED;
}

static void atihdmi_paired_cea_alloc_to_tlv_chmap(struct hdac_chmap *hchmap,
		struct hdac_cea_channel_speaker_allocation *cap,
		unsigned int *chmap, int channels)
{
	/* produce paired maps for pre-rev3 ATI/AMD codecs */
	int count = 0;
	int c;

	for (c = 7; c >= 0; c--) {
		int chan = 7 - atihdmi_paired_swap_fc_lfe(7 - c);
		int spk = cap->speakers[chan];
		if (!spk) {
			/* add N/A channel if the companion channel is occupied */
			if (cap->speakers[chan + (chan % 2 ? -1 : 1)])
				chmap[count++] = SNDRV_CHMAP_NA;

			continue;
		}

		chmap[count++] = snd_hdac_spk_to_chmap(spk);
	}

	WARN_ON(count != channels);
}

static int atihdmi_pin_hbr_setup(struct hda_codec *codec, hda_nid_t pin_nid,
				 bool hbr)
{
	int hbr_ctl, hbr_ctl_new;

	hbr_ctl = snd_hda_codec_read(codec, pin_nid, 0, ATI_VERB_GET_HBR_CONTROL, 0);
	if (hbr_ctl >= 0 && (hbr_ctl & ATI_HBR_CAPABLE)) {
		if (hbr)
			hbr_ctl_new = hbr_ctl | ATI_HBR_ENABLE;
		else
			hbr_ctl_new = hbr_ctl & ~ATI_HBR_ENABLE;

		codec_dbg(codec,
			  "atihdmi_pin_hbr_setup: NID=0x%x, %shbr-ctl=0x%x\n",
				pin_nid,
				hbr_ctl == hbr_ctl_new ? "" : "new-",
				hbr_ctl_new);

		if (hbr_ctl != hbr_ctl_new)
			snd_hda_codec_write(codec, pin_nid, 0,
						ATI_VERB_SET_HBR_CONTROL,
						hbr_ctl_new);

	} else if (hbr)
		return -EINVAL;

	return 0;
}

static int atihdmi_setup_stream(struct hda_codec *codec, hda_nid_t cvt_nid,
				hda_nid_t pin_nid, u32 stream_tag, int format)
{

	if (is_amdhdmi_rev3_or_later(codec)) {
		int ramp_rate = 180; /* default as per AMD spec */
		/* disable ramp-up/down for non-pcm as per AMD spec */
		if (format & AC_FMT_TYPE_NON_PCM)
			ramp_rate = 0;

		snd_hda_codec_write(codec, cvt_nid, 0, ATI_VERB_SET_RAMP_RATE, ramp_rate);
	}

	return hdmi_setup_stream(codec, cvt_nid, pin_nid, stream_tag, format);
}


static int atihdmi_init(struct hda_codec *codec)
{
	struct hdmi_spec *spec = codec->spec;
	int pin_idx, err;

	err = generic_hdmi_init(codec);

	if (err)
		return err;

	for (pin_idx = 0; pin_idx < spec->num_pins; pin_idx++) {
		struct hdmi_spec_per_pin *per_pin = get_pin(spec, pin_idx);

		/* make sure downmix information in infoframe is zero */
		snd_hda_codec_write(codec, per_pin->pin_nid, 0, ATI_VERB_SET_DOWNMIX_INFO, 0);

		/* enable channel-wise remap mode if supported */
		if (has_amd_full_remap_support(codec))
			snd_hda_codec_write(codec, per_pin->pin_nid, 0,
					    ATI_VERB_SET_MULTICHANNEL_MODE,
					    ATI_MULTICHANNEL_MODE_SINGLE);
	}

	return 0;
}

/* map from pin NID to port; port is 0-based */
/* for AMD: assume widget NID starting from 3, with step 2 (3, 5, 7, ...) */
static int atihdmi_pin2port(void *audio_ptr, int pin_nid)
{
	return pin_nid / 2 - 1;
}

/* reverse-map from port to pin NID: see above */
static int atihdmi_port2pin(struct hda_codec *codec, int port)
{
	return port * 2 + 3;
}

static const struct drm_audio_component_audio_ops atihdmi_audio_ops = {
	.pin2port = atihdmi_pin2port,
	.pin_eld_notify = generic_acomp_pin_eld_notify,
	.master_bind = generic_acomp_master_bind,
	.master_unbind = generic_acomp_master_unbind,
};

static int patch_atihdmi(struct hda_codec *codec)
{
	struct hdmi_spec *spec;
	struct hdmi_spec_per_cvt *per_cvt;
	int err, cvt_idx;

	err = patch_generic_hdmi(codec);

	if (err)
		return err;

	codec->patch_ops.init = atihdmi_init;

	spec = codec->spec;

	spec->ops.pin_get_eld = atihdmi_pin_get_eld;
	spec->ops.pin_setup_infoframe = atihdmi_pin_setup_infoframe;
	spec->ops.pin_hbr_setup = atihdmi_pin_hbr_setup;
	spec->ops.setup_stream = atihdmi_setup_stream;

	spec->chmap.ops.pin_get_slot_channel = atihdmi_pin_get_slot_channel;
	spec->chmap.ops.pin_set_slot_channel = atihdmi_pin_set_slot_channel;

	if (!has_amd_full_remap_support(codec)) {
		/* override to ATI/AMD-specific versions with pairwise mapping */
		spec->chmap.ops.chmap_cea_alloc_validate_get_type =
			atihdmi_paired_chmap_cea_alloc_validate_get_type;
		spec->chmap.ops.cea_alloc_to_tlv_chmap =
				atihdmi_paired_cea_alloc_to_tlv_chmap;
		spec->chmap.ops.chmap_validate = atihdmi_paired_chmap_validate;
	}

	/* ATI/AMD converters do not advertise all of their capabilities */
	for (cvt_idx = 0; cvt_idx < spec->num_cvts; cvt_idx++) {
		per_cvt = get_cvt(spec, cvt_idx);
		per_cvt->channels_max = max(per_cvt->channels_max, 8u);
		per_cvt->rates |= SUPPORTED_RATES;
		per_cvt->formats |= SUPPORTED_FORMATS;
		per_cvt->maxbps = max(per_cvt->maxbps, 24u);
	}

	spec->chmap.channels_max = max(spec->chmap.channels_max, 8u);

	/* AMD GPUs have neither EPSS nor CLKSTOP bits, hence preventing
	 * the link-down as is.  Tell the core to allow it.
	 */
	codec->link_down_at_suspend = 1;

	generic_acomp_init(codec, &atihdmi_audio_ops, atihdmi_port2pin);

	return 0;
}

/* VIA HDMI Implementation */
#define VIAHDMI_CVT_NID	0x02	/* audio converter1 */
#define VIAHDMI_PIN_NID	0x03	/* HDMI output pin1 */

static int patch_via_hdmi(struct hda_codec *codec)
{
	return patch_simple_hdmi(codec, VIAHDMI_CVT_NID, VIAHDMI_PIN_NID);
}

/*
 * patch entries
 */
static const struct hda_device_id snd_hda_id_hdmi[] = {
HDA_CODEC_ENTRY(0x1002793c, "RS600 HDMI",	patch_atihdmi),
HDA_CODEC_ENTRY(0x10027919, "RS600 HDMI",	patch_atihdmi),
HDA_CODEC_ENTRY(0x1002791a, "RS690/780 HDMI",	patch_atihdmi),
HDA_CODEC_ENTRY(0x1002aa01, "R6xx HDMI",	patch_atihdmi),
HDA_CODEC_ENTRY(0x10951390, "SiI1390 HDMI",	patch_generic_hdmi),
HDA_CODEC_ENTRY(0x10951392, "SiI1392 HDMI",	patch_generic_hdmi),
HDA_CODEC_ENTRY(0x17e80047, "Chrontel HDMI",	patch_generic_hdmi),
HDA_CODEC_ENTRY(0x10de0001, "MCP73 HDMI",	patch_nvhdmi_2ch),
HDA_CODEC_ENTRY(0x10de0002, "MCP77/78 HDMI",	patch_nvhdmi_8ch_7x),
HDA_CODEC_ENTRY(0x10de0003, "MCP77/78 HDMI",	patch_nvhdmi_8ch_7x),
HDA_CODEC_ENTRY(0x10de0004, "GPU 04 HDMI",	patch_nvhdmi_8ch_7x),
HDA_CODEC_ENTRY(0x10de0005, "MCP77/78 HDMI",	patch_nvhdmi_8ch_7x),
HDA_CODEC_ENTRY(0x10de0006, "MCP77/78 HDMI",	patch_nvhdmi_8ch_7x),
HDA_CODEC_ENTRY(0x10de0007, "MCP79/7A HDMI",	patch_nvhdmi_8ch_7x),
HDA_CODEC_ENTRY(0x10de0008, "GPU 08 HDMI/DP",	patch_nvhdmi),
HDA_CODEC_ENTRY(0x10de0009, "GPU 09 HDMI/DP",	patch_nvhdmi),
HDA_CODEC_ENTRY(0x10de000a, "GPU 0a HDMI/DP",	patch_nvhdmi),
HDA_CODEC_ENTRY(0x10de000b, "GPU 0b HDMI/DP",	patch_nvhdmi),
HDA_CODEC_ENTRY(0x10de000c, "MCP89 HDMI",	patch_nvhdmi),
HDA_CODEC_ENTRY(0x10de000d, "GPU 0d HDMI/DP",	patch_nvhdmi),
HDA_CODEC_ENTRY(0x10de0010, "GPU 10 HDMI/DP",	patch_nvhdmi),
HDA_CODEC_ENTRY(0x10de0011, "GPU 11 HDMI/DP",	patch_nvhdmi),
HDA_CODEC_ENTRY(0x10de0012, "GPU 12 HDMI/DP",	patch_nvhdmi),
HDA_CODEC_ENTRY(0x10de0013, "GPU 13 HDMI/DP",	patch_nvhdmi),
HDA_CODEC_ENTRY(0x10de0014, "GPU 14 HDMI/DP",	patch_nvhdmi),
HDA_CODEC_ENTRY(0x10de0015, "GPU 15 HDMI/DP",	patch_nvhdmi),
HDA_CODEC_ENTRY(0x10de0016, "GPU 16 HDMI/DP",	patch_nvhdmi),
/* 17 is known to be absent */
HDA_CODEC_ENTRY(0x10de0018, "GPU 18 HDMI/DP",	patch_nvhdmi),
HDA_CODEC_ENTRY(0x10de0019, "GPU 19 HDMI/DP",	patch_nvhdmi),
HDA_CODEC_ENTRY(0x10de001a, "GPU 1a HDMI/DP",	patch_nvhdmi),
HDA_CODEC_ENTRY(0x10de001b, "GPU 1b HDMI/DP",	patch_nvhdmi),
HDA_CODEC_ENTRY(0x10de001c, "GPU 1c HDMI/DP",	patch_nvhdmi),
HDA_CODEC_ENTRY(0x10de0020, "Tegra30 HDMI",	patch_tegra_hdmi),
HDA_CODEC_ENTRY(0x10de0022, "Tegra114 HDMI",	patch_tegra_hdmi),
HDA_CODEC_ENTRY(0x10de0028, "Tegra124 HDMI",	patch_tegra_hdmi),
HDA_CODEC_ENTRY(0x10de0029, "Tegra210 HDMI/DP",	patch_tegra_hdmi),
HDA_CODEC_ENTRY(0x10de002d, "Tegra186 HDMI/DP0", patch_tegra_hdmi),
HDA_CODEC_ENTRY(0x10de002e, "Tegra186 HDMI/DP1", patch_tegra_hdmi),
HDA_CODEC_ENTRY(0x10de002f, "Tegra194 HDMI/DP2", patch_tegra_hdmi),
HDA_CODEC_ENTRY(0x10de0030, "Tegra194 HDMI/DP3", patch_tegra_hdmi),
HDA_CODEC_ENTRY(0x10de0040, "GPU 40 HDMI/DP",	patch_nvhdmi),
HDA_CODEC_ENTRY(0x10de0041, "GPU 41 HDMI/DP",	patch_nvhdmi),
HDA_CODEC_ENTRY(0x10de0042, "GPU 42 HDMI/DP",	patch_nvhdmi),
HDA_CODEC_ENTRY(0x10de0043, "GPU 43 HDMI/DP",	patch_nvhdmi),
HDA_CODEC_ENTRY(0x10de0044, "GPU 44 HDMI/DP",	patch_nvhdmi),
HDA_CODEC_ENTRY(0x10de0045, "GPU 45 HDMI/DP",	patch_nvhdmi),
HDA_CODEC_ENTRY(0x10de0050, "GPU 50 HDMI/DP",	patch_nvhdmi),
HDA_CODEC_ENTRY(0x10de0051, "GPU 51 HDMI/DP",	patch_nvhdmi),
HDA_CODEC_ENTRY(0x10de0052, "GPU 52 HDMI/DP",	patch_nvhdmi),
HDA_CODEC_ENTRY(0x10de0060, "GPU 60 HDMI/DP",	patch_nvhdmi),
HDA_CODEC_ENTRY(0x10de0061, "GPU 61 HDMI/DP",	patch_nvhdmi),
HDA_CODEC_ENTRY(0x10de0062, "GPU 62 HDMI/DP",	patch_nvhdmi),
HDA_CODEC_ENTRY(0x10de0067, "MCP67 HDMI",	patch_nvhdmi_2ch),
HDA_CODEC_ENTRY(0x10de0070, "GPU 70 HDMI/DP",	patch_nvhdmi),
HDA_CODEC_ENTRY(0x10de0071, "GPU 71 HDMI/DP",	patch_nvhdmi),
HDA_CODEC_ENTRY(0x10de0072, "GPU 72 HDMI/DP",	patch_nvhdmi),
HDA_CODEC_ENTRY(0x10de0073, "GPU 73 HDMI/DP",	patch_nvhdmi),
HDA_CODEC_ENTRY(0x10de0074, "GPU 74 HDMI/DP",	patch_nvhdmi),
HDA_CODEC_ENTRY(0x10de0076, "GPU 76 HDMI/DP",	patch_nvhdmi),
HDA_CODEC_ENTRY(0x10de007b, "GPU 7b HDMI/DP",	patch_nvhdmi),
HDA_CODEC_ENTRY(0x10de007c, "GPU 7c HDMI/DP",	patch_nvhdmi),
HDA_CODEC_ENTRY(0x10de007d, "GPU 7d HDMI/DP",	patch_nvhdmi),
HDA_CODEC_ENTRY(0x10de007e, "GPU 7e HDMI/DP",	patch_nvhdmi),
HDA_CODEC_ENTRY(0x10de0080, "GPU 80 HDMI/DP",	patch_nvhdmi),
HDA_CODEC_ENTRY(0x10de0081, "GPU 81 HDMI/DP",	patch_nvhdmi),
HDA_CODEC_ENTRY(0x10de0082, "GPU 82 HDMI/DP",	patch_nvhdmi),
HDA_CODEC_ENTRY(0x10de0083, "GPU 83 HDMI/DP",	patch_nvhdmi),
HDA_CODEC_ENTRY(0x10de0084, "GPU 84 HDMI/DP",	patch_nvhdmi),
HDA_CODEC_ENTRY(0x10de0090, "GPU 90 HDMI/DP",	patch_nvhdmi),
HDA_CODEC_ENTRY(0x10de0091, "GPU 91 HDMI/DP",	patch_nvhdmi),
HDA_CODEC_ENTRY(0x10de0092, "GPU 92 HDMI/DP",	patch_nvhdmi),
HDA_CODEC_ENTRY(0x10de0093, "GPU 93 HDMI/DP",	patch_nvhdmi),
HDA_CODEC_ENTRY(0x10de0094, "GPU 94 HDMI/DP",	patch_nvhdmi),
HDA_CODEC_ENTRY(0x10de0095, "GPU 95 HDMI/DP",	patch_nvhdmi),
HDA_CODEC_ENTRY(0x10de0097, "GPU 97 HDMI/DP",	patch_nvhdmi),
HDA_CODEC_ENTRY(0x10de0098, "GPU 98 HDMI/DP",	patch_nvhdmi),
HDA_CODEC_ENTRY(0x10de0099, "GPU 99 HDMI/DP",	patch_nvhdmi),
HDA_CODEC_ENTRY(0x10de8001, "MCP73 HDMI",	patch_nvhdmi_2ch),
HDA_CODEC_ENTRY(0x10de8067, "MCP67/68 HDMI",	patch_nvhdmi_2ch),
HDA_CODEC_ENTRY(0x11069f80, "VX900 HDMI/DP",	patch_via_hdmi),
HDA_CODEC_ENTRY(0x11069f81, "VX900 HDMI/DP",	patch_via_hdmi),
HDA_CODEC_ENTRY(0x11069f84, "VX11 HDMI/DP",	patch_generic_hdmi),
HDA_CODEC_ENTRY(0x11069f85, "VX11 HDMI/DP",	patch_generic_hdmi),
HDA_CODEC_ENTRY(0x80860054, "IbexPeak HDMI",	patch_i915_cpt_hdmi),
HDA_CODEC_ENTRY(0x80862800, "Geminilake HDMI",	patch_i915_glk_hdmi),
HDA_CODEC_ENTRY(0x80862801, "Bearlake HDMI",	patch_generic_hdmi),
HDA_CODEC_ENTRY(0x80862802, "Cantiga HDMI",	patch_generic_hdmi),
HDA_CODEC_ENTRY(0x80862803, "Eaglelake HDMI",	patch_generic_hdmi),
HDA_CODEC_ENTRY(0x80862804, "IbexPeak HDMI",	patch_i915_cpt_hdmi),
HDA_CODEC_ENTRY(0x80862805, "CougarPoint HDMI",	patch_i915_cpt_hdmi),
HDA_CODEC_ENTRY(0x80862806, "PantherPoint HDMI", patch_i915_cpt_hdmi),
HDA_CODEC_ENTRY(0x80862807, "Haswell HDMI",	patch_i915_hsw_hdmi),
HDA_CODEC_ENTRY(0x80862808, "Broadwell HDMI",	patch_i915_hsw_hdmi),
HDA_CODEC_ENTRY(0x80862809, "Skylake HDMI",	patch_i915_hsw_hdmi),
HDA_CODEC_ENTRY(0x8086280a, "Broxton HDMI",	patch_i915_hsw_hdmi),
HDA_CODEC_ENTRY(0x8086280b, "Kabylake HDMI",	patch_i915_hsw_hdmi),
HDA_CODEC_ENTRY(0x8086280c, "Cannonlake HDMI",	patch_i915_glk_hdmi),
HDA_CODEC_ENTRY(0x8086280d, "Geminilake HDMI",	patch_i915_glk_hdmi),
HDA_CODEC_ENTRY(0x8086280f, "Icelake HDMI",	patch_i915_icl_hdmi),
HDA_CODEC_ENTRY(0x80862812, "Tigerlake HDMI",	patch_i915_tgl_hdmi),
HDA_CODEC_ENTRY(0x80862880, "CedarTrail HDMI",	patch_generic_hdmi),
HDA_CODEC_ENTRY(0x80862882, "Valleyview2 HDMI",	patch_i915_byt_hdmi),
HDA_CODEC_ENTRY(0x80862883, "Braswell HDMI",	patch_i915_byt_hdmi),
HDA_CODEC_ENTRY(0x808629fb, "Crestline HDMI",	patch_generic_hdmi),
/* special ID for generic HDMI */
HDA_CODEC_ENTRY(HDA_CODEC_ID_GENERIC_HDMI, "Generic HDMI", patch_generic_hdmi),
{} /* terminator */
};
MODULE_DEVICE_TABLE(hdaudio, snd_hda_id_hdmi);

MODULE_LICENSE("GPL");
MODULE_DESCRIPTION("HDMI HD-audio codec");
MODULE_ALIAS("snd-hda-codec-intelhdmi");
MODULE_ALIAS("snd-hda-codec-nvhdmi");
MODULE_ALIAS("snd-hda-codec-atihdmi");

static struct hda_codec_driver hdmi_driver = {
	.id = snd_hda_id_hdmi,
};

module_hda_codec_driver(hdmi_driver);<|MERGE_RESOLUTION|>--- conflicted
+++ resolved
@@ -2270,11 +2270,7 @@
 	struct hdmi_spec *spec = codec->spec;
 	int pin_idx;
 
-<<<<<<< HEAD
 	mutex_lock(&spec->bind_lock);
-=======
-	mutex_lock(&spec->pcm_lock);
->>>>>>> 39870b0d
 	spec->use_jack_detect = !codec->jackpoll_interval;
 	for (pin_idx = 0; pin_idx < spec->num_pins; pin_idx++) {
 		struct hdmi_spec_per_pin *per_pin = get_pin(spec, pin_idx);
@@ -2291,11 +2287,7 @@
 			snd_hda_jack_detect_enable_callback(codec, pin_nid,
 							    jack_callback);
 	}
-<<<<<<< HEAD
 	mutex_unlock(&spec->bind_lock);
-=======
-	mutex_unlock(&spec->pcm_lock);
->>>>>>> 39870b0d
 	return 0;
 }
 
@@ -2472,11 +2464,7 @@
 	int i;
 
 	spec = container_of(acomp->audio_ops, struct hdmi_spec, drm_audio_ops);
-<<<<<<< HEAD
 	mutex_lock(&spec->bind_lock);
-=======
-	mutex_lock(&spec->pcm_lock);
->>>>>>> 39870b0d
 	spec->use_acomp_notifier = use_acomp;
 	spec->codec->relaxed_resume = use_acomp;
 	/* reprogram each jack detection logic depending on the notifier */
@@ -2486,11 +2474,7 @@
 					      get_pin(spec, i)->pin_nid,
 					      use_acomp);
 	}
-<<<<<<< HEAD
 	mutex_unlock(&spec->bind_lock);
-=======
-	mutex_unlock(&spec->pcm_lock);
->>>>>>> 39870b0d
 }
 
 /* enable / disable the notifier via master bind / unbind */
@@ -3515,11 +3499,8 @@
 		nvhdmi_chmap_cea_alloc_validate_get_type;
 	spec->chmap.ops.chmap_validate = nvhdmi_chmap_validate;
 
-<<<<<<< HEAD
 	codec->link_down_at_suspend = 1;
 
-=======
->>>>>>> 39870b0d
 	generic_acomp_init(codec, &nvhdmi_audio_ops, nvhdmi_port2pin);
 
 	return 0;
